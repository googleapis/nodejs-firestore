/**
 * Copyright 2017 Google Inc. All Rights Reserved.
 *
 * Licensed under the Apache License, Version 2.0 (the "License");
 * you may not use this file except in compliance with the License.
 * You may obtain a copy of the License at
 *
 *      http://www.apache.org/licenses/LICENSE-2.0
 *
 * Unless required by applicable law or agreed to in writing, software
 * distributed under the License is distributed on an "AS IS" BASIS,
 * WITHOUT WARRANTIES OR CONDITIONS OF ANY KIND, either express or implied.
 * See the License for the specific language governing permissions and
 * limitations under the License.
 */

import {expect} from 'chai';

import * as Firestore from '../src';
import {AnyDuringMigration} from '../src/types';

<<<<<<< HEAD
import {createInstance, document, InvalidApiUsage} from './util/helpers';

const REQUEST_TIME = 'REQUEST_TIME';
=======
import {create, createInstance, document, found, InvalidApiUsage, missing, remove, requestEquals, retrieve, serverTimestamp, set, stream, update, updateMask, writeResult} from './util/helpers';
>>>>>>> ebada44f

const PROJECT_ID = 'test-project';

const INVALID_ARGUMENTS_TO_UPDATE = new RegExp(
    'Update\\(\\) requires either ' +
    'a single JavaScript object or an alternating list of field/value pairs ' +
    'that can be followed by an optional precondition.');

// Change the argument to 'console.log' to enable debug output.
Firestore.setLogFunction(() => {});

describe('DocumentReference interface', () => {
  let firestore;
  let documentRef;

  beforeEach(() => {
    return createInstance().then(firestoreInstance => {
      firestore = firestoreInstance;
      documentRef = firestore.doc('collectionId/documentId');
    });
  });

  it('has collection() method', () => {
    expect(() => documentRef.collection(42))
        .to.throw(
            /Argument "collectionPath" is not a valid ResourcePath. Path must be a non-empty string./);

    let collection = documentRef.collection('col');
    expect(collection.id).to.equal('col');

    expect(() => documentRef.collection('col/doc'))
        .to.throw(
            /Argument "collectionPath" must point to a collection, but was "col\/doc". Your path does not contain an odd number of components\./);

    collection = documentRef.collection('col/doc/col');
    expect(collection.id).to.equal('col');
  });

  it('has path property', () => {
    expect(documentRef.path).to.equal('collectionId/documentId');
  });

  it('has parent property', () => {
    expect(documentRef.parent.path).to.equal('collectionId');
  });

  it('has isEqual() method', () => {
    const doc1 = firestore.doc('coll/doc1');
    const doc1Equals = firestore.doc('coll/doc1');
    const doc2 = firestore.doc('coll/doc1/coll/doc1');
    expect(doc1.isEqual(doc1Equals)).to.be.true;
    expect(doc1.isEqual(doc2)).to.be.false;
  });
});

describe('serialize document', () => {
  let firestore;

  beforeEach(() => {
    return createInstance().then(firestoreInstance => {
      firestore = firestoreInstance;
    });
  });

  it('serializes to Protobuf JS', () => {
    const overrides = {
      commit: (request, options, callback) => {
        requestEquals(request, set({
                        document: document('documentId', 'bytes', {
                          bytesValue: Buffer.from('AG=', 'base64'),
                        }),
                      }));
        callback(null, writeResult(1));
      }
    };

    return createInstance(overrides).then(firestore => {
      return firestore.doc('collectionId/documentId').set({
        bytes: Buffer.from('AG=', 'base64')
      });
    });
  });

  it('doesn\'t serialize unsupported types', () => {
    expect(() => {
      firestore.doc('collectionId/documentId').set({foo: undefined});
    }).to.throw(/Invalid use of type "undefined" as a Firestore argument./);

    expect(() => {
      firestore.doc('collectionId/documentId').set({
        foo: Firestore.FieldPath.documentId()
      });
    }).to.throw(/Cannot use object of type "FieldPath" as a Firestore value./);

    expect(() => {
      class Foo {}
      firestore.doc('collectionId/documentId').set({foo: new Foo()});
    })
        .to.throw(
            /Argument "data" is not a valid Document. Couldn't serialize object of type "Foo". Firestore doesn't support JavaScript objects with custom prototypes \(i.e. objects that were created via the 'new' operator\)./);
  });

  it('serializes date before 1970', () => {
    const overrides = {
      commit: (request, options, callback) => {
        requestEquals(request, set({
                        document: document('documentId', 'moonLanding', {
                          timestampValue: {
                            nanos: 123000000,
                            seconds: -14182920,
                          },
                        }),
                      }));
        callback(null, writeResult(1));
      }
    };

    return createInstance(overrides).then(firestore => {
      return firestore.doc('collectionId/documentId').set({
        moonLanding: new Date('Jul 20 1969 20:18:00.123 UTC'),
      });
    });
  });

  it('serializes unicode keys', () => {
    const overrides = {
      commit: (request, options, callback) => {
        requestEquals(request, set({
                        document: document('documentId', '😀', '😜'),
                      }));
        callback(null, writeResult(1));
      }
    };

    return createInstance(overrides).then(firestore => {
      return firestore.doc('collectionId/documentId').set({
        '😀': '😜',
      });
    });
  });

  it('accepts both blob formats', () => {
    const overrides = {
      commit: (request, options, callback) => {
        requestEquals(request, set({
                        document: document(
                            'documentId', 'blob1',
                            {bytesValue: new Uint8Array([0, 1, 2])}, 'blob2', {
                              bytesValue: Buffer.from([0, 1, 2]),
                            }),
                      }));
        callback(null, writeResult(1));
      }
    };

    return createInstance(overrides).then(firestore => {
      return firestore.doc('collectionId/documentId').set({
        blob1: new Uint8Array([0, 1, 2]),
        blob2: Buffer.from([0, 1, 2]),
      });
    });
  });

  it('supports NaN and Infinity', () => {
    const overrides = {
      commit: (request, options, callback) => {
        const fields = request.writes[0].update.fields;
        expect(fields.nanValue.doubleValue).to.be.a('number');
        expect(fields.nanValue.doubleValue).to.be.NaN;
        expect(fields.posInfinity.doubleValue).to.equal(Infinity);
        expect(fields.negInfinity.doubleValue).to.equal(-Infinity);

        callback(null, writeResult(1));
      }
    };

    return createInstance(overrides).then(firestore => {
      return firestore.doc('collectionId/documentId').set({
        nanValue: NaN,
        posInfinity: Infinity,
        negInfinity: -Infinity,
      });
    });
  });

  it('with invalid geopoint', () => {
    expect(() => {
      new Firestore.GeoPoint(57.2999988, 'INVALID' as InvalidApiUsage);
    }).to.throw(/Argument "longitude" is not a valid number/);

    expect(() => {
      new Firestore.GeoPoint('INVALID' as InvalidApiUsage, -4.4499982);
    }).to.throw(/Argument "latitude" is not a valid number/);

    expect(() => {
      new (Firestore as InvalidApiUsage).GeoPoint();
    }).to.throw(/Argument "latitude" is not a valid number/);

    expect(() => {
      new Firestore.GeoPoint(NaN as InvalidApiUsage, 0);
    }).to.throw(/Argument "latitude" is not a valid number/);

    expect(() => {
      new Firestore.GeoPoint(Infinity as InvalidApiUsage, 0);
    }).to.throw(/Argument "latitude" is not a valid number/);

    expect(() => {
      new Firestore.GeoPoint(91, 0);
    })
        .to.throw(
            /Argument "latitude" is not a valid number. Value must be within \[-90, 90] inclusive, but was: 91/);

    expect(() => {
      new Firestore.GeoPoint(90, 181);
    })
        .to.throw(
            /Argument "longitude" is not a valid number. Value must be within \[-180, 180] inclusive, but was: 181/);
  });

  it('resolves infinite nesting', () => {
    const obj: AnyDuringMigration = {};
    obj.foo = obj;

    expect(() => {
      firestore.doc('collectionId/documentId').update(obj);
    })
        .to.throw(
            /Argument "dataOrField" is not a valid Document. Input object is deeper than 20 levels or contains a cycle./);
  });

  it('is able to write a document reference with cycles', () => {
    const overrides = {
      commit: (request, options, callback) => {
        requestEquals(
            request, set({
              document: document('documentId', 'ref', {
                referenceValue: `projects/${
                    PROJECT_ID}/databases/(default)/documents/collectionId/documentId`,
              }),
            }));
        callback(null, writeResult(1));
      }
    };

    return createInstance(overrides).then(firestore => {
      // The Firestore Admin SDK adds a cyclic reference to the 'Firestore'
      // member of 'DocumentReference'. We emulate this behavior in this
      // test to verify that we can properly serialize DocumentReference
      // instances, even if they have cyclic references (we shouldn't try to
      // validate them beyond the instanceof check).
      const ref = firestore.doc('collectionId/documentId');
      ref.firestore.firestore = firestore;
      return ref.set({ref});
    });
  });
});

describe('deserialize document', () => {
  it('deserializes Protobuf JS', () => {
    const overrides = {
      batchGetDocuments: () => {
        return stream(found(document('documentId', 'foo', {
          bytesValue: Buffer.from('AG=', 'base64'),
        })));
      }
    };

    return createInstance(overrides).then(firestore => {
      return firestore.doc('collectionId/documentId').get().then(res => {
        expect(res.data()).to.deep.eq({foo: Buffer.from('AG=', 'base64')});
      });
    });
  });

  it('ignores intermittent stream failures', () => {
    let attempts = 1;

    const overrides = {
      batchGetDocuments: () => {
        if (attempts < 3) {
          ++attempts;
          throw new Error('Expected error');
        } else {
          return stream(found(document('documentId')));
        }
      }
    };

    return createInstance(overrides).then(firestore => {
      return firestore.doc('collectionId/documentId').get().then(() => {
        expect(attempts).to.equal(3);
      });
    });
  });

  it('deserializes date before 1970', () => {
    const overrides = {
      batchGetDocuments: () => {
        return stream(found(document('documentId', 'moonLanding', {
          timestampValue: {
            nanos: 123000000,
            seconds: -14182920,
          },
        })));
      }
    };

    return createInstance(overrides).then(firestore => {
      return firestore.doc('collectionId/documentId').get().then(res => {
        expect(res.get('moonLanding').toMillis())
            .to.equal(new Date('Jul 20 1969 20:18:00.123 UTC').getTime());
      });
    });
  });

  it('returns undefined for unknown fields', () => {
    const overrides = {
      batchGetDocuments: () => {
        return stream(found(document('documentId')));
      }
    };

    return createInstance(overrides).then(firestore => {
      return firestore.doc('collectionId/documentId').get().then(res => {
        expect(res.get('bar')).to.not.exist;
        expect(res.get('bar.foo')).to.not.exist;
      });
    });
  });

  it('supports NaN and Infinity', () => {
    const overrides = {
      batchGetDocuments: () => {
        return stream(found(document(
            'documentId', 'nanValue', {doubleValue: NaN}, 'posInfinity',
            {doubleValue: Infinity}, 'negInfinity', {doubleValue: -Infinity})));
      }
    };

    return createInstance(overrides).then(firestore => {
      return firestore.doc('collectionId/documentId').get().then(res => {
        expect(res.get('nanValue')).to.be.a('number');
        expect(res.get('nanValue')).to.be.NaN;
        expect(res.get('posInfinity')).to.equal(Infinity);
        expect(res.get('negInfinity')).to.equal(-Infinity);
      });
    });
  });

  it('doesn\'t deserialize unsupported types', () => {
    const overrides = {
      batchGetDocuments: () => {
        return stream(found(document(
            'documentId', 'moonLanding',
            {valueType: 'foo'} as InvalidApiUsage)));
      }
    };

    return createInstance(overrides).then(firestore => {
      return firestore.doc('collectionId/documentId').get().then(doc => {
        expect(() => {
          doc.data();
        })
            .to.throw(
                /Cannot decode type from Firestore Value: {"valueType":"foo"}/);
      });
    });
  });

  it('doesn\'t deserialize invalid latitude', () => {
    const overrides = {
      batchGetDocuments: () => {
        return stream(found(document('documentId', 'geoPointValue', {
          geoPointValue: {
            latitude: 'foo' as InvalidApiUsage,
            longitude: -122.947778,
          },
        })));
      }
    };

    return createInstance(overrides).then(firestore => {
      return firestore.doc('collectionId/documentId').get().then(doc => {
        expect(() => doc.data())
            .to.throw(/Argument "latitude" is not a valid number\./);
      });
    });
  });

  it('doesn\'t deserialize invalid longitude', () => {
    const overrides = {
      batchGetDocuments: () => {
        return stream(found(document('documentId', 'geoPointValue', {
          geoPointValue: {
            latitude: 50.1430847,
            longitude: 'foo' as InvalidApiUsage,
          },
        })));
      }
    };

    return createInstance(overrides).then(firestore => {
      return firestore.doc('collectionId/documentId').get().then(doc => {
        expect(() => doc.data())
            .to.throw(/Argument "longitude" is not a valid number\./);
      });
    });
  });
});

describe('get document', () => {
  it('returns document', () => {
    const overrides = {
      batchGetDocuments: request => {
        requestEquals(request, retrieve('documentId'));

        return stream(found(document('documentId', 'foo', {
          mapValue: {
            fields: {
              bar: {
                stringValue: 'foobar',
              },
            },
          },
        })));
      }
    };

    return createInstance(overrides).then(firestore => {
      return firestore.doc('collectionId/documentId').get().then(result => {
        expect(result.data()).to.deep.eq({foo: {bar: 'foobar'}});
        expect(result.get('foo')).to.deep.eq({bar: 'foobar'});
        expect(result.get('foo.bar')).to.equal('foobar');
        expect(result.get(new Firestore.FieldPath('foo', 'bar')))
            .to.equal('foobar');
        expect(result.ref.id).to.equal('documentId');
      });
    });
  });

  it('returns read, update and create times', () => {
    const overrides = {
      batchGetDocuments: () => {
        return stream(found(document('documentId')));
      }
    };

    return createInstance(overrides).then(firestore => {
      return firestore.doc('collectionId/documentId').get().then((result) => {
        expect(result.createTime!.isEqual(new Firestore.Timestamp(1, 2)))
            .to.be.true;
        expect(result.updateTime!.isEqual(new Firestore.Timestamp(3, 4)))
            .to.be.true;
        expect(result.readTime.isEqual(new Firestore.Timestamp(5, 6)))
            .to.be.true;
      });
    });
  });

  it('returns not found', () => {
    const overrides = {
      batchGetDocuments: () => {
        return stream(missing('documentId'));
      }
    };

    return createInstance(overrides).then(firestore => {
      return firestore.doc('collectionId/documentId').get().then(result => {
        expect(result.exists).to.be.false;
        expect(result.readTime.isEqual(new Firestore.Timestamp(5, 6)))
            .to.be.true;
        expect(result.data()).to.not.exist;
        expect(result.get('foo')).to.not.exist;
      });
    });
  });

  it('throws error', (done) => {
    const overrides = {
      batchGetDocuments: () => {
        return stream(new Error('RPC Error'));
      }
    };

    createInstance(overrides).then(firestore => {
      firestore.doc('collectionId/documentId').get().catch(err => {
        expect(err.message).to.equal('RPC Error');
        done();
      });
    });
  });

  it('requires field path', () => {
    const overrides = {
      batchGetDocuments: () => {
        return stream(found(document('documentId', 'foo', {
          mapValue: {
            fields: {
              bar: {
                valueType: 'stringValue',
                stringValue: 'foobar',
              },
            },
          },
        })));
      }
    };

    return createInstance(overrides).then(firestore => {
      return firestore.doc('collectionId/documentId').get().then(doc => {
        expect(() => (doc as InvalidApiUsage).get())
            .to.throw(
                /Argument "field" is not a valid FieldPath. Invalid use of type "undefined" as a Firestore argument./);
      });
    });
  });
});

describe('delete document', () => {
  let firestore;

  beforeEach(() => {
    return createInstance().then(firestoreClient => {
      firestore = firestoreClient;
    });
  });

  it('generates proto', () => {
    const overrides = {
      commit: (request, options, callback) => {
        requestEquals(request, remove('documentId'));

        callback(null, writeResult(1));
      }
    };

    return createInstance(overrides).then(firestore => {
      return firestore.doc('collectionId/documentId').delete();
    });
  });

  it('returns update time', () => {
    const overrides = {
      commit: (request, options, callback) => {
        requestEquals(request, remove('documentId'));

        callback(null, {
          commitTime: {
            nanos: 123000000,
            seconds: 479978400,
          },
          writeResults: [{}],
        });
      }
    };

    return createInstance(overrides).then(firestore => {
      return firestore.doc('collectionId/documentId').delete().then(res => {
        expect(res.writeTime.isEqual(
                   new Firestore.Timestamp(479978400, 123000000)))
            .to.be.true;
      });
    });
  });

  it('with last update time precondition', () => {
    const overrides = {
      commit: (request, options, callback) => {
        requestEquals(request, remove('documentId', {
                        updateTime: {
                          nanos: 123000000,
                          seconds: 479978400,
                        },
                      }));

        callback(null, writeResult(1));
      }
    };

    return createInstance(overrides).then(firestore => {
      const docRef = firestore.doc('collectionId/documentId');

      return Promise.all([
        docRef.delete({
          lastUpdateTime: new Firestore.Timestamp(479978400, 123000000),
        }),
        docRef.delete({
          lastUpdateTime: Firestore.Timestamp.fromMillis(479978400123),
        }),
        docRef.delete({
          lastUpdateTime: Firestore.Timestamp.fromDate(new Date(479978400123)),
        }),
      ]);
    });
  });

  it('with invalid last update time precondition', () => {
    expect(() => {
      return firestore.doc('collectionId/documentId').delete({
        lastUpdateTime: 1337
      });
    }).to.throw(/"lastUpdateTime" is not a Firestore Timestamp./);
  });

  it('throws if "exists" is not a boolean', () => {
    expect(() => {
      return firestore.doc('collectionId/documentId').delete({exists: 42});
    }).to.throw(/"exists" is not a boolean./);
  });

  it('throws if no delete conditions are provided', () => {
    expect(() => {
      return firestore.doc('collectionId/documentId').delete(42);
    }).to.throw(/Input is not an object./);
  });

  it('throws if more than one condition is provided', () => {
    expect(() => {
      return firestore.doc('collectionId/documentId')
          .delete({exists: false, lastUpdateTime: Firestore.Timestamp.now()});
    }).to.throw(/Input contains more than one condition./);
  });
});

describe('set document', () => {
  let firestore;

  beforeEach(() => {
    return createInstance().then(firestoreClient => {
      firestore = firestoreClient;
    });
  });

  it('supports empty map', () => {
    const overrides = {
      commit: (request, options, callback) => {
        requestEquals(request, set({
                        document: document('documentId'),
                      }));
        callback(null, writeResult(1));
      }
    };

    return createInstance(overrides).then(firestore => {
      return firestore.doc('collectionId/documentId').set({});
    });
  });

  it('supports nested empty map', () => {
    const overrides = {
      commit: (request, options, callback) => {
        requestEquals(request, set({
                        document: document('documentId', 'a', {
                          mapValue: {},
                        }),
                      }));
        callback(null, writeResult(1));
      }
    };

    return createInstance(overrides).then(firestore => {
      return firestore.doc('collectionId/documentId').set({a: {}});
    });
  });

  it('skips merges with just field transform', () => {
    const overrides = {
      commit: (request, options, callback) => {
        requestEquals(
            request, set({
              transforms: [serverTimestamp('a'), serverTimestamp('b.c')],
            }));
        callback(null, writeResult(1));
      }
    };

    return createInstance(overrides).then(firestore => {
      return firestore.doc('collectionId/documentId')
          .set(
              {
                a: Firestore.FieldValue.serverTimestamp(),
                b: {c: Firestore.FieldValue.serverTimestamp()},
              },
              {merge: true});
    });
  });

  it('sends empty non-merge write even with just field transform', () => {
    const overrides = {
      commit: (request, options, callback) => {
        requestEquals(
            request, set({
              document: document('documentId'),
              transforms: [serverTimestamp('a'), serverTimestamp('b.c')],
            }));
        callback(null, writeResult(2));
      }
    };

    firestore = createInstance(overrides).then(firestore => {
      return firestore.doc('collectionId/documentId').set({
        a: Firestore.FieldValue.serverTimestamp(),
        b: {c: Firestore.FieldValue.serverTimestamp()},
      });
    });
  });

  it('supports document merges', () => {
    const overrides = {
      commit: (request, options, callback) => {
        requestEquals(request, set({
                        document: document('documentId', 'a', 'b', 'c', {
                          mapValue: {
                            fields: {
                              d: {
                                stringValue: 'e',
                              },
                            },
                          },
                        }),
                        mask: updateMask('a', 'c.d', 'f'),
                      }));
        callback(null, writeResult(1));
      }
    };

    return createInstance(overrides).then(firestore => {
      return firestore.doc('collectionId/documentId')
          .set(
              {a: 'b', c: {d: 'e'}, f: Firestore.FieldValue.delete()},
              {merge: true});
    });
  });

  it('supports document merges with field mask', () => {
    const overrides = {
      commit: (request, options, callback) => {
        requestEquals(request, set({
                        document: document(
                            'documentId', 'a', 'foo', 'b', {
                              mapValue: {
                                fields: {
                                  c: {
                                    stringValue: 'foo',
                                  },
                                },
                              },
                            },
                            'd', {
                              mapValue: {
                                fields: {
                                  e: {
                                    stringValue: 'foo',
                                  },
                                },
                              },
                            }),
                        mask: updateMask('a', 'b', 'd.e', 'f'),
                      }));
        callback(null, writeResult(1));
      }
    };

    return createInstance(overrides).then(firestore => {
      return firestore.doc('collectionId/documentId')
          .set(
              {
                a: 'foo',
                b: {c: 'foo'},
                d: {e: 'foo', ignore: 'foo'},
                f: Firestore.FieldValue.delete(),
                ignore: 'foo',
                ignoreMap: {a: 'foo'},
              },
              {mergeFields: ['a', new Firestore.FieldPath('b'), 'd.e', 'f']});
    });
  });

  it('supports document merges with empty field mask', () => {
    const overrides = {
      commit: (request, options, callback) => {
        requestEquals(request, set({
                        document: document('documentId'),
                        mask: updateMask(),
                      }));
        callback(null, writeResult(1));
      }
    };

    return createInstance(overrides).then(firestore => {
      return firestore.doc('collectionId/documentId').set({}, {
        mergeFields: []
      });
    });
  });

  it('supports document merges with field mask and empty maps', () => {
    const overrides = {
      commit: (request, options, callback) => {
        requestEquals(request, set({
                        document: document(
                            'documentId', 'a', {
                              mapValue: {
                                fields: {
                                  b: {
                                    mapValue: {},
                                  },
                                },
                              },
                            },
                            'c', {
                              mapValue: {
                                fields: {
                                  d: {
                                    mapValue: {},
                                  },
                                },
                              },
                            }),
                        mask: updateMask('a', 'c.d')
                      }));
        callback(null, writeResult(1));
      }
    };

    return createInstance(overrides).then(firestore => {
      return firestore.doc('collectionId/documentId')
          .set(
              {
                a: {b: {}},
                c: {d: {}},
              },
              {mergeFields: ['a', new Firestore.FieldPath('c', 'd')]});
    });
  });

  it('supports document merges with field mask and field transform', () => {
    const overrides = {
      commit: (request, options, callback) => {
        requestEquals(request, set({
                        document: document('documentId'),
                        mask: updateMask('b', 'f'),
                        transforms: [
                          serverTimestamp('a'), serverTimestamp('b.c'),
                          serverTimestamp('d.e')
                        ]
                      }));
        callback(null, writeResult(2));
      }
    };

    return createInstance(overrides).then(firestore => {
      return firestore.doc('collectionId/documentId')
          .set(
              {
                a: Firestore.FieldValue.serverTimestamp(),
                b: {c: Firestore.FieldValue.serverTimestamp()},
                d: {
                  e: Firestore.FieldValue.serverTimestamp(),
                  ignore: Firestore.FieldValue.serverTimestamp(),
                },
                f: Firestore.FieldValue.delete(),
                ignore: Firestore.FieldValue.serverTimestamp(),
                ignoreMap: {a: Firestore.FieldValue.serverTimestamp()},
              },
              {mergeFields: ['a', new Firestore.FieldPath('b'), 'd.e', 'f']});
    });
  });


  it('supports empty merge', () => {
    const overrides = {
      commit: (request, options, callback) => {
        requestEquals(request, set({
                        document: document('documentId'),
                        mask: updateMask(),
                      }));
        callback(null, writeResult(1));
      }
    };

    return createInstance(overrides).then(firestore => {
      return firestore.doc('collectionId/documentId').set({}, {merge: true});
    });
  });

  it('supports nested empty merge', () => {
    const overrides = {
      commit: (request, options, callback) => {
        requestEquals(request, set({
                        document: document('documentId', 'a', {
                          mapValue: {},
                        }),
                        mask: updateMask('a'),
                      }));
        callback(null, writeResult(1));
      }
    };

    return createInstance(overrides).then(firestore => {
      return firestore.doc('collectionId/documentId').set({a: {}}, {
        merge: true
      });
    });
  });

  it('doesn\'t split on dots', () => {
    const overrides = {
      commit: (request, options, callback) => {
        requestEquals(request, set({
                        document: document('documentId', 'a.b', 'c'),
                      }));
        callback(null, writeResult(1));
      }
    };

    return createInstance(overrides).then(firestore => {
      return firestore.doc('collectionId/documentId').set({'a.b': 'c'});
    });
  });

  it('validates merge option', () => {
    expect(() => {
      firestore.doc('collectionId/documentId').set({foo: 'bar'}, 'foo');
    })
        .to.throw(
            /Argument "options" is not a valid SetOptions. Input is not an object./);

    expect(() => {
      firestore.doc('collectionId/documentId').set({foo: 'bar'}, {merge: 42});
    })
        .to.throw(
            /Argument "options" is not a valid SetOptions. "merge" is not a boolean./);

    expect(() => {
      firestore.doc('collectionId/documentId').set({foo: 'bar'}, {
        mergeFields: 42
      });
    })
        .to.throw(
            /Argument "options" is not a valid SetOptions. "mergeFields" is not an array./);

    expect(() => {
      firestore.doc('collectionId/documentId').set({foo: 'bar'}, {
        mergeFields: [null]
      });
    })
        .to.throw(
            /Argument "options" is not a valid SetOptions. Argument at index 0 is not a valid FieldPath./);

    expect(() => {
      firestore.doc('collectionId/documentId').set({foo: 'bar'}, {
        mergeFields: ['foobar']
      });
    }).to.throw(/Input data is missing for field 'foobar'./);

    expect(() => {
      firestore.doc('collectionId/documentId')
          .set({foo: 'bar'}, {merge: true, mergeFields: []});
    })
        .to.throw(
            /Argument "options" is not a valid SetOptions. You cannot specify both "merge" and "mergeFields"./);
  });

  it('requires an object', () => {
    expect(() => {
      firestore.doc('collectionId/documentId').set(null);
    })
        .to.throw(
            /Argument "data" is not a valid Document. Input is not a plain JavaScript object./);
  });

  it('doesn\'t support non-merge deletes', () => {
    expect(() => {
      firestore.doc('collectionId/documentId').set({
        foo: Firestore.FieldValue.delete()
      });
    })
        .to.throw(
            /FieldValue.delete\(\) must appear at the top-level and can only be used in update\(\) or set\(\) with {merge:true}./);
  });

  it('doesn\'t accept arrays', () => {
    expect(() => {
      firestore.doc('collectionId/documentId').set([42]);
    })
        .to.throw(
            /Argument "data" is not a valid Document. Input is not a plain JavaScript object./);
  });
});

describe('create document', () => {
  let firestore;

  beforeEach(() => {
    return createInstance().then(firestoreClient => {
      firestore = firestoreClient;
    });
  });

  it('creates document', () => {
    const overrides = {
      commit: (request, options, callback) => {
        requestEquals(request, create({document: document('documentId')}));
        callback(null, writeResult(1));
      }
    };

    return createInstance(overrides).then(firestore => {
      return firestore.doc('collectionId/documentId').create({});
    });
  });

  it('returns update time', () => {
    const overrides = {
      commit: (request, options, callback) => {
        requestEquals(request, create({document: document('documentId')}));

        callback(null, {
          commitTime: {
            nanos: 0,
            seconds: 0,
          },
          writeResults: [
            {
              updateTime: {
                nanos: 123000000,
                seconds: 479978400,
              },
            },
          ],
        });
      }
    };

    return createInstance(overrides).then(firestore => {
      return firestore.doc('collectionId/documentId').create({}).then(res => {
        expect(res.writeTime.isEqual(
                   new Firestore.Timestamp(479978400, 123000000)))
            .to.be.true;
      });
    });
  });

  it('supports field transform', () => {
    const overrides = {
      commit: (request, options, callback) => {
        requestEquals(
            request, create({
              transforms:
                  [serverTimestamp('field'), serverTimestamp('map.field')]
            }));
        callback(null, writeResult(1));
      }
    };

    return createInstance(overrides).then(firestore => {
      return firestore.doc('collectionId/documentId').create({
        field: Firestore.FieldValue.serverTimestamp(),
        map: {field: Firestore.FieldValue.serverTimestamp()},
      });
    });
  });

  it('supports nested empty map', () => {
    const overrides = {
      commit: (request, options, callback) => {
        requestEquals(request, create({
                        document: document('documentId', 'a', {
                          mapValue: {
                            fields: {
                              b: {
                                mapValue: {},
                              },
                            },
                          },
                        })
                      }));
        callback(null, writeResult(1));
      }
    };

    return createInstance(overrides).then(firestore => {
      return firestore.doc('collectionId/documentId').create({a: {b: {}}});
    });
  });

  it('requires an object', () => {
    expect(() => {
      firestore.doc('collectionId/documentId').create(null);
    })
        .to.throw(
            /Argument "data" is not a valid Document. Input is not a plain JavaScript object./);
  });

  it('doesn\'t accept arrays', () => {
    expect(() => {
      firestore.doc('collectionId/documentId').create([42]);
    })
        .to.throw(
            /Argument "data" is not a valid Document. Input is not a plain JavaScript object./);
  });
});

describe('update document', () => {
  let firestore;

  beforeEach(() => {
    return createInstance().then(firestoreClient => {
      firestore = firestoreClient;
    });
  });

  it('generates proto', () => {
    const overrides = {
      commit: (request, options, callback) => {
        requestEquals(request, update({
                        document: document('documentId', 'foo', 'bar'),
                        mask: updateMask('foo')
                      }));
        callback(null, writeResult(1));
      }
    };

    return createInstance(overrides).then(firestore => {
      return firestore.doc('collectionId/documentId').update({foo: 'bar'});
    });
  });

  it('supports nested field transform', () => {
    const overrides = {
      commit: (request, options, callback) => {
        requestEquals(
            request, update({
              document: document('documentId', 'foo', {
                mapValue: {},
              }),
              transforms: [serverTimestamp('a.b'), serverTimestamp('c.d')],
              mask: updateMask('a', 'foo')
            }));
        callback(null, writeResult(2));
      }
    };

    return createInstance(overrides).then(firestore => {
      return firestore.doc('collectionId/documentId').update({
        foo: {},
        a: {b: Firestore.FieldValue.serverTimestamp()},
        'c.d': Firestore.FieldValue.serverTimestamp(),
      });
    });
  });

  it('skips write for single field transform', () => {
    const overrides = {
      commit: (request, options, callback) => {
        requestEquals(request, update({transforms: [serverTimestamp('a')]}));
        callback(null, writeResult(1));
      }
    };

    return createInstance(overrides).then(firestore => {
      return firestore.doc('collectionId/documentId')
          .update('a', Firestore.FieldValue.serverTimestamp());
    });
  });

  it('supports nested empty map', () => {
    const overrides = {
      commit: (request, options, callback) => {
        requestEquals(request, update({
                        document: document('documentId', 'a', {
                          mapValue: {},
                        }),
                        mask: updateMask('a')
                      }));
        callback(null, writeResult(1));
      }
    };

    return createInstance(overrides).then(firestore => {
      return firestore.doc('collectionId/documentId').update({a: {}});
    });
  });

  it('supports nested delete', () => {
    const overrides = {
      commit: (request, options, callback) => {
        requestEquals(
            request,
            update(
                {document: document('documentId'), mask: updateMask('a.b')}));
        callback(null, writeResult(1));
      }
    };

    return createInstance(overrides).then(firestore => {
      return firestore.doc('collectionId/documentId').update({
        'a.b': Firestore.FieldValue.delete()
      });
    });
  });

  it('returns update time', () => {
    const overrides = {
      commit: (request, options, callback) => {
        requestEquals(request, update({
                        document: document('documentId', 'foo', 'bar'),
                        mask: updateMask('foo')
                      }));
        callback(null, {
          commitTime: {
            nanos: 0,
            seconds: 0,
          },
          writeResults: [
            {
              updateTime: {
                nanos: 123000000,
                seconds: 479978400,
              },
            },
          ],
        });
      }
    };

    return createInstance(overrides).then(firestore => {
      return firestore.doc('collectionId/documentId')
          .update({foo: 'bar'})
          .then(res => {
            expect(res.writeTime.isEqual(
                       new Firestore.Timestamp(479978400, 123000000)))
                .to.be.true;
          });
    });
  });

  it('with last update time precondition', () => {
    const overrides = {
      commit: (request, options, callback) => {
        requestEquals(request, update({
                        document: document('documentId', 'foo', 'bar'),
                        mask: updateMask('foo'),
                        precondition: {
                          updateTime: {
                            nanos: 123000000,
                            seconds: 479978400,
                          },
                        }
                      }));
        callback(null, writeResult(1));
      }
    };

    return createInstance(overrides).then(firestore => {
      return Promise.all([
        firestore.doc('collectionId/documentId').update({foo: 'bar'}, {
          lastUpdateTime: new Firestore.Timestamp(479978400, 123000000)
        }),
        firestore.doc('collectionId/documentId').update('foo', 'bar', {
          lastUpdateTime: new Firestore.Timestamp(479978400, 123000000),
        }),
      ]);
    });
  });

  it('with invalid last update time precondition', () => {
    expect(() => {
      firestore.doc('collectionId/documentId').update({foo: 'bar'}, {
        lastUpdateTime: 'foo'
      });
    }).to.throw(/"lastUpdateTime" is not a Firestore Timestamp\./);
  });

  it('requires at least one field', () => {
    expect(() => {
      firestore.doc('collectionId/documentId').update({});
    }).to.throw(/At least one field must be updated./);

    expect(() => {
      firestore.doc('collectionId/documentId').update();
    }).to.throw(/Function 'update\(\)' requires at least 1 argument./);
  });

  it('rejects nested deletes', () => {
    expect(() => {
      firestore.doc('collectionId/documentId').update({
        a: {b: Firestore.FieldValue.delete()}
      });
    })
        .to.throw(
            /FieldValue.delete\(\) must appear at the top-level and can only be used in update\(\) or set\(\) with {merge:true}./);

    expect(() => {
      firestore.doc('collectionId/documentId').update('a', {
        b: Firestore.FieldValue.delete()
      });
    })
        .to.throw(
            /FieldValue.delete\(\) must appear at the top-level and can only be used in update\(\) or set\(\) with {merge:true}./);

    expect(() => {
      firestore.doc('collectionId/documentId')
          .update(
              'a',
              Firestore.FieldValue.arrayUnion(Firestore.FieldValue.delete()));
    }).to.throw(/FieldValue.delete\(\) cannot be used inside of an array./);
  });

  it('with top-level document', () => {
    const overrides = {
      commit: (request, options, callback) => {
        requestEquals(request, update({
                        document: document('documentId', 'foo', 'bar'),
                        mask: updateMask('foo')
                      }));
        callback(null, writeResult(1));
      }
    };

    return createInstance(overrides).then(firestore => {
      return firestore.doc('collectionId/documentId').update({
        foo: 'bar',
      });
    });
  });

  it('with nested document', () => {
    const overrides = {
      commit: (request, options, callback) => {
        requestEquals(request, update({
                        document: document(
                            'documentId', 'a', {
                              mapValue: {
                                fields: {
                                  b: {
                                    mapValue: {
                                      fields: {
                                        c: {
                                          stringValue: 'foobar',
                                        },
                                      },
                                    },
                                  },
                                },
                              },
                            },
                            'foo', {
                              mapValue: {
                                fields: {
                                  bar: {
                                    stringValue: 'foobar',
                                  },
                                },
                              },
                            }),
                        mask: updateMask('a.b.c', 'foo.bar')
                      }));
        callback(null, writeResult(1));
      }
    };

    return createInstance(overrides).then(firestore => {
      return Promise.all([
        firestore.doc('collectionId/documentId').update({
          'foo.bar': 'foobar',
          'a.b.c': 'foobar',
        }),
        firestore.doc('collectionId/documentId')
            .update(
                'foo.bar', 'foobar', new Firestore.FieldPath('a', 'b', 'c'),
                'foobar'),
      ]);
    });
  });

  it('with two nested fields ', () => {
    const overrides = {
      commit: (request, options, callback) => {
        requestEquals(
            request, update({
              document: document('documentId', 'foo', {
                mapValue: {
                  fields: {
                    bar: {stringValue: 'two'},
                    deep: {
                      mapValue: {
                        fields: {
                          bar: {stringValue: 'two'},
                          foo: {stringValue: 'one'},
                        },
                      }
                    },
                    foo: {stringValue: 'one'},
                  },
                }
              }),
              mask: updateMask(
                  'foo.bar', 'foo.deep.bar', 'foo.deep.foo', 'foo.foo')
            }));
        callback(null, writeResult(1));
      }
    };

    return createInstance(overrides).then(firestore => {
      return Promise.all([
        firestore.doc('collectionId/documentId').update({
          'foo.foo': 'one',
          'foo.bar': 'two',
          'foo.deep.foo': 'one',
          'foo.deep.bar': 'two',
        }),
        firestore.doc('collectionId/documentId')
            .update(
                'foo.foo', 'one', 'foo.bar', 'two', 'foo.deep.foo', 'one',
                'foo.deep.bar', 'two'),
      ]);
    });
  });

  it('with nested field and document transform ', () => {
    const overrides = {
      commit: (request, options, callback) => {
        requestEquals(request, update({
                        document: document('documentId', 'a', {
                          mapValue: {
                            fields: {
                              b: {
                                mapValue: {
                                  fields: {
                                    keep: {
                                      stringValue: 'keep',
                                    },
                                  },
                                },
                              },
                              c: {
                                mapValue: {
                                  fields: {
                                    keep: {
                                      stringValue: 'keep',
                                    },
                                  },
                                },
                              },
                            },
                          },
                        }),
                        mask: updateMask(
                            'a.b.delete', 'a.b.keep', 'a.c.delete', 'a.c.keep')
                      }));
        callback(null, writeResult(1));
      }
    };

    return createInstance(overrides).then(firestore => {
      return firestore.doc('collectionId/documentId').update({
        'a.b.delete': Firestore.FieldValue.delete(),
        'a.b.keep': 'keep',
        'a.c.delete': Firestore.FieldValue.delete(),
        'a.c.keep': 'keep',
      });
    });
  });

  it('with field with dot ', () => {
    const overrides = {
      commit: (request, options, callback) => {
        requestEquals(request, update({
                        document: document('documentId', 'a.b', 'c'),
                        mask: updateMask('`a.b`')
                      }));
        callback(null, writeResult(1));
      }
    };
    return createInstance(overrides).then(firestore => {
      return firestore.doc('collectionId/documentId')
          .update(new Firestore.FieldPath('a.b'), 'c');
    });
  });

  it('with conflicting update', () => {
    expect(() => {
      firestore.doc('collectionId/documentId').update({
        foo: 'foobar',
        'foo.bar': 'foobar',
      });
    })
        .to.throw(
            /Argument "dataOrField" is not a valid UpdateMap. Field "foo" was specified multiple times\./);

    expect(() => {
      firestore.doc('collectionId/documentId').update({
        foo: 'foobar',
        'foo.bar.foobar': 'foobar',
      });
    })
        .to.throw(
            /Argument "dataOrField" is not a valid UpdateMap. Field "foo" was specified multiple times\./);

    expect(() => {
      firestore.doc('collectionId/documentId').update({
        'foo.bar': 'foobar',
        foo: 'foobar',
      });
    })
        .to.throw(
            /Argument "dataOrField" is not a valid UpdateMap. Field "foo" was specified multiple times\./);

    expect(() => {
      firestore.doc('collectionId/documentId').update({
        'foo.bar': 'foobar',
        'foo.bar.foo': 'foobar',
      });
    }, /Argument "dataOrField" is not a valid UpdateMap. Field "foo.bar" was specified multiple times\./);

    expect(() => {
      firestore.doc('collectionId/documentId').update({
        'foo.bar': {foo: 'foobar'},
        'foo.bar.foo': 'foobar',
      });
    })
        .to.throw(
            /Argument "dataOrField" is not a valid UpdateMap. Field "foo.bar" was specified multiple times\./);

    expect(() => {
      firestore.doc('collectionId/documentId')
          .update('foo.bar', 'foobar', 'foo', 'foobar');
    })
        .to.throw(
            /Argument "dataOrField" is not a valid UpdateMap. Field "foo" was specified multiple times\./);

    expect(() => {
      firestore.doc('collectionId/documentId')
          .update('foo', {foobar: 'foobar'}, 'foo.bar', {foobar: 'foobar'});
    })
        .to.throw(
            /Argument "dataOrField" is not a valid UpdateMap. Field "foo" was specified multiple times\./);

    expect(() => {
      firestore.doc('collectionId/documentId')
          .update('foo', {foobar: 'foobar'}, 'foo.bar', {foobar: 'foobar'});
    })
        .to.throw(
            /Argument "dataOrField" is not a valid UpdateMap. Field "foo" was specified multiple times\./);
  });

  it('with valid field paths', () => {
    const validFields = ['foo.bar', '_', 'foo.bar.foobar', '\n`'];

    for (let i = 0; i < validFields.length; ++i) {
      firestore.collection('col').select(validFields[i]);
    }
  });

  it('with invalid field paths', () => {
    const invalidFields = [
      '',
      '.a',
      'a.',
      '.a.',
      'a..a',
      'a*a',
      'a/a',
      'a[a',
      'a]a',
    ];

    for (let i = 0; i < invalidFields.length; ++i) {
      expect(() => {
        const doc = {};
        doc[invalidFields[i]] = 'foo';
        firestore.doc('col/doc').update(doc);
      }).to.throw(/.*Argument ".*" is not a valid FieldPath.*/);
    }
  });

  it('doesn\'t accept argument after precondition', () => {
    expect(() => {
      firestore.doc('collectionId/documentId').update('foo', 'bar', {
        exists: true
      });
    }).to.throw(INVALID_ARGUMENTS_TO_UPDATE);

    expect(() => {
      firestore.doc('collectionId/documentId')
          .update({foo: 'bar'}, {exists: true}, 'foo');
    }).to.throw(INVALID_ARGUMENTS_TO_UPDATE);
  });

  it('accepts an object', () => {
    expect(() => firestore.doc('collectionId/documentId').update(null))
        .to.throw(
            /Argument "dataOrField" is not a valid Document. Input is not a plain JavaScript object./);
  });

  it('doesn\'t accept arrays', () => {
    expect(() => firestore.doc('collectionId/documentId').update([42]))
        .to.throw(
            /Argument "dataOrField" is not a valid Document. Input is not a plain JavaScript object./);
  });

  it('with field delete', () => {
    const overrides = {
      commit: (request, options, callback) => {
        requestEquals(request, update({
                        document: document('documentId', 'bar', 'foobar'),
                        mask: updateMask('bar', 'foo')
                      }));
        callback(null, writeResult(1));
      }
    };

    return createInstance(overrides).then(firestore => {
      return firestore.doc('collectionId/documentId').update({
        foo: Firestore.FieldValue.delete(),
        bar: 'foobar',
      });
    });
  });
});

describe('listCollections() method', () => {
  it('sorts results', () => {
    const overrides = {
      listCollectionIds: (request, options, callback) => {
        expect(request).to.deep.eq({
          parent:
              `projects/${PROJECT_ID}/databases/(default)/documents/coll/doc`,
        });

        callback(null, ['second', 'first']);
      }
    };

    return createInstance(overrides).then(firestore => {
      // We are using `getCollections()` to ensure 100% code coverage
      return firestore.doc('coll/doc').getCollections().then(collections => {
        expect(collections[0].path).to.equal('coll/doc/first');
        expect(collections[1].path).to.equal('coll/doc/second');
      });
    });
  });
});<|MERGE_RESOLUTION|>--- conflicted
+++ resolved
@@ -19,13 +19,10 @@
 import * as Firestore from '../src';
 import {AnyDuringMigration} from '../src/types';
 
-<<<<<<< HEAD
-import {createInstance, document, InvalidApiUsage} from './util/helpers';
+import {create, createInstance, document, found, InvalidApiUsage, missing, remove, requestEquals, retrieve, serverTimestamp, set, stream, update, updateMask, writeResult} from './util/helpers';
 
 const REQUEST_TIME = 'REQUEST_TIME';
-=======
-import {create, createInstance, document, found, InvalidApiUsage, missing, remove, requestEquals, retrieve, serverTimestamp, set, stream, update, updateMask, writeResult} from './util/helpers';
->>>>>>> ebada44f
+
 
 const PROJECT_ID = 'test-project';
 
