/**
 * Copyright 2017 Google Inc. All Rights Reserved.
 *
 * Licensed under the Apache License, Version 2.0 (the "License");
 * you may not use this file except in compliance with the License.
 * You may obtain a copy of the License at
 *
 *      http://www.apache.org/licenses/LICENSE-2.0
 *
 * Unless required by applicable law or agreed to in writing, software
 * distributed under the License is distributed on an "AS IS" BASIS,
 * WITHOUT WARRANTIES OR CONDITIONS OF ANY KIND, either express or implied.
 * See the License for the specific language governing permissions and
 * limitations under the License.
 */

import {expect} from 'chai';
import extend from 'extend';
import * as gax from 'google-gax';

import * as Firestore from '../src';
import {ResourcePath} from '../src/path';
<<<<<<< HEAD
import {AnyDuringMigration, GrpcError} from '../src/types';
import {createInstance, document, DOCUMENT_NAME, InvalidApiUsage} from './util/helpers';
=======
import {AnyDuringMigration} from '../src/types';
import {createInstance, document, DOCUMENT_NAME, found, InvalidApiUsage, missing, stream} from './util/helpers';
>>>>>>> 89f6d455

const {grpc} = new gax.GrpcClient({} as AnyDuringMigration);

const PROJECT_ID = 'test-project';
const DATABASE_ROOT = `projects/${PROJECT_ID}/databases/(default)`;
const DEFAULT_SETTINGS = {
  projectId: PROJECT_ID,
  sslCreds: grpc.credentials.createInsecure(),
  keyFilename: __dirname + '/fake-certificate.json',
  timestampsInSnapshots: true
};

// Change the argument to 'console.log' to enable debug output.
Firestore.setLogFunction(() => {});

const bytesData = Buffer.from('AQI=', 'base64');

const allSupportedTypesProtobufJs = document(
    'documentId', 'arrayValue', {
      arrayValue: {
        values: [
          {
            stringValue: 'foo',
          },
          {
            integerValue: 42,
          },
          {
            stringValue: 'bar',
          },
        ],
      },
    },
    'emptyArray', {
      arrayValue: {},
    },
    'dateValue', {
      timestampValue: {
        nanos: 123000000,
        seconds: 479978400,
      }
    },
    'timestampValue', {
      timestampValue: {
        nanos: 123000000,
        seconds: 479978400,
      }
    },
    'doubleValue', {
      doubleValue: 0.1,
    },
    'falseValue', {
      booleanValue: false,
    },
    'infinityValue', {
      doubleValue: Infinity,
    },
    'integerValue', {
      integerValue: 0,
    },
    'negativeInfinityValue', {
      doubleValue: -Infinity,
    },
    'nilValue', {
      nullValue: 'NULL_VALUE',
    },
    'objectValue', {
      mapValue: {
        fields: {
          foo: {
            stringValue: 'bar',
          },
        },
      },
    },
    'emptyObject', {
      mapValue: {},
    },
    'pathValue', {
      referenceValue: `${DATABASE_ROOT}/documents/collection/document`,
    },
    'stringValue', {
      stringValue: 'a',
    },
    'trueValue', {
      booleanValue: true,
    },
    'geoPointValue', {
      geoPointValue: {
        latitude: 50.1430847,
        longitude: -122.947778,
      },
    },
    'bytesValue', {
      bytesValue: Buffer.from('AQI=', 'base64'),
    });

const allSupportedTypesJson = {
  name: `${DOCUMENT_NAME}`,
  fields: {
    arrayValue: {
      arrayValue: {
        values: [
          {
            stringValue: 'foo',
          },
          {
            integerValue: 42,
          },
          {
            stringValue: 'bar',
          },
        ],
      },
    },
    emptyArray: {
      arrayValue: {},
    },
    dateValue: {
      timestampValue: '1985-03-18T07:20:00.123000000Z',
    },
    timestampValue: {
      timestampValue: '1985-03-18T07:20:00.123000000Z',
    },
    doubleValue: {
      doubleValue: 0.1,
    },
    falseValue: {
      booleanValue: false,
    },
    infinityValue: {
      doubleValue: Infinity,
    },
    integerValue: {
      integerValue: 0,
    },
    negativeInfinityValue: {
      doubleValue: -Infinity,
    },
    nilValue: {
      nullValue: 'NULL_VALUE',
    },
    objectValue: {
      mapValue: {
        fields: {
          foo: {
            stringValue: 'bar',
          },
        },
      },
    },
    emptyObject: {
      mapValue: {},
    },
    pathValue: {
      referenceValue: `${DATABASE_ROOT}/documents/collection/document`,
    },
    stringValue: {
      stringValue: 'a',
    },
    trueValue: {
      booleanValue: true,
    },
    geoPointValue: {
      geoPointValue: {
        latitude: 50.1430847,
        longitude: -122.947778,
      },
    },
    bytesValue: {
      bytesValue: 'AQI=',
    },
  },
  createTime: {seconds: 1, nanos: 2},
  updateTime: {seconds: 3, nanos: 4},
};

const allSupportedTypesInput = {
  stringValue: 'a',
  trueValue: true,
  falseValue: false,
  integerValue: 0,
  doubleValue: 0.1,
  infinityValue: Infinity,
  negativeInfinityValue: -Infinity,
  objectValue: {foo: 'bar'},
  emptyObject: {},
  dateValue: new Date('Mar 18, 1985 08:20:00.123 GMT+0100 (CET)'),
  timestampValue: Firestore.Timestamp.fromDate(
      new Date('Mar 18, 1985 08:20:00.123 GMT+0100 (CET)')),
  pathValue: new Firestore.DocumentReference(
      {formattedName: DATABASE_ROOT},
      new ResourcePath(PROJECT_ID, '(default)', 'collection', 'document')),
  arrayValue: ['foo', 42, 'bar'],
  emptyArray: [],
  nilValue: null,
  geoPointValue: new Firestore.GeoPoint(50.1430847, -122.947778),
  bytesValue: Buffer.from([0x1, 0x2]),
};

const allSupportedTypesOutput = {
  stringValue: 'a',
  trueValue: true,
  falseValue: false,
  integerValue: 0,
  doubleValue: 0.1,
  infinityValue: Infinity,
  negativeInfinityValue: -Infinity,
  objectValue: {foo: 'bar'},
  emptyObject: {},
  dateValue: Firestore.Timestamp.fromDate(
      new Date('Mar 18, 1985 08:20:00.123 GMT+0100 (CET)')),
  timestampValue: Firestore.Timestamp.fromDate(
      new Date('Mar 18, 1985 08:20:00.123 GMT+0100 (CET)')),
  pathValue: new Firestore.DocumentReference(
      {formattedName: DATABASE_ROOT},
      new ResourcePath(PROJECT_ID, '(default)', 'collection', 'document')),
  arrayValue: ['foo', 42, 'bar'],
  emptyArray: [],
  nilValue: null,
  geoPointValue: new Firestore.GeoPoint(50.1430847, -122.947778),
  bytesValue: Buffer.from([0x1, 0x2]),
};

describe('instantiation', () => {
  it('creates instance', () => {
    const firestore = new Firestore.Firestore(DEFAULT_SETTINGS);
    expect(firestore).to.be.an.instanceOf(Firestore.Firestore);
  });

  it('merges settings', () => {
    const firestore = new Firestore.Firestore(DEFAULT_SETTINGS);
    firestore.settings({foo: 'bar'});

    expect(firestore['_initializationSettings'].projectId).to.equal(PROJECT_ID);
    expect(firestore['_initializationSettings'].foo).to.equal('bar');
  });

  it('can only call settings() once', () => {
    const firestore = new Firestore.Firestore(DEFAULT_SETTINGS);
    firestore.settings({timestampsInSnapshots: true});

    expect(() => firestore.settings({}))
        .to.throw(
            /Firestore.settings\(\) has already be called. You can only call settings\(\) once, and only before calling any other methods on a Firestore object./);
  });

  it('cannot change settings after client initialized', () => {
    const firestore = new Firestore.Firestore(DEFAULT_SETTINGS);
    firestore['_runRequest'](() => Promise.resolve());

    expect(() => firestore.settings({}))
        .to.throw(
            /Firestore has already been started and its settings can no longer be changed. You can only call settings\(\) before calling any other methods on a Firestore object./);
  });

  it('validates project ID is string', () => {
    expect(() => {
      const settings = Object.assign({}, DEFAULT_SETTINGS, {
        projectId: 1337,
      });
      new Firestore.Firestore(settings);
    }).to.throw(/Argument "settings.projectId" is not a valid string/);

    expect(() => {
      new Firestore.Firestore(DEFAULT_SETTINGS).settings({
        projectId: 1337
      } as InvalidApiUsage);
    }).to.throw(/Argument "settings.projectId" is not a valid string/);
  });

  it('validates timestampsInSnapshots is boolean', () => {
    expect(() => {
      const settings = Object.assign({}, DEFAULT_SETTINGS, {
        timestampsInSnapshots: 1337,
      });
      new Firestore.Firestore(settings);
    })
        .to.throw(
            /Argument "settings.timestampsInSnapshots" is not a valid boolean/);

    expect(() => {
      new Firestore.Firestore(DEFAULT_SETTINGS).settings({
        timestampsInSnapshots: 1337
      } as AnyDuringMigration);
    })
        .to.throw(
            /Argument "settings.timestampsInSnapshots" is not a valid boolean/);
  });

  it('uses project id from constructor', () => {
    const firestore = new Firestore.Firestore(DEFAULT_SETTINGS);

    return firestore['_runRequest'](() => {
      expect(firestore.formattedName)
          .to.equal(`projects/${PROJECT_ID}/databases/(default)`);
      return Promise.resolve();
    });
  });

  it('detects project id', () => {
    const firestore = new Firestore.Firestore({
      sslCreds: grpc.credentials.createInsecure(),
      timestampsInSnapshots: true,
      keyFilename: __dirname + '/fake-certificate.json',
    });

    expect(firestore.formattedName)
        .to.equal('projects/{{projectId}}/databases/(default)');

    firestore['_detectProjectId'] = () => Promise.resolve(PROJECT_ID);

    return firestore['_runRequest'](() => {
      expect(firestore.formattedName)
          .to.equal(`projects/${PROJECT_ID}/databases/(default)`);
      return Promise.resolve();
    });
  });

  it('uses project id from gapic client', () => {
    const firestore = new Firestore.Firestore({
      sslCreds: grpc.credentials.createInsecure(),
      timestampsInSnapshots: true,
      keyFilename: './test/fake-certificate.json',
    });

    expect(firestore.formattedName)
        .to.equal('projects/{{projectId}}/databases/(default)');

    const gapicClient = {getProjectId: callback => callback(null, PROJECT_ID)};

    return firestore['_detectProjectId'](gapicClient).then(projectId => {
      expect(projectId).to.equal(PROJECT_ID);
    });
  });

  it('uses project ID from settings()', () => {
    const firestore = new Firestore.Firestore({
      sslCreds: grpc.credentials.createInsecure(),
      timestampsInSnapshots: true,
      keyFilename: './test/fake-certificate.json',
    });

    firestore.settings({projectId: PROJECT_ID});

    expect(firestore.formattedName)
        .to.equal(`projects/${PROJECT_ID}/databases/(default)`);
  });

  it('handles error from project ID detection', () => {
    const firestore = new Firestore.Firestore({
      sslCreds: grpc.credentials.createInsecure(),
      timestampsInSnapshots: true,
      keyFilename: './test/fake-certificate.json',
    });

    const gapicClient = {
      getProjectId: callback => callback(new Error('Injected Error'))
    };

    return firestore['_detectProjectId'](gapicClient)
        .then(() => expect.fail('Error ignored'))
        .catch(err => expect('Injected Error').to.equal(err.message));
  });

  it('exports all types', () => {
    // Ordering as per firestore.d.ts
    expect((Firestore.Firestore)).to.exist;
    expect(Firestore.Firestore.name).to.equal('Firestore');
    expect((Firestore.Timestamp)).to.exist;
    expect(Firestore.Timestamp.name).to.equal('Timestamp');
    expect((Firestore.GeoPoint)).to.exist;
    expect(Firestore.GeoPoint.name).to.equal('GeoPoint');
    expect((Firestore.Transaction)).to.exist;
    expect(Firestore.Transaction.name).to.equal('Transaction');
    expect((Firestore.WriteBatch)).to.exist;
    expect(Firestore.WriteBatch.name).to.equal('WriteBatch');
    expect((Firestore.DocumentReference)).to.exist;
    expect(Firestore.DocumentReference.name).to.equal('DocumentReference');
    expect((Firestore.WriteResult)).to.exist;
    expect(Firestore.WriteResult.name).to.equal('WriteResult');
    expect((Firestore.DocumentSnapshot)).to.exist;
    expect(Firestore.DocumentSnapshot.name).to.equal('DocumentSnapshot');
    expect((Firestore.QueryDocumentSnapshot)).to.exist;
    expect(Firestore.QueryDocumentSnapshot.name)
        .to.equal('QueryDocumentSnapshot');
    expect((Firestore.Query)).to.exist;
    expect(Firestore.Query.name).to.equal('Query');
    expect(Firestore.QuerySnapshot).to.exist;
    expect(Firestore.QuerySnapshot.name).to.equal('QuerySnapshot');
    expect((Firestore.CollectionReference)).to.exist;
    expect(Firestore.CollectionReference.name).to.equal('CollectionReference');
    expect((Firestore.FieldValue)).to.exist;
    expect(Firestore.FieldValue.name).to.equal('FieldValue');
    expect((Firestore.FieldPath)).to.exist;
    expect(Firestore.Firestore.name).to.equal('Firestore');
    expect(Firestore.FieldValue.serverTimestamp().isEqual(
               Firestore.FieldValue.delete()))
        .to.be.false;
  });
});

describe('serializer', () => {
  it('supports all types', () => {
    const overrides = {
      commit: (request, options, callback) => {
        expect(allSupportedTypesProtobufJs.fields)
            .to.deep.eq(request.writes[0].update.fields);
        callback(null, {
          commitTime: {},
          writeResults: [
            {
              updateTime: {},
            },
          ],
        });
      }
    };

    return createInstance(overrides).then(firestore => {
      return firestore.collection('coll').add(allSupportedTypesInput);
    });
  });
});

describe('snapshot_() method', () => {
  let firestore;

  function verifyAllSupportedTypes(actualObject) {
    const expected = extend(true, {}, allSupportedTypesOutput);
    // Deep Equal doesn't support matching instances of DocumentRefs, so we
    // compare them manually and remove them from the resulting object.
    expect(actualObject.get('pathValue').formattedName)
        .to.equal(expected.pathValue.formattedName);
    const data = actualObject.data();
    delete data.pathValue;
    delete expected.pathValue;
    expect(data).to.deep.eq(expected);

    // We specifically test the GeoPoint properties to ensure 100% test
    // coverage.
    expect(data.geoPointValue.latitude).to.equal(50.1430847);
    expect(data.geoPointValue.longitude).to.equal(-122.947778);
    expect(data.geoPointValue.toString())
        .to.equal('GeoPoint { latitude: 50.1430847, longitude: -122.947778 }');
    expect(data.geoPointValue.isEqual(
               new Firestore.GeoPoint(50.1430847, -122.947778)))
        .to.be.true;
  }

  beforeEach(() => {
    // Unlike most other tests, we don't call `ensureClient` since the
    // `snapshot_` method does not require a GAPIC client.
    firestore = new Firestore.Firestore({
      projectId: PROJECT_ID,
      sslCreds: grpc.credentials.createInsecure(),
      timestampsInSnapshots: true,
      keyFilename: './test/fake-certificate.json',
    });
  });

  it('handles ProtobufJS', () => {
    const doc = firestore.snapshot_(
        document('doc', 'foo', {bytesValue: bytesData}),
        {seconds: 5, nanos: 6});

    expect(doc.exists).to.be.true;
    expect({foo: bytesData}).to.deep.eq(doc.data());
    expect(doc.createTime.isEqual(new Firestore.Timestamp(1, 2))).to.be.true;
    expect(doc.updateTime.isEqual(new Firestore.Timestamp(3, 4))).to.be.true;
    expect(doc.readTime.isEqual(new Firestore.Timestamp(5, 6))).to.be.true;
  });

  it('handles Proto3 JSON together with existing types', () => {
    // Google Cloud Functions must be able to call snapshot_() with Proto3 JSON
    // data.
    const doc = firestore.snapshot_(
        {
          name: `${DATABASE_ROOT}/documents/collectionId/doc`,
          fields: {
            a: {bytesValue: 'AQI='},
            b: {timestampValue: '1985-03-18T07:20:00.000Z'},
            c: {
              valueType: 'bytesValue',
              bytesValue: Buffer.from('AQI=', 'base64'),
            },
          },
          createTime: '1970-01-01T00:00:01.002Z',
          updateTime: '1970-01-01T00:00:03.000004Z',
        },
        '1970-01-01T00:00:05.000000006Z', 'json');

    expect(doc.exists).to.be.true;
    expect(doc.data()).to.deep.eq({
      a: bytesData,
      b: Firestore.Timestamp.fromDate(new Date('1985-03-18T07:20:00.000Z')),
      c: bytesData,
    });
    expect(doc.createTime.isEqual(new Firestore.Timestamp(1, 2000000)))
        .to.be.true;
    expect(doc.updateTime.isEqual(new Firestore.Timestamp(3, 4000))).to.be.true;
    expect(doc.readTime.isEqual(new Firestore.Timestamp(5, 6))).to.be.true;
  });

  it('deserializes all supported types from Protobuf JS', () => {
    const doc = firestore.snapshot_(allSupportedTypesProtobufJs, {
      seconds: 5,
      nanos: 6,
    });

    verifyAllSupportedTypes(doc);
  });

  it('deserializes all supported types from Proto3 JSON', () => {
    const doc = firestore.snapshot_(
        allSupportedTypesJson, '1970-01-01T00:00:05.000000006Z', 'json');
    verifyAllSupportedTypes(doc);
  });

  it('handles invalid Proto3 JSON', () => {
    expect(() => {
      firestore.snapshot_(
          {
            name: `${DATABASE_ROOT}/documents/collectionId/doc`,
            fields: {foo: {}},
            createTime: '1970-01-01T00:00:01.000000002Z',
            updateTime: '1970-01-01T00:00:03.000000004Z',
          },
          '1970-01-01T00:00:05.000000006Z', 'json');
    }).to.throw(/Unable to infer type value fom '{}'./);

    expect(() => {
      firestore.snapshot_(
          {
            name: `${DATABASE_ROOT}/documents/collectionId/doc`,
            fields: {foo: {stringValue: 'bar', integerValue: 42}},
            createTime: '1970-01-01T00:00:01.000000002Z',
            updateTime: '1970-01-01T00:00:03.000000004Z',
          },
          '1970-01-01T00:00:05.000000006Z', 'json');
    })
        .to.throw(
            /Unable to infer type value fom '{"stringValue":"bar","integerValue":42}'./);

    expect(() => {
      firestore.snapshot_(
          {
            name: `${DATABASE_ROOT}/documents/collectionId/doc`,
            fields: {foo: {stringValue: 'bar'}},
            createTime: '1970-01-01T00:00:01.NaNZ',
            updateTime: '1970-01-01T00:00:03.000000004Z',
          },
          '1970-01-01T00:00:05.000000006Z', 'json');
    })
        .to.throw(
            /Specify a valid ISO 8601 timestamp for "documentOrName.createTime"./);
  });

  it('handles missing document ', () => {
    const doc = firestore.snapshot_(
        `${DATABASE_ROOT}/documents/collectionId/doc`,
        '1970-01-01T00:00:05.000000006Z', 'json');

    expect(doc.exists).to.be.false;
    expect(doc.readTime.isEqual(new Firestore.Timestamp(5, 6))).to.be.true;
  });

  it('handles invalid encoding format ', () => {
    expect(() => {
      firestore.snapshot_(
          `${DATABASE_ROOT}/documents/collectionId/doc`,
          '1970-01-01T00:00:05.000000006Z', 'ascii');
    })
        .to.throw(
            /Unsupported encoding format. Expected 'json' or 'protobufJS', but was 'ascii'./);
  });
});

describe('doc() method', () => {
  let firestore;

  beforeEach(() => {
    return createInstance().then(firestoreInstance => {
      firestore = firestoreInstance;
    });
  });

  it('returns DocumentReference', () => {
    const documentRef = firestore.doc('collectionId/documentId');
    expect(documentRef).to.be.an.instanceOf(Firestore.DocumentReference);
  });

  it('requires document path', () => {
    expect(() => firestore.doc())
        .to.throw(
            /Argument "documentPath" is not a valid ResourcePath. Path must be a non-empty string./);
  });

  it('doesn\'t accept empty components', () => {
    expect(() => firestore.doc('coll//doc'))
        .to.throw(
            /Argument "documentPath" is not a valid ResourcePath. Paths must not contain \/\/./);
  });

  it('must point to document', () => {
    expect(() => firestore.doc('collectionId'))
        .to.throw(
            /Argument "documentPath" must point to a document, but was "collectionId". Your path does not contain an even number of components\./);
  });

  it('exposes properties', () => {
    const documentRef = firestore.doc('collectionId/documentId');
    expect(documentRef.id).to.equal('documentId');
    expect(documentRef.firestore).to.equal(firestore);
  });
});

describe('collection() method', () => {
  let firestore;

  beforeEach(() => {
    return createInstance().then(firestoreInstance => {
      firestore = firestoreInstance;
    });
  });

  it('returns collection', () => {
    const collection = firestore.collection('col1/doc1/col2');
    expect(collection).to.be.an.instanceOf(Firestore.CollectionReference);
  });

  it('requires collection id', () => {
    expect(() => firestore.collection())
        .to.throw(
            /Argument "collectionPath" is not a valid ResourcePath. Path must be a non-empty string./);
  });


  it('must point to a collection', () => {
    expect(() => firestore.collection('collectionId/documentId'))
        .to.throw(
            /Argument "collectionPath" must point to a collection, but was "collectionId\/documentId". Your path does not contain an odd number of components\./);
  });

  it('exposes properties', () => {
    const collection = firestore.collection('collectionId');
    expect(collection.id).to.exist;
    expect(collection.doc).to.exist;
    expect(collection.id).to.equal('collectionId');
  });
});

describe('listCollections() method', () => {
  it('returns collections', () => {
    const overrides = {
      listCollectionIds: (request, options, callback) => {
        expect(request).to.deep.eq({
          parent: `projects/${PROJECT_ID}/databases/(default)`,
        });

        callback(null, ['first', 'second']);
      }
    };

    return createInstance(overrides).then(firestore => {
      // We are using `getCollections()` to ensure 100% code coverage
      return firestore.getCollections().then(collections => {
        expect(collections[0].path).to.equal('first');
        expect(collections[1].path).to.equal('second');
      });
    });
  });
});

describe('getAll() method', () => {
  function resultEquals(result, ...docs) {
    expect(result.length).to.equal(arguments.length - 1);

    for (let i = 0; i < result.length; ++i) {
      const doc = arguments[i + 1];

      if (doc.found) {
        expect(result[i].exists).to.be.true;
        expect(result[i].ref.formattedName).to.equal(doc.found.name);
      } else {
        expect(result[i].exists).to.be.false;
        expect(result[i].ref.formattedName).to.equal(doc.missing);
      }
    }
  }

  it('accepts empty list', () => {
    const overrides = {
      batchGetDocuments: () => {
        return stream();
      }
    };

    return createInstance(overrides).then(firestore => {
      return firestore.getAll().then(result => {
        resultEquals(result);
      });
    });
  });

  it('accepts single document', () => {
    const overrides = {
      batchGetDocuments: () => {
        return stream(found('documentId'));
      }
    };

    return createInstance(overrides).then(firestore => {
      return firestore.getAll(firestore.doc('collectionId/documentId'))
          .then(result => {
            resultEquals(result, found('documentId'));
          });
    });
  });

  it('verifies response', () => {
    const overrides = {
      batchGetDocuments: () => {
        return stream(found('documentId2'));
      }
    };

    return createInstance(overrides).then(firestore => {
      return firestore.getAll(firestore.doc('collectionId/documentId'))
          .then(() => {
            throw new Error('Unexpected success in Promise');
          })
          .catch(err => {
            expect(err.message)
                .to.equal(
                    'Did not receive document for "collectionId/documentId".');
          });
    });
  });

  it('handles stream exception during initialization', () => {
    const overrides = {
      batchGetDocuments: () => {
        return stream(new Error('Expected exception'));
      }
    };

    return createInstance(overrides).then(firestore => {
      return firestore.getAll(firestore.doc('collectionId/documentId'))
          .then(() => {
            throw new Error('Unexpected success in Promise');
          })
          .catch(err => {
            expect(err.message).to.equal('Expected exception');
          });
    });
  });

  it('handles stream exception after initialization', () => {
    const overrides = {
      batchGetDocuments: () => {
        return stream(found('documentId'), new Error('Expected exception'));
      }
    };

    return createInstance(overrides).then(firestore => {
      return firestore.getAll(firestore.doc('collectionId/documentId'))
          .then(() => {
            throw new Error('Unexpected success in Promise');
          })
          .catch(err => {
            expect(err.message).to.equal('Expected exception');
          });
    });
  });

  it('handles serialization error', () => {
    const overrides = {
      batchGetDocuments: () => {
        return stream(found('documentId'));
      }
    };

    return createInstance(overrides).then(firestore => {
      firestore['snapshot_'] = () => {
        throw new Error('Expected exception');
      };

      return firestore.getAll(firestore.doc('collectionId/documentId'))
          .then(() => {
            throw new Error('Unexpected success in Promise');
          })
          .catch(err => {
            expect(err.message).to.equal('Expected exception');
          });
    });
  });

  it('only retries on GRPC unavailable', () => {
    const expectedErrorAttempts = {
      /* Cancelled */ 1: 1,
      /* Unknown */ 2: 1,
      /* InvalidArgument */ 3: 1,
      /* DeadlineExceeded */ 4: 1,
      /* NotFound */ 5: 1,
      /* AlreadyExists */ 6: 1,
      /* PermissionDenied */ 7: 1,
      /* ResourceExhausted */ 8: 1,
      /* FailedPrecondition */ 9: 1,
      /* Aborted */ 10: 1,
      /* OutOfRange */ 11: 1,
      /* Unimplemented */ 12: 1,
      /* Internal */ 13: 1,
      /* Unavailable */ 14: 5,
      /* DataLoss */ 15: 1,
      /* Unauthenticated */ 16: 1,
    };

    const actualErrorAttempts = {};

    const overrides = {
      batchGetDocuments: request => {
        const errorCode = Number(request.documents[0].split('/').pop());
        actualErrorAttempts[errorCode] =
            (actualErrorAttempts[errorCode] || 0) + 1;
        const error = new GrpcError('Expected exception');
        error.code = errorCode;
        return stream(error);
      }
    };

    return createInstance(overrides).then(firestore => {
      const coll = firestore.collection('collectionId');

      const promises: Array<Promise<void>> = [];

      Object.keys(expectedErrorAttempts).forEach(errorCode => {
        promises.push(firestore.getAll(coll.doc(`${errorCode}`))
                          .then(() => {
                            throw new Error('Unexpected success in Promise');
                          })
                          .catch(err => {
                            expect(err.code).to.equal(Number(errorCode));
                          }));
      });

      return Promise.all(promises).then(() => {
        expect(actualErrorAttempts).to.deep.eq(expectedErrorAttempts);
      });
    });
  });

  it('requires document reference', () => {
    return createInstance().then(firestore => {
      expect(() => (firestore as InvalidApiUsage).getAll({}))
          .to.throw(/Argument at index 0 is not a valid DocumentReference\./);
    });
  });

  it('accepts array', () => {
    const overrides = {batchGetDocuments: () => stream(found('documentId'))};

    return createInstance(overrides).then(firestore => {
      return firestore.getAll(firestore.doc('collectionId/documentId'))
          .then(result => {
            resultEquals(result, found('documentId'));
          });
    });
  });

  it('returns not found for missing documents', () => {
    const overrides = {
      batchGetDocuments: () => stream(found('exists'), missing('missing'))
    };

    return createInstance(overrides).then(firestore => {
      return firestore
          .getAll(
              firestore.doc('collectionId/exists'),
              firestore.doc('collectionId/missing'))
          .then(result => {
            resultEquals(result, found('exists'), missing('missing'));
          });
    });
  });

  it('returns results in order', () => {
    const overrides = {
      batchGetDocuments: () => {
        return stream(
            // Note that these are out of order.
            found('second'), found('first'), found('fourth'), found('third'));
      }
    };

    return createInstance(overrides).then(firestore => {
      return firestore
          .getAll(
              firestore.doc('collectionId/first'),
              firestore.doc('collectionId/second'),
              firestore.doc('collectionId/third'),
              firestore.doc('collectionId/fourth'))
          .then(result => {
            resultEquals(
                result, found('first'), found('second'), found('third'),
                found(document(('fourth'))));
          });
    });
  });

  it('accepts same document multiple times', () => {
    const overrides = {
      batchGetDocuments: request => {
        expect(request.documents.length).to.equal(2);
        return stream(found('a'), found('b'));
      }
    };

    return createInstance(overrides).then(firestore => {
      return firestore
          .getAll(
              firestore.doc('collectionId/a'), firestore.doc('collectionId/a'),
              firestore.doc('collectionId/b'), firestore.doc('collectionId/a'))
          .then(result => {
            resultEquals(
                result, found('a'), found('a'), found('b'), found('a'));
          });
    });
  });
});<|MERGE_RESOLUTION|>--- conflicted
+++ resolved
@@ -20,13 +20,8 @@
 
 import * as Firestore from '../src';
 import {ResourcePath} from '../src/path';
-<<<<<<< HEAD
 import {AnyDuringMigration, GrpcError} from '../src/types';
-import {createInstance, document, DOCUMENT_NAME, InvalidApiUsage} from './util/helpers';
-=======
-import {AnyDuringMigration} from '../src/types';
 import {createInstance, document, DOCUMENT_NAME, found, InvalidApiUsage, missing, stream} from './util/helpers';
->>>>>>> 89f6d455
 
 const {grpc} = new gax.GrpcClient({} as AnyDuringMigration);
 
