--- conflicted
+++ resolved
@@ -22,13 +22,9 @@
 
 import * as Firestore from '../src';
 import {ResourcePath} from '../src/path';
-<<<<<<< HEAD
+
 import {AnyDuringMigration, GrpcError} from '../src/types';
-import {createInstance, InvalidApiUsage} from '../test/util/helpers';
-=======
-import {AnyDuringMigration} from '../src/types';
 import {createInstance, document, DOCUMENT_NAME, InvalidApiUsage} from './util/helpers';
->>>>>>> c375187e
 
 const {grpc} = new gax.GrpcClient({} as AnyDuringMigration);
 
