--- conflicted
+++ resolved
@@ -50,11 +50,7 @@
     path =
         ResourcePath.fromSlashSeparatedString(`${DATABASE_ROOT}/documents/foo`);
     expect(path.formattedName).to.equal(`${DATABASE_ROOT}/documents/foo`);
-<<<<<<< HEAD
     expect(() => {
-=======
-    assert.throws(() => {
->>>>>>> e9f35a8e
       path =
           ResourcePath.fromSlashSeparatedString('projects/project/databases');
     }).to.throw(/Resource name 'projects\/project\/databases' is not valid\./);
@@ -87,7 +83,7 @@
   it('only accepts strings', () => {
     expect(() => {
       new FieldPath('foo', 'bar', 0 as InvalidApiUsage);
-    }, /Argument at index 2 is not a valid string\./);
+    }).to.throw(/Argument at index 2 is not a valid string\./);
   });
 
   it('has append() method', () => {
