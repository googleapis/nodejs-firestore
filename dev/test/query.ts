// Copyright 2017 Google LLC
//
// Licensed under the Apache License, Version 2.0 (the "License");
// you may not use this file except in compliance with the License.
// You may obtain a copy of the License at
//
//      http://www.apache.org/licenses/LICENSE-2.0
//
// Unless required by applicable law or agreed to in writing, software
// distributed under the License is distributed on an "AS IS" BASIS,
// WITHOUT WARRANTIES OR CONDITIONS OF ANY KIND, either express or implied.
// See the License for the specific language governing permissions and
// limitations under the License.

import {DocumentData} from '@google-cloud/firestore';

import {describe, it, beforeEach, afterEach} from 'mocha';
import {expect, use} from 'chai';
import * as chaiAsPromised from 'chai-as-promised';
import * as extend from 'extend';

import {firestore, google} from '../protos/firestore_v1_proto_api';
import {
  DocumentData,
  DocumentReference,
  FieldPath,
  FieldValue,
  Firestore,
  Query,
  QueryDocumentSnapshot,
  setLogFunction,
  Timestamp,
} from '../src';
<<<<<<< HEAD
import {DocumentReference, Query, Timestamp} from '../src';
=======
>>>>>>> 48ca412a
import {setTimeoutHandler} from '../src/backoff';
import {DocumentSnapshot, DocumentSnapshotBuilder} from '../src/document';
import {QualifiedResourcePath} from '../src/path';
import {
  ApiOverride,
  createInstance,
  document,
  InvalidApiUsage,
  postConverter,
  requestEquals,
  response,
  set,
  stream,
  verifyInstance,
  writeResult,
} from './util/helpers';

import api = google.firestore.v1;

const PROJECT_ID = 'test-project';
const DATABASE_ROOT = `projects/${PROJECT_ID}/databases/(default)`;

// Change the argument to 'console.log' to enable debug output.
setLogFunction(() => {});

use(chaiAsPromised);

function snapshot(
  relativePath: string,
  data: DocumentData
): Promise<DocumentSnapshot> {
  return createInstance().then(firestore => {
    const path = QualifiedResourcePath.fromSlashSeparatedString(
      `${DATABASE_ROOT}/documents/${relativePath}`
    );
    const ref = new DocumentReference(firestore, path);
    const snapshot = new DocumentSnapshotBuilder(ref);
    snapshot.fieldsProto = firestore['_serializer']!.encodeFields(data);
    snapshot.readTime = Timestamp.fromMillis(0);
    snapshot.createTime = Timestamp.fromMillis(0);
    snapshot.updateTime = Timestamp.fromMillis(0);
    return snapshot.build();
  });
}

export function fieldFilters(
  fieldPath: string,
  op: api.StructuredQuery.FieldFilter.Operator,
  value: string | api.IValue,
  ...fieldPathOpAndValues: Array<
    string | api.StructuredQuery.FieldFilter.Operator | string | api.IValue
  >
): api.IStructuredQuery {
  const filters: api.StructuredQuery.IFilter[] = [];

  fieldPathOpAndValues = [fieldPath, op, value, ...fieldPathOpAndValues];

  for (let i = 0; i < fieldPathOpAndValues.length; i += 3) {
    fieldPath = fieldPathOpAndValues[i] as string;
    op = fieldPathOpAndValues[
      i + 1
    ] as api.StructuredQuery.FieldFilter.Operator;
    value = fieldPathOpAndValues[i + 2] as string | api.IValue;

    const filter: api.StructuredQuery.IFieldFilter = {
      field: {
        fieldPath,
      },
      op,
    };

    if (typeof value === 'string') {
      filter.value = {stringValue: value};
    } else {
      filter.value = value;
    }

    filters.push({fieldFilter: filter});
  }

  if (filters.length === 1) {
    return {
      where: {
        fieldFilter: filters[0].fieldFilter,
      },
    };
  } else {
    return {
      where: {
        compositeFilter: {
          op: 'AND',
          filters,
        },
      },
    };
  }
}

function unaryFilters(
  fieldPath: string,
  equals: 'IS_NAN' | 'IS_NULL',
  ...fieldPathsAndEquals: string[]
): api.IStructuredQuery {
  const filters: api.StructuredQuery.IFilter[] = [];

  fieldPathsAndEquals.unshift(fieldPath, equals);

  for (let i = 0; i < fieldPathsAndEquals.length; i += 2) {
    const fieldPath = fieldPathsAndEquals[i];
    const equals = fieldPathsAndEquals[i + 1];

    expect(equals).to.be.oneOf(['IS_NAN', 'IS_NULL']);

    filters.push({
      unaryFilter: {
        field: {
          fieldPath,
        },
        op: equals as 'IS_NAN' | 'IS_NULL',
      },
    });
  }

  if (filters.length === 1) {
    return {
      where: {
        unaryFilter: filters[0].unaryFilter,
      },
    };
  } else {
    return {
      where: {
        compositeFilter: {
          op: 'AND',
          filters,
        },
      },
    };
  }
}

export function orderBy(
  fieldPath: string,
  direction: api.StructuredQuery.Direction,
  ...fieldPathAndOrderBys: Array<string | api.StructuredQuery.Direction>
): api.IStructuredQuery {
  const orderBy: api.StructuredQuery.IOrder[] = [];

  fieldPathAndOrderBys.unshift(fieldPath, direction);

  for (let i = 0; i < fieldPathAndOrderBys.length; i += 2) {
    const fieldPath = fieldPathAndOrderBys[i] as string;
    const direction = fieldPathAndOrderBys[
      i + 1
    ] as api.StructuredQuery.Direction;
    orderBy.push({
      field: {
        fieldPath,
      },
      direction,
    });
  }

  return {orderBy};
}

function limit(n: number): api.IStructuredQuery {
  return {
    limit: {
      value: n,
    },
  };
}

function offset(n: number): api.IStructuredQuery {
  return {
    offset: n,
  };
}

function allDescendants(): api.IStructuredQuery {
  return {from: [{collectionId: 'collectionId', allDescendants: true}]};
}

function select(...fields: string[]): api.IStructuredQuery {
  const select: api.StructuredQuery.IProjection = {
    fields: [],
  };

  for (const field of fields) {
    select.fields!.push({fieldPath: field});
  }

  return {select};
}

export function startAt(
  before: boolean,
  ...values: Array<string | api.IValue>
): api.IStructuredQuery {
  const cursor: api.ICursor = {
    values: [],
  };

  if (before) {
    cursor.before = true;
  }

  for (const value of values) {
    if (typeof value === 'string') {
      cursor.values!.push({
        stringValue: value,
      });
    } else {
      cursor.values!.push(value);
    }
  }

  return {startAt: cursor};
}

function endAt(
  before: boolean,
  ...values: Array<string | api.IValue>
): api.IStructuredQuery {
  const cursor: api.ICursor = {
    values: [],
  };

  if (before) {
    cursor.before = true;
  }

  for (const value of values) {
    if (typeof value === 'string') {
      cursor.values!.push({
        stringValue: value,
      });
    } else {
      cursor.values!.push(value);
    }
  }

  return {endAt: cursor};
}

export function queryEquals(
  actual: api.IRunQueryRequest | undefined,
  ...protoComponents: api.IStructuredQuery[]
) {
  expect(actual).to.not.be.undefined;

  const query: api.IRunQueryRequest = {
    parent: DATABASE_ROOT + '/documents',
    structuredQuery: {
      from: [
        {
          collectionId: 'collectionId',
        },
      ],
    },
  };

  for (const protoComponent of protoComponents) {
    extend(true, query.structuredQuery, protoComponent);
  }

  // 'extend' removes undefined fields in the request object. The backend
  // ignores these fields, but we need to manually strip them before we compare
  // the expected and the actual request.
  actual = extend(true, {}, actual);
  expect(actual).to.deep.eq(query);
}

function bundledQueryEquals(
  actual: firestore.IBundledQuery | undefined,
  limitType: firestore.BundledQuery.LimitType | undefined,
  ...protoComponents: api.IStructuredQuery[]
) {
  expect(actual).to.not.be.undefined;

  const query: firestore.IBundledQuery = {
    parent: DATABASE_ROOT + '/documents',
    structuredQuery: {
      from: [
        {
          collectionId: 'collectionId',
        },
      ],
    },
    limitType,
  };

  for (const protoComponent of protoComponents) {
    extend(true, query.structuredQuery, protoComponent);
  }

  // 'extend' removes undefined fields in the request object. The backend
  // ignores these fields, but we need to manually strip them before we compare
  // the expected and the actual request.
  actual = extend(true, {}, actual);
  expect(actual).to.deep.eq(query);
}

export function result(documentId: string): api.IRunQueryResponse {
  return {document: document(documentId), readTime: {seconds: 5, nanos: 6}};
}

describe('query interface', () => {
  let firestore: Firestore;

  beforeEach(() => {
    setTimeoutHandler(setImmediate);
    return createInstance().then(firestoreInstance => {
      firestore = firestoreInstance;
    });
  });

  afterEach(() => {
    verifyInstance(firestore);
    setTimeoutHandler(setTimeout);
  });

  it('has isEqual() method', () => {
    const query = firestore.collection('collectionId');

    const queryEquals = (equals: Query[], notEquals: Query[]) => {
      for (let i = 0; i < equals.length; ++i) {
        for (const equal of equals) {
          expect(equals[i].isEqual(equal)).to.be.true;
          expect(equal.isEqual(equals[i])).to.be.true;
        }

        for (const notEqual of notEquals) {
          expect(equals[i].isEqual(notEqual)).to.be.false;
          expect(notEqual.isEqual(equals[i])).to.be.false;
        }
      }
    };

    queryEquals(
      [query.where('a', '==', '1'), query.where('a', '==', '1')],
      [query.where('a', '=' as InvalidApiUsage, 1)]
    );

    queryEquals(
      [
        query.orderBy('__name__'),
        query.orderBy('__name__', 'asc'),
        query.orderBy('__name__', 'ASC' as InvalidApiUsage),
        query.orderBy(FieldPath.documentId()),
      ],
      [query.orderBy('foo'), query.orderBy(FieldPath.documentId(), 'desc')]
    );

    queryEquals(
      [query.limit(0), query.limit(0).limit(0)],
      [query, query.limit(10)]
    );

    queryEquals(
      [query.offset(0), query.offset(0).offset(0)],
      [query, query.offset(10)]
    );

    queryEquals(
      [query.orderBy('foo').startAt('a'), query.orderBy('foo').startAt('a')],
      [
        query.orderBy('foo').startAfter('a'),
        query.orderBy('foo').endAt('a'),
        query.orderBy('foo').endBefore('a'),
        query.orderBy('foo').startAt('b'),
        query.orderBy('bar').startAt('a'),
      ]
    );

    queryEquals(
      [
        query.orderBy('foo').startAfter('a'),
        query.orderBy('foo').startAfter('a'),
      ],
      [
        query.orderBy('foo').startAfter('b'),
        query.orderBy('bar').startAfter('a'),
      ]
    );

    queryEquals(
      [
        query.orderBy('foo').endBefore('a'),
        query.orderBy('foo').endBefore('a'),
      ],
      [query.orderBy('foo').endBefore('b'), query.orderBy('bar').endBefore('a')]
    );

    queryEquals(
      [query.orderBy('foo').endAt('a'), query.orderBy('foo').endAt('a')],
      [query.orderBy('foo').endAt('b'), query.orderBy('bar').endAt('a')]
    );

    queryEquals(
      [
        query.orderBy('foo').orderBy('__name__').startAt('b', 'c'),
        query.orderBy('foo').orderBy('__name__').startAt('b', 'c'),
      ],
      []
    );
  });

  it('accepts all variations', () => {
    const overrides: ApiOverride = {
      runQuery: request => {
        queryEquals(
          request,
          fieldFilters('foo', 'EQUAL', 'bar'),
          orderBy('foo', 'ASCENDING'),
          limit(10)
        );

        return stream();
      },
    };

    return createInstance(overrides).then(firestore => {
      let query: Query = firestore.collection('collectionId');
      query = query.where('foo', '==', 'bar');
      query = query.orderBy('foo');
      query = query.limit(10);
      return query.get().then(results => {
        expect(results.query).to.equal(query);
        expect(results.size).to.equal(0);
        expect(results.empty).to.be.true;
      });
    });
  });

  it('supports empty gets', () => {
    const overrides: ApiOverride = {
      runQuery: request => {
        queryEquals(request);
        return stream({readTime: {seconds: 5, nanos: 6}});
      },
    };

    return createInstance(overrides).then(firestore => {
      const query = firestore.collection('collectionId');
      return query.get().then(results => {
        expect(results.size).to.equal(0);
        expect(results.empty).to.be.true;
        expect(results.readTime.isEqual(new Timestamp(5, 6))).to.be.true;
      });
    });
  });

  it('retries on stream failure', () => {
    let attempts = 0;
    const overrides: ApiOverride = {
      runQuery: () => {
        ++attempts;
        throw new Error('Expected error');
      },
    };

    return createInstance(overrides).then(firestore => {
      const query = firestore.collection('collectionId');
      return query
        .get()
        .then(() => {
          throw new Error('Unexpected success');
        })
        .catch(() => {
          expect(attempts).to.equal(5);
        });
    });
  });

  it('supports empty streams', callback => {
    const overrides: ApiOverride = {
      runQuery: request => {
        queryEquals(request);
        return stream({readTime: {seconds: 5, nanos: 6}});
      },
    };

    createInstance(overrides).then(firestore => {
      const query = firestore.collection('collectionId');
      query
        .stream()
        .on('data', () => {
          throw new Error('Unexpected document');
        })
        .on('end', () => {
          callback();
        });
    });
  });

  it('returns results', () => {
    const overrides: ApiOverride = {
      runQuery: request => {
        queryEquals(request);
        return stream(result('first'), result('second'));
      },
    };

    return createInstance(overrides).then(firestore => {
      const query = firestore.collection('collectionId');
      return query.get().then(results => {
        expect(results.size).to.equal(2);
        expect(results.empty).to.be.false;
        expect(results.readTime.isEqual(new Timestamp(5, 6))).to.be.true;
        expect(results.docs[0].id).to.equal('first');
        expect(results.docs[1].id).to.equal('second');
        expect(results.docChanges()).to.have.length(2);

        let count = 0;

        results.forEach(doc => {
          expect(doc instanceof DocumentSnapshot).to.be.true;
          expect(doc.createTime.isEqual(new Timestamp(1, 2))).to.be.true;
          expect(doc.updateTime.isEqual(new Timestamp(3, 4))).to.be.true;
          expect(doc.readTime.isEqual(new Timestamp(5, 6))).to.be.true;
          ++count;
        });

        expect(2).to.equal(count);
      });
    });
  });

  it('handles stream exception at initialization', () => {
    const query = firestore.collection('collectionId');

    query._stream = () => {
      throw new Error('Expected error');
    };

    return query
      .get()
      .then(() => {
        throw new Error('Unexpected success in Promise');
      })
      .catch(err => {
        expect(err.message).to.equal('Expected error');
      });
  });

  it('handles stream exception during initialization', () => {
    const overrides: ApiOverride = {
      runQuery: () => {
        return stream(new Error('Expected error'));
      },
    };

    return createInstance(overrides).then(firestore => {
      return firestore
        .collection('collectionId')
        .get()
        .then(() => {
          throw new Error('Unexpected success in Promise');
        })
        .catch(err => {
          expect(err.message).to.equal('Expected error');
        });
    });
  });

  it('handles stream exception after initialization (with get())', () => {
    const responses = [
      () => stream(result('first'), new Error('Expected error')),
      () => stream(result('second')),
    ];
    const overrides: ApiOverride = {
      runQuery: () => responses.shift()!(),
    };

    return createInstance(overrides).then(firestore => {
      return firestore
        .collection('collectionId')
        .get()
        .then(snap => {
          expect(snap.size).to.equal(2);
          expect(snap.docs[0].id).to.equal('first');
          expect(snap.docs[1].id).to.equal('second');
        });
    });
  });

  it('handles stream exception after initialization (with stream())', done => {
    const responses = [
      () => stream(result('first'), new Error('Expected error')),
      () => stream(result('second')),
    ];
    const overrides: ApiOverride = {
      runQuery: () => responses.shift()!(),
    };

    createInstance(overrides).then(firestore => {
      const result = firestore.collection('collectionId').stream();

      let resultCount = 0;
      result.on('data', doc => {
        expect(doc).to.be.an.instanceOf(QueryDocumentSnapshot);
        ++resultCount;
      });
      result.on('end', () => {
        expect(resultCount).to.equal(2);
        done();
      });
    });
  });

  it('streams results', callback => {
    const overrides: ApiOverride = {
      runQuery: request => {
        queryEquals(request);
        return stream(result('first'), result('second'));
      },
    };

    createInstance(overrides).then(firestore => {
      const query = firestore.collection('collectionId');
      let received = 0;

      query
        .stream()
        .on('data', doc => {
          expect(doc).to.be.an.instanceOf(DocumentSnapshot);
          ++received;
        })
        .on('end', () => {
          expect(received).to.equal(2);
          callback();
        });
    });
  });

  it('for Query.withConverter()', async () => {
    const doc = document('documentId', 'author', 'author', 'title', 'post');
    const overrides: ApiOverride = {
      commit: request => {
        const expectedRequest = set({
          document: doc,
        });
        requestEquals(request, expectedRequest);
        return response(writeResult(1));
      },
      runQuery: request => {
        queryEquals(request, fieldFilters('title', 'EQUAL', 'post'));
        return stream({document: doc, readTime: {seconds: 5, nanos: 6}});
      },
    };

    return createInstance(overrides).then(async firestore => {
      await firestore
        .collection('collectionId')
        .doc('documentId')
        .set({title: 'post', author: 'author'});
      const posts = await firestore
        .collection('collectionId')
        .where('title', '==', 'post')
        .withConverter(postConverter)
        .get();
      expect(posts.size).to.equal(1);
      expect(posts.docs[0].data().toString()).to.equal('post, by author');
    });
  });

  it('propagates withConverter() through QueryOptions', async () => {
    const doc = document('documentId', 'author', 'author', 'title', 'post');
    const overrides: ApiOverride = {
      runQuery: request => {
        queryEquals(request, fieldFilters('title', 'EQUAL', 'post'));
        return stream({document: doc, readTime: {seconds: 5, nanos: 6}});
      },
    };

    return createInstance(overrides).then(async firestore => {
      const coll = await firestore
        .collection('collectionId')
        .withConverter(postConverter);

      // Verify that the converter is carried through.
      const posts = await coll.where('title', '==', 'post').get();
      expect(posts.size).to.equal(1);
      expect(posts.docs[0].data().toString()).to.equal('post, by author');
    });
  });
});

describe('where() interface', () => {
  let firestore: Firestore;

  beforeEach(() => {
    return createInstance().then(firestoreInstance => {
      firestore = firestoreInstance;
    });
  });

  afterEach(() => verifyInstance(firestore));

  it('generates proto', () => {
    const overrides: ApiOverride = {
      runQuery: request => {
        queryEquals(request, fieldFilters('foo', 'EQUAL', 'bar'));
        return stream();
      },
    };

    return createInstance(overrides).then(firestore => {
      let query: Query = firestore.collection('collectionId');
      query = query.where('foo', '==', 'bar');
      return query.get();
    });
  });

  it('concatenates all accepted filters', () => {
    const arrValue: api.IValue = {
      arrayValue: {
        values: [
          {
            stringValue: 'barArray',
          },
        ],
      },
    };
    const overrides: ApiOverride = {
      runQuery: request => {
        queryEquals(
          request,
          fieldFilters(
            'fooSmaller',
            'LESS_THAN',
            'barSmaller',
            'fooSmallerOrEquals',
            'LESS_THAN_OR_EQUAL',
            'barSmallerOrEquals',
            'fooEquals',
            'EQUAL',
            'barEquals',
            'fooEqualsLong',
            'EQUAL',
            'barEqualsLong',
            'fooGreaterOrEquals',
            'GREATER_THAN_OR_EQUAL',
            'barGreaterOrEquals',
            'fooGreater',
            'GREATER_THAN',
            'barGreater',
            'fooContains',
            'ARRAY_CONTAINS',
            'barContains',
            'fooIn',
            'IN',
            arrValue,
            'fooContainsAny',
            'ARRAY_CONTAINS_ANY',
            arrValue
          )
        );

        return stream();
      },
    };

    return createInstance(overrides).then(firestore => {
      let query: Query = firestore.collection('collectionId');
      query = query.where('fooSmaller', '<', 'barSmaller');
      query = query.where('fooSmallerOrEquals', '<=', 'barSmallerOrEquals');
      query = query.where('fooEquals', '=' as InvalidApiUsage, 'barEquals');
      query = query.where('fooEqualsLong', '==', 'barEqualsLong');
      query = query.where('fooGreaterOrEquals', '>=', 'barGreaterOrEquals');
      query = query.where('fooGreater', '>', 'barGreater');
      query = query.where('fooContains', 'array-contains', 'barContains');
      query = query.where('fooIn', 'in', ['barArray']);
      query = query.where('fooContainsAny', 'array-contains-any', ['barArray']);
      return query.get();
    });
  });

  it('accepts object', () => {
    const overrides: ApiOverride = {
      runQuery: request => {
        queryEquals(
          request,
          fieldFilters('foo', 'EQUAL', {
            mapValue: {
              fields: {
                foo: {stringValue: 'bar'},
              },
            },
          })
        );

        return stream();
      },
    };

    return createInstance(overrides).then(firestore => {
      let query: Query = firestore.collection('collectionId');
      query = query.where('foo', '==', {foo: 'bar'});
      return query.get();
    });
  });

  it('supports field path objects for field paths', () => {
    const overrides: ApiOverride = {
      runQuery: request => {
        queryEquals(
          request,
          fieldFilters(
            'foo.bar',
            'EQUAL',
            'foobar',
            'bar.foo',
            'EQUAL',
            'foobar'
          )
        );
        return stream();
      },
    };

    return createInstance(overrides).then(firestore => {
      let query: Query = firestore.collection('collectionId');
      query = query.where('foo.bar', '==', 'foobar');
      query = query.where(new FieldPath('bar', 'foo'), '==', 'foobar');
      return query.get();
    });
  });

  it('supports strings for FieldPath.documentId()', () => {
    const overrides: ApiOverride = {
      runQuery: request => {
        queryEquals(
          request,
          fieldFilters('__name__', 'EQUAL', {
            referenceValue:
              `projects/${PROJECT_ID}/databases/(default)/` +
              'documents/collectionId/foo',
          })
        );

        return stream();
      },
    };

    return createInstance(overrides).then(firestore => {
      let query: Query = firestore.collection('collectionId');
      query = query.where(FieldPath.documentId(), '==', 'foo');
      return query.get();
    });
  });

  it('supports reference array for IN queries', () => {
    const overrides: ApiOverride = {
      runQuery: request => {
        queryEquals(
          request,
          fieldFilters('__name__', 'IN', {
            arrayValue: {
              values: [
                {
                  referenceValue: `projects/${PROJECT_ID}/databases/(default)/documents/collectionId/foo`,
                },
                {
                  referenceValue: `projects/${PROJECT_ID}/databases/(default)/documents/collectionId/bar`,
                },
              ],
            },
          })
        );

        return stream();
      },
    };

    return createInstance(overrides).then(firestore => {
      const collection = firestore.collection('collectionId');
      const query = collection.where(FieldPath.documentId(), 'in', [
        'foo',
        collection.doc('bar'),
      ]);
      return query.get();
    });
  });

  it('Fields of IN queries are not used in implicit order by', async () => {
    const overrides: ApiOverride = {
      runQuery: request => {
        queryEquals(
          request,
          fieldFilters('foo', 'IN', {
            arrayValue: {
              values: [
                {
                  stringValue: 'bar',
                },
              ],
            },
          }),
          orderBy('__name__', 'ASCENDING'),
          startAt(true, {
            referenceValue:
              `projects/${PROJECT_ID}/databases/(default)/` +
              'documents/collectionId/doc1',
          })
        );

        return stream();
      },
    };

    return createInstance(overrides).then(async firestore => {
      const collection = firestore.collection('collectionId');
      const query = collection
        .where('foo', 'in', ['bar'])
        .startAt(await snapshot('collectionId/doc1', {}));
      return query.get();
    });
  });

  it('validates references for IN queries', () => {
    const query = firestore.collection('collectionId');

    expect(() => {
      query.where(FieldPath.documentId(), 'in', ['foo', 42]);
    }).to.throw(
      'The corresponding value for FieldPath.documentId() must be a string or a DocumentReference, but was "42".'
    );

    expect(() => {
      query.where(FieldPath.documentId(), 'in', 42);
    }).to.throw(
      "Invalid Query. A non-empty array is required for 'in' filters."
    );

    expect(() => {
      query.where(FieldPath.documentId(), 'in', []);
    }).to.throw(
      "Invalid Query. A non-empty array is required for 'in' filters."
    );
  });

  it('validates query operator for FieldPath.document()', () => {
    const query = firestore.collection('collectionId');

    expect(() => {
      query.where(FieldPath.documentId(), 'array-contains', query.doc());
    }).to.throw(
      "Invalid Query. You can't perform 'array-contains' queries on FieldPath.documentId()."
    );

    expect(() => {
      query.where(FieldPath.documentId(), 'array-contains-any', query.doc());
    }).to.throw(
      "Invalid Query. You can't perform 'array-contains-any' queries on FieldPath.documentId()."
    );
  });

  it('rejects custom objects for field paths', () => {
    expect(() => {
      let query: Query = firestore.collection('collectionId');
      query = query.where({} as InvalidApiUsage, '==', 'bar');
      return query.get();
    }).to.throw(
      'Value for argument "fieldPath" is not a valid field path. Paths can only be specified as strings or via a FieldPath object.'
    );

    class FieldPath {}
    expect(() => {
      let query: Query = firestore.collection('collectionId');
      query = query.where(new FieldPath() as InvalidApiUsage, '==', 'bar');
      return query.get();
    }).to.throw(
      'Detected an object of type "FieldPath" that doesn\'t match the expected instance.'
    );
  });

  it('rejects field paths as value', () => {
    expect(() => {
      let query: Query = firestore.collection('collectionId');
      query = query.where('foo', '==', new FieldPath('bar'));
      return query.get();
    }).to.throw(
      'Value for argument "value" is not a valid query constraint. Cannot use object of type "FieldPath" as a Firestore value.'
    );
  });

  it('rejects field delete as value', () => {
    expect(() => {
      let query: Query = firestore.collection('collectionId');
      query = query.where('foo', '==', FieldValue.delete());
      return query.get();
    }).to.throw(
      'FieldValue.delete() must appear at the top-level and can only be used in update() or set() with {merge:true}.'
    );
  });

  it('rejects custom classes as value', () => {
    class Foo {}
    class FieldPath {}
    class FieldValue {}
    class GeoPoint {}
    class DocumentReference {}

    const query = firestore.collection('collectionId');

    expect(() => {
      query.where('foo', '==', new Foo()).get();
    }).to.throw(
      'Value for argument "value" is not a valid Firestore document. Couldn\'t serialize object of type "Foo". Firestore doesn\'t support JavaScript objects with custom prototypes (i.e. objects that were created via the "new" operator).'
    );

    expect(() => {
      query.where('foo', '==', new FieldPath()).get();
    }).to.throw(
      'Detected an object of type "FieldPath" that doesn\'t match the expected instance.'
    );

    expect(() => {
      query.where('foo', '==', new FieldValue()).get();
    }).to.throw(
      'Detected an object of type "FieldValue" that doesn\'t match the expected instance.'
    );

    expect(() => {
      query.where('foo', '==', new DocumentReference()).get();
    }).to.throw(
      'Detected an object of type "DocumentReference" that doesn\'t match the expected instance.'
    );

    expect(() => {
      query.where('foo', '==', new GeoPoint()).get();
    }).to.throw(
      'Detected an object of type "GeoPoint" that doesn\'t match the expected instance.'
    );
  });

  it('supports unary filters', () => {
    const overrides: ApiOverride = {
      runQuery: request => {
        queryEquals(request, unaryFilters('foo', 'IS_NAN', 'bar', 'IS_NULL'));

        return stream();
      },
    };

    return createInstance(overrides).then(firestore => {
      let query: Query = firestore.collection('collectionId');
      query = query.where('foo', '==', NaN);
      query = query.where('bar', '==', null);
      return query.get();
    });
  });

  it('rejects invalid NaN filter', () => {
    expect(() => {
      let query: Query = firestore.collection('collectionId');
      query = query.where('foo', '>', NaN);
      return query.get();
    }).to.throw(
      'Invalid query. You can only perform equals comparisons on NaN.'
    );
  });

  it('rejects invalid Null filter', () => {
    expect(() => {
      let query: Query = firestore.collection('collectionId');
      query = query.where('foo', '>', null);
      return query.get();
    }).to.throw(
      'Invalid query. You can only perform equals comparisons on Null.'
    );
  });

  it('verifies field path', () => {
    let query: Query = firestore.collection('collectionId');
    expect(() => {
      query = query.where('foo.', '==', 'foobar');
    }).to.throw(
      'Value for argument "fieldPath" is not a valid field path. Paths must not start or end with ".".'
    );
  });

  it('verifies operator', () => {
    let query: Query = firestore.collection('collectionId');
    expect(() => {
      query = query.where('foo', '@' as InvalidApiUsage, 'foobar');
    }).to.throw(
      'Value for argument "opStr" is invalid. Acceptable values are: <, <=, ==, >, >=, array-contains, in, array-contains-any'
    );
  });
});

describe('orderBy() interface', () => {
  let firestore: Firestore;

  beforeEach(() => {
    return createInstance().then(firestoreInstance => {
      firestore = firestoreInstance;
    });
  });

  afterEach(() => verifyInstance(firestore));

  it('accepts empty string', () => {
    const overrides: ApiOverride = {
      runQuery: request => {
        queryEquals(request, orderBy('foo', 'ASCENDING'));

        return stream();
      },
    };

    return createInstance(overrides).then(firestore => {
      let query: Query = firestore.collection('collectionId');
      query = query.orderBy('foo');
      return query.get();
    });
  });

  it('accepts asc', () => {
    const overrides: ApiOverride = {
      runQuery: request => {
        queryEquals(request, orderBy('foo', 'ASCENDING'));

        return stream();
      },
    };

    return createInstance(overrides).then(firestore => {
      let query: Query = firestore.collection('collectionId');
      query = query.orderBy('foo', 'asc');
      return query.get();
    });
  });

  it('accepts desc', () => {
    const overrides: ApiOverride = {
      runQuery: request => {
        queryEquals(request, orderBy('foo', 'DESCENDING'));

        return stream();
      },
    };

    return createInstance(overrides).then(firestore => {
      let query: Query = firestore.collection('collectionId');
      query = query.orderBy('foo', 'desc');
      return query.get();
    });
  });

  it('verifies order', () => {
    let query: Query = firestore.collection('collectionId');
    expect(() => {
      query = query.orderBy('foo', 'foo' as InvalidApiUsage);
    }).to.throw(
      'Value for argument "directionStr" is invalid. Acceptable values are: asc, desc'
    );
  });

  it('accepts field path', () => {
    const overrides: ApiOverride = {
      runQuery: request => {
        queryEquals(
          request,
          orderBy('foo.bar', 'ASCENDING', 'bar.foo', 'ASCENDING')
        );

        return stream();
      },
    };

    return createInstance(overrides).then(firestore => {
      let query: Query = firestore.collection('collectionId');
      query = query.orderBy('foo.bar');
      query = query.orderBy(new FieldPath('bar', 'foo'));
      return query.get();
    });
  });

  it('verifies field path', () => {
    let query: Query = firestore.collection('collectionId');
    expect(() => {
      query = query.orderBy('foo.');
    }).to.throw(
      'Value for argument "fieldPath" is not a valid field path. Paths must not start or end with ".".'
    );
  });

  it('rejects call after cursor', () => {
    let query: Query = firestore.collection('collectionId');

    return snapshot('collectionId/doc', {foo: 'bar'}).then(snapshot => {
      expect(() => {
        query = query.orderBy('foo').startAt('foo').orderBy('foo');
      }).to.throw(
        'Cannot specify an orderBy() constraint after calling startAt(), startAfter(), endBefore() or endAt().'
      );

      expect(() => {
        query = query
          .where('foo', '>', 'bar')
          .startAt(snapshot)
          .where('foo', '>', 'bar');
      }).to.throw(
        'Cannot specify a where() filter after calling startAt(), startAfter(), endBefore() or endAt().'
      );

      expect(() => {
        query = query.orderBy('foo').endAt('foo').orderBy('foo');
      }).to.throw(
        'Cannot specify an orderBy() constraint after calling startAt(), startAfter(), endBefore() or endAt().'
      );

      expect(() => {
        query = query
          .where('foo', '>', 'bar')
          .endAt(snapshot)
          .where('foo', '>', 'bar');
      }).to.throw(
        'Cannot specify a where() filter after calling startAt(), startAfter(), endBefore() or endAt().'
      );
    });
  });

  it('concatenates orders', () => {
    const overrides: ApiOverride = {
      runQuery: request => {
        queryEquals(
          request,
          orderBy(
            'foo',
            'ASCENDING',
            'bar',
            'DESCENDING',
            'foobar',
            'ASCENDING'
          )
        );

        return stream();
      },
    };

    return createInstance(overrides).then(firestore => {
      let query: Query = firestore.collection('collectionId');
      query = query
        .orderBy('foo', 'asc')
        .orderBy('bar', 'desc')
        .orderBy('foobar');
      return query.get();
    });
  });
});

describe('limit() interface', () => {
  let firestore: Firestore;

  beforeEach(() => {
    return createInstance().then(firestoreInstance => {
      firestore = firestoreInstance;
    });
  });

  afterEach(() => verifyInstance(firestore));

  it('generates proto', () => {
    const overrides: ApiOverride = {
      runQuery: request => {
        queryEquals(request, limit(10));
        return stream();
      },
    };

    return createInstance(overrides).then(firestore => {
      let query: Query = firestore.collection('collectionId');
      query = query.limit(10);
      return query.get();
    });
  });

  it('expects number', () => {
    const query = firestore.collection('collectionId');
    expect(() => query.limit(Infinity)).to.throw(
      'Value for argument "limit" is not a valid integer.'
    );
  });

  it('uses latest limit', () => {
    const overrides: ApiOverride = {
      runQuery: request => {
        queryEquals(request, limit(3));
        return stream();
      },
    };

    return createInstance(overrides).then(firestore => {
      let query: Query = firestore.collection('collectionId');
      query = query.limit(1).limit(2).limit(3);
      return query.get();
    });
  });
});

describe('limitToLast() interface', () => {
  let firestore: Firestore;

  beforeEach(() => {
    return createInstance().then(firestoreInstance => {
      firestore = firestoreInstance;
    });
  });

  afterEach(() => verifyInstance(firestore));

  it('reverses order constraints', () => {
    const overrides: ApiOverride = {
      runQuery: request => {
        queryEquals(request, orderBy('foo', 'DESCENDING'), limit(10));
        return stream();
      },
    };

    return createInstance(overrides).then(firestore => {
      let query: Query = firestore.collection('collectionId');
      query = query.orderBy('foo').limitToLast(10);
      return query.get();
    });
  });

  it('reverses cursors', () => {
    const overrides: ApiOverride = {
      runQuery: request => {
        queryEquals(
          request,
          orderBy('foo', 'DESCENDING'),
          startAt(true, 'end'),
          endAt(false, 'start'),
          limit(10)
        );
        return stream();
      },
    };

    return createInstance(overrides).then(firestore => {
      let query: Query = firestore.collection('collectionId');
      query = query
        .orderBy('foo')
        .startAt('start')
        .endAt('end')
        .limitToLast(10);
      return query.get();
    });
  });

  it('reverses results', () => {
    const overrides: ApiOverride = {
      runQuery: request => {
        queryEquals(request, orderBy('foo', 'DESCENDING'), limit(2));
        return stream(result('second'), result('first'));
      },
    };

    return createInstance(overrides).then(async firestore => {
      let query: Query = firestore.collection('collectionId');
      query = query.orderBy('foo').limitToLast(2);
      const result = await query.get();
      expect(result.docs[0].id).to.equal('first');
      expect(result.docs[1].id).to.equal('second');
    });
  });

  it('expects number', () => {
    const query = firestore.collection('collectionId');
    expect(() => query.limitToLast(Infinity)).to.throw(
      'Value for argument "limitToLast" is not a valid integer.'
    );
  });

  it('requires at least one ordering constraints', () => {
    const query = firestore.collection('collectionId');
    const result = query.limitToLast(1).get();
    return expect(result).to.eventually.be.rejectedWith(
      'limitToLast() queries require specifying at least one orderBy() clause.'
    );
  });

  it('rejects Query.stream()', () => {
    const query = firestore.collection('collectionId');
    expect(() => query.limitToLast(1).stream()).to.throw(
      'Query results for queries that include limitToLast() constraints cannot be streamed. Use Query.get() instead.'
    );
  });

  it('uses latest limitToLast', () => {
    const overrides: ApiOverride = {
      runQuery: request => {
        queryEquals(request, orderBy('foo', 'DESCENDING'), limit(3));
        return stream();
      },
    };

    return createInstance(overrides).then(firestore => {
      let query: Query = firestore.collection('collectionId');
      query = query.orderBy('foo').limitToLast(1).limitToLast(2).limitToLast(3);
      return query.get();
    });
  });

  it('converts to bundled query without order reversing', () => {
    return createInstance().then(firestore => {
      let query: Query = firestore.collection('collectionId');
      query = query.orderBy('foo').limitToLast(10);
      const bundledQuery = query.toBundledQuery();
      bundledQueryEquals(
        bundledQuery,
        'LAST',
        orderBy('foo', 'ASCENDING'),
        limit(10)
      );
    });
  });

  it('converts to bundled query without cursor flipping', () => {
    return createInstance().then(firestore => {
      let query: Query = firestore.collection('collectionId');
      query = query
        .orderBy('foo')
        .startAt('start')
        .endAt('end')
        .limitToLast(10);
      const bundledQuery = query.toBundledQuery();
      bundledQueryEquals(
        bundledQuery,
        'LAST',
        orderBy('foo', 'ASCENDING'),
        limit(10),
        startAt(true, 'start'),
        endAt(false, 'end')
      );
    });
  });

  it('converts to bundled query without order reversing', () => {
    return createInstance().then(firestore => {
      let query: Query = firestore.collection('collectionId');
      query = query.orderBy('foo').limitToLast(10);
      const bundledQuery = query.toBundledQuery();
      bundledQueryEquals(
        bundledQuery,
        'LAST',
        orderBy('foo', 'ASCENDING'),
        limit(10)
      );
    });
  });

  it('converts to bundled query without cursor flipping', () => {
    return createInstance().then(firestore => {
      let query: Query = firestore.collection('collectionId');
      query = query
        .orderBy('foo')
        .startAt('start')
        .endAt('end')
        .limitToLast(10);
      const bundledQuery = query.toBundledQuery();
      bundledQueryEquals(
        bundledQuery,
        'LAST',
        orderBy('foo', 'ASCENDING'),
        limit(10),
        startAt(true, 'start'),
        endAt(false, 'end')
      );
    });
  });
});

describe('offset() interface', () => {
  let firestore: Firestore;

  beforeEach(() => {
    return createInstance().then(firestoreInstance => {
      firestore = firestoreInstance;
    });
  });

  afterEach(() => verifyInstance(firestore));

  it('generates proto', () => {
    const overrides: ApiOverride = {
      runQuery: request => {
        queryEquals(request, offset(10));
        return stream();
      },
    };

    return createInstance(overrides).then(firestore => {
      let query: Query = firestore.collection('collectionId');
      query = query.offset(10);
      return query.get();
    });
  });

  it('expects number', () => {
    const query = firestore.collection('collectionId');
    expect(() => query.offset(Infinity)).to.throw(
      'Value for argument "offset" is not a valid integer.'
    );
  });

  it('uses latest offset', () => {
    const overrides: ApiOverride = {
      runQuery: request => {
        queryEquals(request, offset(3));
        return stream();
      },
    };

    return createInstance(overrides).then(firestore => {
      let query: Query = firestore.collection('collectionId');
      query = query.offset(1).offset(2).offset(3);
      return query.get();
    });
  });
});

describe('select() interface', () => {
  let firestore: Firestore;

  beforeEach(() => {
    return createInstance().then(firestoreInstance => {
      firestore = firestoreInstance;
    });
  });

  afterEach(() => verifyInstance(firestore));

  it('generates proto', () => {
    const overrides: ApiOverride = {
      runQuery: request => {
        queryEquals(request, select('a', 'b.c'));
        return stream();
      },
    };

    return createInstance(overrides).then(firestore => {
      const collection = firestore.collection('collectionId');
      const query = collection.select('a', new FieldPath('b', 'c'));

      return query.get().then(() => {
        return collection.select('a', 'b.c').get();
      });
    });
  });

  it('validates field path', () => {
    const query = firestore.collection('collectionId');
    expect(() => query.select(1 as InvalidApiUsage)).to.throw(
      'Element at index 0 is not a valid field path. Paths can only be specified as strings or via a FieldPath object.'
    );

    expect(() => query.select('.')).to.throw(
      'Element at index 0 is not a valid field path. Paths must not start or end with ".".'
    );
  });

  it('uses latest field mask', () => {
    const overrides: ApiOverride = {
      runQuery: request => {
        queryEquals(request, select('bar'));
        return stream();
      },
    };

    return createInstance(overrides).then(firestore => {
      let query: Query = firestore.collection('collectionId');
      query = query.select('foo').select('bar');
      return query.get();
    });
  });

  it('implicitly adds FieldPath.documentId()', () => {
    const overrides: ApiOverride = {
      runQuery: request => {
        queryEquals(request, select('__name__'));
        return stream();
      },
    };

    return createInstance(overrides).then(firestore => {
      let query: Query = firestore.collection('collectionId');
      query = query.select();
      return query.get();
    });
  });
});

describe('startAt() interface', () => {
  let firestore: Firestore;

  beforeEach(() => {
    return createInstance().then(firestoreInstance => {
      firestore = firestoreInstance;
    });
  });

  afterEach(() => verifyInstance(firestore));

  it('accepts fields', () => {
    const overrides: ApiOverride = {
      runQuery: request => {
        queryEquals(
          request,
          orderBy('foo', 'ASCENDING', 'bar', 'ASCENDING'),
          startAt(true, 'foo', 'bar')
        );

        return stream();
      },
    };

    return createInstance(overrides).then(firestore => {
      let query: Query = firestore.collection('collectionId');
      query = query.orderBy('foo').orderBy('bar').startAt('foo', 'bar');
      return query.get();
    });
  });

  it('accepts FieldPath.documentId()', () => {
    const overrides: ApiOverride = {
      runQuery: request => {
        queryEquals(
          request,
          orderBy('__name__', 'ASCENDING'),
          startAt(true, {
            referenceValue:
              `projects/${PROJECT_ID}/databases/(default)/` +
              'documents/collectionId/doc',
          })
        );

        return stream();
      },
    };

    return createInstance(overrides).then(firestore => {
      return snapshot('collectionId/doc', {foo: 'bar'}).then(doc => {
        const query = firestore.collection('collectionId');

        return Promise.all([
          query.orderBy(FieldPath.documentId()).startAt(doc.id).get(),
          query.orderBy(FieldPath.documentId()).startAt(doc.ref).get(),
        ]);
      });
    });
  });

  it('validates value for FieldPath.documentId()', () => {
    const query = firestore.collection('coll/doc/coll');

    expect(() => {
      query.orderBy(FieldPath.documentId()).startAt(42);
    }).to.throw(
      'The corresponding value for FieldPath.documentId() must be a string or a DocumentReference, but was "42".'
    );

    expect(() => {
      query
        .orderBy(FieldPath.documentId())
        .startAt(firestore.doc('coll/doc/other/doc'));
    }).to.throw(
      '"coll/doc/other/doc" is not part of the query result set and cannot be used as a query boundary.'
    );

    expect(() => {
      query
        .orderBy(FieldPath.documentId())
        .startAt(firestore.doc('coll/doc/coll_suffix/doc'));
    }).to.throw(
      '"coll/doc/coll_suffix/doc" is not part of the query result set and cannot be used as a query boundary.'
    );

    expect(() => {
      query.orderBy(FieldPath.documentId()).startAt(firestore.doc('coll/doc'));
    }).to.throw(
      '"coll/doc" is not part of the query result set and cannot be used as a query boundary.'
    );

    expect(() => {
      query
        .orderBy(FieldPath.documentId())
        .startAt(firestore.doc('coll/doc/coll/doc/coll/doc'));
    }).to.throw(
      'Only a direct child can be used as a query boundary. Found: "coll/doc/coll/doc/coll/doc".'
    );

    // Validate that we can't pass a reference to a collection.
    expect(() => {
      query.orderBy(FieldPath.documentId()).startAt('doc/coll');
    }).to.throw(
      'When querying a collection and ordering by FieldPath.documentId(), ' +
        'the corresponding value must be a plain document ID, but ' +
        "'doc/coll' contains a slash."
    );
  });

  it('requires at least one value', () => {
    const query = firestore.collection('coll/doc/coll');

    expect(() => {
      query.startAt();
    }).to.throw('Function "Query.startAt()" requires at least 1 argument.');
  });

  it('can specify document snapshot', () => {
    const overrides: ApiOverride = {
      runQuery: request => {
        queryEquals(
          request,
          orderBy('__name__', 'ASCENDING'),
          startAt(true, {
            referenceValue:
              `projects/${PROJECT_ID}/databases/(default)/` +
              'documents/collectionId/doc',
          })
        );

        return stream();
      },
    };

    return createInstance(overrides).then(firestore => {
      return snapshot('collectionId/doc', {}).then(doc => {
        const query = firestore.collection('collectionId').startAt(doc);
        return query.get();
      });
    });
  });

  it("doesn't append documentId() twice", () => {
    const overrides: ApiOverride = {
      runQuery: request => {
        queryEquals(
          request,
          orderBy('__name__', 'ASCENDING'),
          startAt(true, {
            referenceValue:
              `projects/${PROJECT_ID}/databases/(default)/` +
              'documents/collectionId/doc',
          })
        );

        return stream();
      },
    };

    return createInstance(overrides).then(firestore => {
      return snapshot('collectionId/doc', {}).then(doc => {
        const query = firestore
          .collection('collectionId')
          .orderBy(FieldPath.documentId())
          .startAt(doc);
        return query.get();
      });
    });
  });

  it('can extract implicit direction for document snapshot', () => {
    const overrides: ApiOverride = {
      runQuery: request => {
        queryEquals(
          request,
          orderBy('foo', 'ASCENDING', '__name__', 'ASCENDING'),
          startAt(true, 'bar', {
            referenceValue:
              `projects/${PROJECT_ID}/databases/(default)/` +
              'documents/collectionId/doc',
          })
        );

        return stream();
      },
    };

    return createInstance(overrides).then(firestore => {
      return snapshot('collectionId/doc', {foo: 'bar'}).then(doc => {
        let query: Query = firestore.collection('collectionId').orderBy('foo');
        query = query.startAt(doc);
        return query.get();
      });
    });
  });

  it('can extract explicit direction for document snapshot', () => {
    const overrides: ApiOverride = {
      runQuery: request => {
        queryEquals(
          request,
          orderBy('foo', 'DESCENDING', '__name__', 'DESCENDING'),
          startAt(true, 'bar', {
            referenceValue:
              `projects/${PROJECT_ID}/databases/(default)/` +
              'documents/collectionId/doc',
          })
        );

        return stream();
      },
    };

    return createInstance(overrides).then(firestore => {
      return snapshot('collectionId/doc', {foo: 'bar'}).then(doc => {
        let query: Query = firestore
          .collection('collectionId')
          .orderBy('foo', 'desc');
        query = query.startAt(doc);
        return query.get();
      });
    });
  });

  it('can specify document snapshot with inequality filter', () => {
    const overrides: ApiOverride = {
      runQuery: request => {
        queryEquals(
          request,
          orderBy('c', 'ASCENDING', '__name__', 'ASCENDING'),
          startAt(true, 'c', {
            referenceValue:
              `projects/${PROJECT_ID}/databases/(default)/` +
              'documents/collectionId/doc',
          }),
          fieldFilters(
            'a',
            'EQUAL',
            'a',
            'b',
            'ARRAY_CONTAINS',
            'b',
            'c',
            'GREATER_THAN_OR_EQUAL',
            'c',
            'd',
            'EQUAL',
            'd'
          )
        );

        return stream();
      },
    };

    return createInstance(overrides).then(firestore => {
      return snapshot('collectionId/doc', {c: 'c'}).then(doc => {
        const query = firestore
          .collection('collectionId')
          .where('a', '==', 'a')
          .where('b', 'array-contains', 'b')
          .where('c', '>=', 'c')
          .where('d', '==', 'd')
          .startAt(doc);
        return query.get();
      });
    });
  });

  it('ignores equality filter with document snapshot cursor', () => {
    const overrides: ApiOverride = {
      runQuery: request => {
        queryEquals(
          request,
          orderBy('__name__', 'ASCENDING'),
          startAt(true, {
            referenceValue:
              `projects/${PROJECT_ID}/databases/(default)/` +
              'documents/collectionId/doc',
          }),
          fieldFilters('foo', 'EQUAL', 'bar')
        );

        return stream();
      },
    };

    return createInstance(overrides).then(firestore => {
      return snapshot('collectionId/doc', {foo: 'bar'}).then(doc => {
        const query = firestore
          .collection('collectionId')
          .where('foo', '==', 'bar')
          .startAt(doc);
        return query.get();
      });
    });
  });

  it('validates field exists in document snapshot', () => {
    const query = firestore.collection('collectionId').orderBy('foo', 'desc');

    return snapshot('collectionId/doc', {}).then(doc => {
      expect(() => query.startAt(doc)).to.throw(
        'Field "foo" is missing in the provided DocumentSnapshot. Please provide a document that contains values for all specified orderBy() and where() constraints.'
      );
    });
  });

  it('does not accept field deletes', () => {
    const query = firestore.collection('collectionId').orderBy('foo');

    expect(() => {
      query.orderBy('foo').startAt('foo', FieldValue.delete());
    }).to.throw(
      'Element at index 1 is not a valid query constraint. FieldValue.delete() must appear at the top-level and can only be used in update() or set() with {merge:true}.'
    );
  });

  it('requires order by', () => {
    let query: Query = firestore.collection('collectionId');
    query = query.orderBy('foo');

    expect(() => query.startAt('foo', 'bar')).to.throw(
      'Too many cursor values specified. The specified values must match the orderBy() constraints of the query.'
    );
  });

  it('can overspecify order by', () => {
    const overrides: ApiOverride = {
      runQuery: request => {
        queryEquals(
          request,
          orderBy('foo', 'ASCENDING', 'bar', 'ASCENDING'),
          startAt(true, 'foo')
        );

        return stream();
      },
    };

    return createInstance(overrides).then(firestore => {
      let query: Query = firestore.collection('collectionId');
      query = query.orderBy('foo').orderBy('bar').startAt('foo');
      return query.get();
    });
  });

  it('validates input', () => {
    const query = firestore.collection('collectionId');
    expect(() => query.startAt(123)).to.throw(
      'Too many cursor values specified. The specified values must match the orderBy() constraints of the query.'
    );
  });

  it('uses latest value', () => {
    const overrides: ApiOverride = {
      runQuery: request => {
        queryEquals(request, orderBy('foo', 'ASCENDING'), startAt(true, 'bar'));

        return stream();
      },
    };

    return createInstance(overrides).then(firestore => {
      let query: Query = firestore.collection('collectionId');
      query = query.orderBy('foo').startAt('foo').startAt('bar');
      return query.get();
    });
  });
});

describe('startAfter() interface', () => {
  let firestore: Firestore;

  beforeEach(() => {
    return createInstance().then(firestoreInstance => {
      firestore = firestoreInstance;
    });
  });

  afterEach(() => verifyInstance(firestore));

  it('accepts fields', () => {
    const overrides: ApiOverride = {
      runQuery: request => {
        queryEquals(
          request,
          orderBy('foo', 'ASCENDING', 'bar', 'ASCENDING'),
          startAt(false, 'foo', 'bar')
        );

        return stream();
      },
    };

    return createInstance(overrides).then(firestore => {
      let query: Query = firestore.collection('collectionId');
      query = query.orderBy('foo').orderBy('bar').startAfter('foo', 'bar');
      return query.get();
    });
  });

  it('validates input', () => {
    const query = firestore.collection('collectionId');
    expect(() => query.startAfter(123)).to.throw(
      'Too many cursor values specified. The specified values must match the orderBy() constraints of the query.'
    );
  });

  it('uses latest value', () => {
    const overrides: ApiOverride = {
      runQuery: request => {
        queryEquals(
          request,
          orderBy('foo', 'ASCENDING'),
          startAt(false, 'bar')
        );

        return stream();
      },
    };

    return createInstance(overrides).then(firestore => {
      let query: Query = firestore.collection('collectionId');
      query = query.orderBy('foo').startAfter('foo').startAfter('bar');
      return query.get();
    });
  });
});

describe('endAt() interface', () => {
  let firestore: Firestore;

  beforeEach(() => {
    return createInstance().then(firestoreInstance => {
      firestore = firestoreInstance;
    });
  });

  afterEach(() => verifyInstance(firestore));

  it('accepts fields', () => {
    const overrides: ApiOverride = {
      runQuery: request => {
        queryEquals(
          request,
          orderBy('foo', 'ASCENDING', 'bar', 'ASCENDING'),
          endAt(false, 'foo', 'bar')
        );

        return stream();
      },
    };

    return createInstance(overrides).then(firestore => {
      let query: Query = firestore.collection('collectionId');
      query = query.orderBy('foo').orderBy('bar').endAt('foo', 'bar');
      return query.get();
    });
  });

  it('validates input', () => {
    const query = firestore.collection('collectionId');
    expect(() => query.endAt(123)).to.throw(
      'Too many cursor values specified. The specified values must match the orderBy() constraints of the query.'
    );
  });

  it('uses latest value', () => {
    const overrides: ApiOverride = {
      runQuery: request => {
        queryEquals(request, orderBy('foo', 'ASCENDING'), endAt(false, 'bar'));

        return stream();
      },
    };

    return createInstance(overrides).then(firestore => {
      let query: Query = firestore.collection('collectionId');
      query = query.orderBy('foo').endAt('foo').endAt('bar');
      return query.get();
    });
  });
});

describe('endBefore() interface', () => {
  let firestore: Firestore;

  beforeEach(() => {
    return createInstance().then(firestoreInstance => {
      firestore = firestoreInstance;
    });
  });

  afterEach(() => verifyInstance(firestore));

  it('accepts fields', () => {
    const overrides: ApiOverride = {
      runQuery: request => {
        queryEquals(
          request,
          orderBy('foo', 'ASCENDING', 'bar', 'ASCENDING'),
          endAt(true, 'foo', 'bar')
        );

        return stream();
      },
    };

    return createInstance(overrides).then(firestore => {
      let query: Query = firestore.collection('collectionId');
      query = query.orderBy('foo').orderBy('bar').endBefore('foo', 'bar');
      return query.get();
    });
  });

  it('validates input', () => {
    const query = firestore.collection('collectionId');
    expect(() => query.endBefore(123)).to.throw(
      'Too many cursor values specified. The specified values must match the orderBy() constraints of the query.'
    );
  });

  it('uses latest value', () => {
    const overrides: ApiOverride = {
      runQuery: request => {
        queryEquals(request, orderBy('foo', 'ASCENDING'), endAt(true, 'bar'));

        return stream();
      },
    };

    return createInstance(overrides).then(firestore => {
      let query: Query = firestore.collection('collectionId');
      query = query.orderBy('foo').endBefore('foo').endBefore('bar');
      return query.get();
    });
  });

  it('is immutable', () => {
    let expectedComponents = [limit(10)];

    const overrides: ApiOverride = {
      runQuery: request => {
        queryEquals(request, ...expectedComponents);
        return stream();
      },
    };
    return createInstance(overrides).then(firestore => {
      const query = firestore.collection('collectionId').limit(10);
      const adjustedQuery = query.orderBy('foo').endBefore('foo');

      return query.get().then(() => {
        expectedComponents = [
          limit(10),
          orderBy('foo', 'ASCENDING'),
          endAt(true, 'foo'),
        ];

        return adjustedQuery.get();
      });
    });
  });
});

describe('collectionGroup queries', () => {
  it('serialize correctly', () => {
    const overrides: ApiOverride = {
      runQuery: request => {
        queryEquals(
          request,
          allDescendants(),
          fieldFilters('foo', 'EQUAL', 'bar')
        );
        return stream();
      },
    };
    return createInstance(overrides).then(firestore => {
      const query = firestore
        .collectionGroup('collectionId')
        .where('foo', '==', 'bar');
      return query.get();
    });
  });

  it('rejects slashes', () => {
    return createInstance().then(firestore => {
      expect(() => firestore.collectionGroup('foo/bar')).to.throw(
        "Invalid collectionId 'foo/bar'. Collection IDs must not contain '/'."
      );
    });
  });

  it('rejects slashes', () => {
    return createInstance().then(firestore => {
      const query = firestore.collectionGroup('collectionId');

      expect(() => {
        query.orderBy(FieldPath.documentId()).startAt('coll');
      }).to.throw(
        'When querying a collection group and ordering by ' +
          'FieldPath.documentId(), the corresponding value must result in a ' +
          "valid document path, but 'coll' is not because it contains an odd " +
          'number of segments.'
      );
    });
  });
});<|MERGE_RESOLUTION|>--- conflicted
+++ resolved
@@ -21,7 +21,6 @@
 
 import {firestore, google} from '../protos/firestore_v1_proto_api';
 import {
-  DocumentData,
   DocumentReference,
   FieldPath,
   FieldValue,
@@ -31,10 +30,6 @@
   setLogFunction,
   Timestamp,
 } from '../src';
-<<<<<<< HEAD
-import {DocumentReference, Query, Timestamp} from '../src';
-=======
->>>>>>> 48ca412a
 import {setTimeoutHandler} from '../src/backoff';
 import {DocumentSnapshot, DocumentSnapshotBuilder} from '../src/document';
 import {QualifiedResourcePath} from '../src/path';
