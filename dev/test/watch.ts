/**
 * Copyright 2017 Google Inc. All Rights Reserved.
 *
 * Licensed under the Apache License, Version 2.0 (the 'License');
 * you may not use this file except in compliance with the License.
 * You may obtain a copy of the License at
 *
 *      http://www.apache.org/licenses/LICENSE-2.0
 *
 * Unless required by applicable law or agreed to in writing, software
 * distributed under the License is distributed on an 'AS IS' BASIS,
 * WITHOUT WARRANTIES OR CONDITIONS OF ANY KIND, either express or implied.
 * See the License for the specific language governing permissions and
 * limitations under the License.
 */

import {expect} from 'chai';
import duplexify from 'duplexify';
import through2 from 'through2';

import * as Firestore from '../src';
import {setTimeoutHandler} from '../src/backoff';
import {AnyDuringMigration, GrpcError} from '../src/types';
import {createInstance} from './util/helpers';

// Change the argument to 'console.log' to enable debug output.
Firestore.setLogFunction(() => {});

<<<<<<< HEAD
import api = google.firestore.v1beta1;
import {QueryDocumentSnapshot, QuerySnapshot} from '../src';
import {DocumentSnapshotBuilder} from '../src/document';
=======
import {QueryDocumentSnapshot} from '../src';
>>>>>>> c375187e

let PROJECT_ID = process.env.PROJECT_ID;
if (!PROJECT_ID) {
  PROJECT_ID = 'test-project';
}
/**
 * Asserts that the given list of docs match.
 * @param actual The computed docs array.
 * @param expected The expected docs array.
 */
function docsEqual(actual:QueryDocumentSnapshot[], expected:QueryDocumentSnapshot[]) {
  expect(actual.length).to.equal(expected.length);
  for (let i = 0; i < actual.length; i++) {
    expect(actual[i].ref.id).to.equal(expected[i].ref.id);
    expect(actual[i].data()).to.deep.eq(expected[i].data());
    expect((expected[i].createTime)).to.be.a('string');
    expect((expected[i].updateTime)).to.be.a('string');
  }
}

/**
 * Asserts that the given query snapshot matches the expected results.
 * @param lastSnapshot The previous snapshot that this snapshot is based upon.
 * @param version The current snapshot version to use for the comparison.
 * @param actual A QuerySnapshot with results.
 * @param expected Array of DocumentSnapshot.
 */
function snapshotsEqual(lastSnapshot, version, actual, expected) {
  const localDocs: QueryDocumentSnapshot[] = [].concat(lastSnapshot.docs);

  const actualDocChanges = actual.docChanges();

  expect(actualDocChanges.length).to.equal(expected.docChanges.length);
  for (let i = 0; i < expected.docChanges.length; i++) {
    expect(actualDocChanges[i].type).to.equal(expected.docChanges[i].type);
    expect(actualDocChanges[i].doc.ref.id)
        .to.equal(expected.docChanges[i].doc.ref.id);
    expect(actualDocChanges[i].doc.data())
        .to.deep.eq(expected.docChanges[i].doc.data());
    const readVersion =
        actualDocChanges[i].type === 'removed' ? version - 1 : version;
    expect(actualDocChanges[i].doc.readTime.isEqual(
               new Firestore.Timestamp(0, readVersion)))
        .to.be.true;

    if (actualDocChanges[i].oldIndex !== -1) {
      localDocs.splice(actualDocChanges[i].oldIndex, 1);
    }

    if (actualDocChanges[i].newIndex !== -1) {
      localDocs.splice(
          actualDocChanges[i].newIndex, 0, actualDocChanges[i].doc);
    }
  }

  docsEqual(actual.docs, expected.docs);
  docsEqual(localDocs, expected.docs);
  expect(actual.readTime.isEqual(new Firestore.Timestamp(0, version)))
      .to.be.true;
  expect(actual.size).to.equal(expected.docs.length);

  return {docs: actual.docs, docChanges: actualDocChanges};
}

/*
 * Helper for constructing a snapshot.
 */
function snapshot(ref, data) {
  const snapshot = new DocumentSnapshotBuilder();
  snapshot.ref = ref;
  snapshot.fieldsProto = ref.firestore._serializer.encodeFields(data);
  snapshot.readTime = new Firestore.Timestamp(0, 0);
  snapshot.createTime = new Firestore.Timestamp(0, 0);
  snapshot.updateTime = new Firestore.Timestamp(0, 0);
  return snapshot.build();
}

/*
 * Helpers for constructing document changes.
 */
function docChange(type, ref, data) {
  return {type, doc: snapshot(ref, data)};
}

const added = (ref, data) => docChange('added', ref, data);
const modified = (ref, data) => docChange('modified', ref, data);
const removed = (ref, data) => docChange('removed', ref, data);

const EMPTY = {
  docs: [],
  docChanges: []
};

/** Captures stream data and makes it available via deferred Promises. */
class DeferredListener {
  private readonly pendingData: AnyDuringMigration[] = [];
  private readonly pendingListeners: AnyDuringMigration[] = [];

  /**
   * Makes stream data available via the Promises set in the 'await' call. If no
   * Promise has been set, the data will be cached.
   */
  on(type, data?) {
    const listener = this.pendingListeners.shift();

    if (listener) {
      expect(listener.type)
          .to.equal(
              type,
              `Expected message of type '${listener.type}' but got '${type}' ` +
                  `with '${JSON.stringify(data)}'.`);
      listener.resolve(data);
    } else {
      this.pendingData.push({
        type,
        data,
      });
    }
  }

  /**
   * Returns a Promise with the next result from the underlying stream. The
   * Promise resolves immediately if pending data is available, otherwise it
   * resolves when the next chunk arrives.
   */
  await(expectedType) {
    const data = this.pendingData.shift();

    if (data) {
      expect(data.type).to.equal(
          expectedType,
          `Expected message of type '${expectedType}' but got '${data.type}' ` +
              `with '${JSON.stringify(data.data)}'.`);
      return Promise.resolve(data.data);
    }

    return new Promise(resolve => this.pendingListeners.push({
      type: expectedType,
      resolve,
    }));
  }
}

/**
 * Handles stream operations for the Firestore Listen API. StreamHelper
 * supports one stream at a time, but multiple streams can be processed through
 * sequential invocations of the Listen API.
 */
class StreamHelper {
  private streamCount = 0;
  private readonly deferredListener = new DeferredListener();
  private readStream;
  private writeStream;
  private backendStream;

  /** Returns the GAPIC callback to use with this stream helper. */
  getListenCallback() {
    return () => {
      // Create a mock backend whose stream we can return.
      ++this.streamCount;

      this.readStream = through2.obj();
      this.writeStream = through2.obj();

      this.readStream.once(
          'data', result => this.deferredListener.on('data', result));
      this.readStream.on(
          'error', error => this.deferredListener.on('error', error));
      this.readStream.on('end', () => this.deferredListener.on('end'));
      this.readStream.on('close', () => this.deferredListener.on('close'));

      this.deferredListener.on('open', {});

      this.backendStream = duplexify.obj(this.readStream, this.writeStream);
      return this.backendStream;
    };
  }

  /**
   * Returns a Promise with the next results from the underlying stream.
   */
  await(type) {
    return this.deferredListener.await(type);
  }

  /** Waits for a destroyed stream to be re-opened. */
  awaitReopen() {
    return this.await('error')
        .then(() => this.await('close'))
        .then(() => this.awaitOpen());
  }

  /**
   * Waits for the stream to open and to receive its first message (the
   * AddTarget message).
   */
  awaitOpen() {
    return this.await('open').then(() => this.await('data'));
  }

  /**
   * Sends a message to the currently active stream.
   */
  write(data) {
    this.writeStream.write(data);
  }

  /**
   * Closes the currently active stream.
   */
  close() {
    this.backendStream.emit('end');
  }

  /**
   * Destroys the currently active stream with the optionally provided error.
   * If omitted, the stream is closed with a GRPC Status of UNAVAILABLE.
   */
  destroyStream(err) {
    if (!err) {
      err = new Error('Server disconnect');
      err.code = 14;  // Unavailable
    }
    this.readStream.destroy(err);
  }
}

/**
 * Encapsulates the stream logic for the Watch API.
 */
class WatchHelper {
  private readonly serializer;
  private readonly streamHelper;
  private snapshotVersion = 0;
  private readonly deferredListener = new DeferredListener();
  private unsubscribe;

  /**
   * @param streamHelper The StreamHelper base class for this Watch operation.
   * @param reference The CollectionReference or DocumentReference that is being
   * watched.
   * @param targetId The target ID of the watch stream.
   */
  constructor(streamHelper, private reference, private targetId) {
    this.serializer = reference.firestore._serializer;
    this.streamHelper = streamHelper;
    this.snapshotVersion = 0;
    this.deferredListener = new DeferredListener();
  }

  /**
   * Returns a Promise with the next result from the underlying stream.
   */
  await(type) {
    return this.deferredListener.await(type);
  }

  /**
   * Creates a watch, starts a listen, and asserts that the request got
   * processed.
   *
   * @return The unsubscribe handler for the listener.
   */
  startWatch() {
    this.unsubscribe = this.reference.onSnapshot(
        snapshot => {
          this.deferredListener.on('snapshot', snapshot);
        },
        error => {
          this.deferredListener.on('error', error);
        });
    return this.unsubscribe;
  }

  /**
   * Ends the listen stream.
   *
   * @return A Promise that will be fulfilled when the backend saw the end.
   */
  endWatch() {
    this.unsubscribe();
    return this.streamHelper.await('end');
  }

  /**
   * Sends a target change from the backend simulating adding the query target.
   *
   * @param {number=} targetId The target ID to send. If omitted, uses the
   * default target ID.
   */
  sendAddTarget(targetId) {
    this.streamHelper.write({
      targetChange: {
        targetChangeType: 'ADD',
        targetIds: [targetId !== undefined ? targetId : this.targetId],
      },
    });
  }

  /**
   * Sends a target change from the backend simulating removing a query target.
   *
   * @param {number} cause The optional code indicating why the target was removed.
   */
  sendRemoveTarget(cause) {
    const proto: AnyDuringMigration = {
      targetChange: {
        targetChangeType: 'REMOVE',
        targetIds: [this.targetId],
      },
    };
    if (cause) {
      proto.targetChange.cause = {
        code: cause,
        message: 'test remove',
      };
    }
    this.streamHelper.write(proto);
  }

  /**
   * Sends a target change from the backend of type 'NO_CHANGE'. If specified,
   * includes a resume token.
   */
  sendSnapshot(version, resumeToken) {
    this.snapshotVersion = version;

    const proto: AnyDuringMigration = {
      targetChange: {
        targetChangeType: 'NO_CHANGE',
        targetIds: [],
        readTime: {seconds: 0, nanos: version},
      },
    };

    if (resumeToken) {
      proto.targetChange.resumeToken = resumeToken;
    }

    this.streamHelper.write(proto);
  }

  /**
   * Sends a target change from the backend of type 'CURRENT'.
   */
  sendCurrent(resumeToken) {
    const proto: AnyDuringMigration = {
      targetChange: {
        targetChangeType: 'CURRENT',
        targetIds: [this.targetId],
      },
    };

    if (resumeToken) {
      proto.targetChange.resumeToken = resumeToken;
    }

    this.streamHelper.write(proto);
  }

  /**
   * Sends a doc change from the backend to the client.
   *
   * @param ref The document reference.
   * @param data The data for the doc in proto JSON format.
   */
  sendDoc(ref, data) {
    this.streamHelper.write({
      documentChange: {
        document: {
          name: ref.formattedName,
          fields: this.serializer.encodeFields(data),
          createTime: {seconds: 1, nanos: 2},
          updateTime: {seconds: 3, nanos: this.snapshotVersion},
        },
        targetIds: [this.targetId],
      },
    });
  }

  /**
   * Sends a doc removal from the backend to the client.
   *
   * @param ref The document reference.
   * @param data The data for the doc in proto JSON format.
   */
  sendDocRemove(ref, data) {
    this.streamHelper.write({
      documentChange: {
        document: {
          name: ref.formattedName,
          fields: this.serializer.encodeFields(data),
        },
        removedTargetIds: [this.targetId],
      },
    });
  }

  /**
   * Sends a doc delete from the backend to the client.
   *
   * @param ref The document reference.
   */
  sendDocDelete(ref) {
    this.streamHelper.write({
      documentDelete: {
        document: ref.formattedName,
        removedTargetIds: [this.targetId],
      },
    });
  }

  /**
   * A wrapper for writing tests that successfully run a watch.
   */
  runTest(expectedRequest, func) {
    this.startWatch();

    return this.streamHelper.awaitOpen()
        .then(request => {
          expect(request).to.deep.eq(expectedRequest);
          return func();
        })
        .then(() => {
          return this.endWatch();
        });
  }

  /**
   * A wrapper for writing tests that fail to run a watch.
   */
  runFailedTest(expectedRequest, func, expectedError) {
    this.startWatch();

    return this.streamHelper.awaitOpen()
        .then(request => {
          expect(request).to.deep.eq(expectedRequest);
          return func();
        })
        .then(() => {
          return this.await('error');
        })
        .then(err => {
          expect(err.message).to.equal(expectedError);
        });
  }
}

describe('Query watch', () => {
  // The collection to query.
  let colRef;

  // The documents used in this query.
  let doc1, doc2, doc3, doc4;

  let firestore;
  let targetId;
  let watchHelper;
  let streamHelper;

  let lastSnapshot;

  // The proto JSON that should be sent for the query.
  const collQueryJSON = () => {
    return {
      database: `projects/${PROJECT_ID}/databases/(default)`,
      addTarget: {
        query: {
          parent: `projects/${PROJECT_ID}/databases/(default)`,
          structuredQuery: {
            from: [{collectionId: 'col'}],
          },
        },
        targetId,
      },
    };
  };

  const includeQuery = () => {
    return colRef.where('included', '==', 'yes');
  };

  // The proto JSON that should be sent for the query.
  const includeQueryJSON = () => {
    return {
      database: `projects/${PROJECT_ID}/databases/(default)`,
      addTarget: {
        query: {
          parent: `projects/${PROJECT_ID}/databases/(default)`,
          structuredQuery: {
            from: [{collectionId: 'col'}],
            where: {
              fieldFilter: {
                field: {
                  fieldPath: 'included',
                },
                op: 'EQUAL',
                value: {
                  stringValue: 'yes',
                },
              },
            },
          },
        },
        targetId,
      },
    };
  };

  // The proto JSON that should be sent for a resumed query.
  const resumeTokenQuery = resumeToken => {
    return {
      database: `projects/${PROJECT_ID}/databases/(default)`,
      addTarget: {
        query: {
          parent: `projects/${PROJECT_ID}/databases/(default)`,
          structuredQuery: {
            from: [{collectionId: 'col'}],
          },
        },
        targetId,
        resumeToken,
      },
    };
  };

  const sortedQuery = () => {
    return colRef.orderBy('foo', 'desc');
  };

  // The proto JSON that should be sent for the query.
  const sortedQueryJSON = () => {
    return {
      database: `projects/${PROJECT_ID}/databases/(default)`,
      addTarget: {
        query: {
          parent: `projects/${PROJECT_ID}/databases/(default)`,
          structuredQuery: {
            from: [{collectionId: 'col'}],
            orderBy: [{direction: 'DESCENDING', field: {fieldPath: 'foo'}}],
          },
        },
        targetId,
      },
    };
  };

  /** The GAPIC callback that executes the listen. */
  let listenCallback;

  beforeEach(() => {
    // We are intentionally skipping the delays to ensure fast test execution.
    // The retry semantics are uneffected by this, as we maintain their
    // asynchronous behavior.
    setTimeoutHandler(setImmediate);

    targetId = 0x1;

    streamHelper = new StreamHelper();
    listenCallback = streamHelper.getListenCallback();

    return createInstance({listen: () => listenCallback()})
        .then(firestoreClient => {
          firestore = firestoreClient;

          watchHelper = new WatchHelper(
              streamHelper, firestore.collection('col'), targetId);

          colRef = firestore.collection('col');

          doc1 = firestore.doc('col/doc1');
          doc2 = firestore.doc('col/doc2');
          doc3 = firestore.doc('col/doc3');
          doc4 = firestore.doc('col/doc4');

          lastSnapshot = EMPTY;
        });
  });

  afterEach(() => {
    setTimeoutHandler(setTimeout);
  });

  it('with invalid callbacks', () => {
    expect(() => colRef.onSnapshot('foo'))
        .to.throw(/Argument "onNext" is not a valid function./);

    expect(() => colRef.onSnapshot(() => {}, 'foo'))
        .to.throw(/Argument "onError" is not a valid function./);
  });

  it('without error callback', (done) => {
    const unsubscribe = colRef.onSnapshot(() => {
      unsubscribe();
      done();
    });

    streamHelper.awaitOpen().then(() => {
      watchHelper.sendAddTarget();
      watchHelper.sendCurrent();
      watchHelper.sendSnapshot(1);
    });
  });

  it('handles invalid listen protos', () => {
    return watchHelper.runFailedTest(collQueryJSON(), () => {
      // Mock the server responding to the query with an invalid proto.
      streamHelper.write({invalid: true});
    }, 'Unknown listen response type: {"invalid":true}');
  });

  it('handles invalid target change protos', () => {
    return watchHelper.runFailedTest(
        collQueryJSON(),
        () => {
          // Mock the server responding to the query with an invalid proto.
          streamHelper.write({
            targetChange: {
              targetChangeType: 'INVALID',
              targetIds: [0xfeed],
            },
          });
        },
        'Unknown target change type: {"targetChangeType":"INVALID",' +
            '"targetIds":[65261]}');
  });

  it('handles remove target change protos', () => {
    return watchHelper.runFailedTest(collQueryJSON(), () => {
      watchHelper.sendRemoveTarget();
    }, 'Error 13: internal error');
  });

  it('handles remove target change with code', () => {
    return watchHelper.runFailedTest(collQueryJSON(), () => {
      watchHelper.sendRemoveTarget(7);
    }, 'Error 7: test remove');
  });

  it('rejects an unknown target', () => {
    return watchHelper.runFailedTest(collQueryJSON(), () => {
      watchHelper.sendAddTarget(2);
    }, 'Unexpected target ID sent by server');
  });

  it('re-opens on unexpected stream end', () => {
    return watchHelper.runTest(collQueryJSON(), () => {
      watchHelper.sendAddTarget();
      watchHelper.sendCurrent();
      watchHelper.sendSnapshot(1, [0xabcd]);
      return watchHelper.await('snapshot')
          .then(() => {
            streamHelper.close();
            return streamHelper.await('end');
          })
          .then(() => {
            return streamHelper.awaitOpen();
          })
          .then(() => {
            streamHelper.close();
            return streamHelper.await('end');
          })
          .then(() => {
            return streamHelper.awaitOpen();
          })
          .then(() => {
            expect(streamHelper.streamCount).to.equal(3);
          });
    });
  });

  it('doesn\'t re-open inactive stream', () => {
    // This test uses the normal timeout handler since it relies on the actual
    // backoff window during the the stream recovery. We then use this window to
    // unsubscribe from the Watch stream and make sure that we don't
    // re-open the stream once the backoff expires.
    setTimeoutHandler(setTimeout);

    const unsubscribe = watchHelper.startWatch();
    return streamHelper.awaitOpen()
        .then(request => {
          expect(request).to.deep.eq(collQueryJSON());
          watchHelper.sendAddTarget();
          watchHelper.sendCurrent();
          watchHelper.sendSnapshot(1, [0xabcd]);
          return watchHelper.await('snapshot');
        })
        .then(() => {
          streamHelper.close();
          return streamHelper.await('end');
        })
        .then(() => {
          unsubscribe();
          expect(streamHelper.streamCount).to.equal(1);
        });
  });

  it('retries based on error code', () => {
    const expectRetry = {
      /* Cancelled */ 1: true,
      /* Unknown */ 2: true,
      /* InvalidArgument */ 3: false,
      /* DeadlineExceeded */ 4: true,
      /* NotFound */ 5: false,
      /* AlreadyExists */ 6: false,
      /* PermissionDenied */ 7: false,
      /* ResourceExhausted */ 8: true,
      /* FailedPrecondition */ 9: false,
      /* Aborted */ 10: false,
      /* OutOfRange */ 11: false,
      /* Unimplemented */ 12: false,
      /* Internal */ 13: true,
      /* Unavailable */ 14: true,
      /* DataLoss */ 15: false,
      /* Unauthenticated */ 16: true,
    };

    let result = Promise.resolve();

    for (const statusCode in expectRetry) {
      if (expectRetry.hasOwnProperty(statusCode)) {
        result = result.then(() => {
          const err = new GrpcError('GRPC Error');
          err.code = Number(statusCode);

          if (expectRetry[statusCode]) {
            return watchHelper.runTest(collQueryJSON(), () => {
              watchHelper.sendAddTarget();
              watchHelper.sendCurrent();
              watchHelper.sendSnapshot(1, [0xabcd]);
              return watchHelper.await('snapshot').then(() => {
                streamHelper.destroyStream(err);
                return streamHelper.awaitReopen();
              });
            });
          } else {
            return watchHelper.runFailedTest(collQueryJSON(), () => {
              watchHelper.sendAddTarget();
              watchHelper.sendCurrent();
              watchHelper.sendSnapshot(1, [0xabcd]);
              return watchHelper.await('snapshot')
                  .then(() => {
                    streamHelper.destroyStream(err);
                  })
                  .then(() => {
                    return streamHelper.await('error');
                  })
                  .then(() => {
                    return streamHelper.await('close');
                  });
            }, 'GRPC Error');
          }
        });
      }
    }

    return result;
  });

  it('retries with unknown code', () => {
    return watchHelper.runTest(collQueryJSON(), () => {
      watchHelper.sendAddTarget();
      watchHelper.sendCurrent();
      watchHelper.sendSnapshot(1, [0xabcd]);
      return watchHelper.await('snapshot').then(() => {
        streamHelper.destroyStream(new Error('Unknown'));
        return streamHelper.awaitReopen();
      });
    });
  });

  it('handles changing a doc', () => {
    return watchHelper.runTest(collQueryJSON(), () => {
      // Mock the server responding to the query.
      watchHelper.sendAddTarget();
      watchHelper.sendCurrent();
      watchHelper.sendSnapshot(1);
      return watchHelper.await('snapshot')
          .then(results => {
            lastSnapshot = snapshotsEqual(lastSnapshot, 1, results, EMPTY);

            // Add a result.
            watchHelper.sendDoc(doc1, {foo: 'a'});
            watchHelper.sendSnapshot(2);
            return watchHelper.await('snapshot');
          })
          .then(results => {
            lastSnapshot = snapshotsEqual(lastSnapshot, 2, results, {
              docs: [snapshot(doc1, {foo: 'a'})],
              docChanges: [added(doc1, {foo: 'a'})],
            });

            // Add another result.
            watchHelper.sendDoc(doc2, {foo: 'b'});
            watchHelper.sendSnapshot(3);
            return watchHelper.await('snapshot');
          })
          .then(results => {
            lastSnapshot = snapshotsEqual(lastSnapshot, 3, results, {
              docs: [snapshot(doc1, {foo: 'a'}), snapshot(doc2, {foo: 'b'})],
              docChanges: [added(doc2, {foo: 'b'})],
            });

            // Change a result.
            watchHelper.sendDoc(doc2, {bar: 'c'});
            watchHelper.sendSnapshot(4);
            return watchHelper.await('snapshot');
          })
          .then(results => {
            snapshotsEqual(lastSnapshot, 4, results, {
              docs: [snapshot(doc1, {foo: 'a'}), snapshot(doc2, {bar: 'c'})],
              docChanges: [modified(doc2, {bar: 'c'})],
            });
          });
    });
  });

  it('reconnects after error', () => {
    let resumeToken = [0xabcd];

    return watchHelper.runTest(collQueryJSON(), () => {
      // Mock the server responding to the query.
      watchHelper.sendAddTarget();
      watchHelper.sendCurrent(resumeToken);
      watchHelper.sendSnapshot(1);
      return watchHelper.await('snapshot')
          .then(results => {
            lastSnapshot = snapshotsEqual(lastSnapshot, 1, results, EMPTY);

            // Add a result.
            watchHelper.sendDoc(doc1, {foo: 'a'});
            watchHelper.sendSnapshot(2, resumeToken);
            return watchHelper.await('snapshot');
          })
          .then(results => {
            lastSnapshot = snapshotsEqual(lastSnapshot, 2, results, {
              docs: [snapshot(doc1, {foo: 'a'})],
              docChanges: [added(doc1, {foo: 'a'})],
            });
            expect(streamHelper.streamCount).to.equal(1);
            streamHelper.destroyStream();
            return streamHelper.awaitReopen();
          })
          .then(request => {
            expect(request).to.deep.eq(resumeTokenQuery(resumeToken));
            watchHelper.sendAddTarget();
            watchHelper.sendDoc(doc2, {foo: 'b'});

            resumeToken = [0xbcde];
            watchHelper.sendSnapshot(3, resumeToken);
            return watchHelper.await('snapshot');
          })
          .then(results => {
            lastSnapshot = snapshotsEqual(lastSnapshot, 3, results, {
              docs: [snapshot(doc1, {foo: 'a'}), snapshot(doc2, {foo: 'b'})],
              docChanges: [added(doc2, {foo: 'b'})],
            });
            streamHelper.destroyStream();
            return streamHelper.awaitReopen();
          })
          .then(request => {
            expect(request).to.deep.eq(resumeTokenQuery(resumeToken));
            watchHelper.sendAddTarget();
            watchHelper.sendDoc(doc3, {foo: 'c'});
            watchHelper.sendSnapshot(4, resumeToken);
            return watchHelper.await('snapshot');
          })
          .then(results => {
            expect(streamHelper.streamCount).to.equal(3);
            snapshotsEqual(lastSnapshot, 4, results, {
              docs: [
                snapshot(doc1, {foo: 'a'}),
                snapshot(doc2, {foo: 'b'}),
                snapshot(doc3, {foo: 'c'}),
              ],
              docChanges: [added(doc3, {foo: 'c'})],
            });
          });
    });
  });

  it('ignores changes sent after the last snapshot', () => {
    return watchHelper.runTest(collQueryJSON(), () => {
      // Mock the server responding to the query.
      watchHelper.sendAddTarget();
      watchHelper.sendCurrent([0x0]);
      watchHelper.sendSnapshot(1);
      return watchHelper.await('snapshot')
          .then(results => {
            lastSnapshot = snapshotsEqual(lastSnapshot, 1, results, EMPTY);

            // Add a result.
            watchHelper.sendDoc(doc1, {foo: 'a'});
            watchHelper.sendDoc(doc2, {foo: 'b'});
            watchHelper.sendSnapshot(2, [0x1]);
            return watchHelper.await('snapshot');
          })
          .then(results => {
            lastSnapshot = snapshotsEqual(lastSnapshot, 2, results, {
              docs: [snapshot(doc1, {foo: 'a'}), snapshot(doc2, {foo: 'b'})],
              docChanges: [added(doc1, {foo: 'a'}), added(doc2, {foo: 'b'})],
            });
            expect(streamHelper.streamCount).to.equal(1);
            // This document delete will be ignored.
            watchHelper.sendDocDelete(doc1);
            streamHelper.destroyStream();
            return streamHelper.awaitReopen();
          })
          .then(() => {
            watchHelper.sendDocDelete(doc2);
            watchHelper.sendSnapshot(3, [0x2]);
            return watchHelper.await('snapshot');
          })
          .then(results => {
            lastSnapshot = snapshotsEqual(lastSnapshot, 3, results, {
              docs: [snapshot(doc1, {foo: 'a'})],
              docChanges: [removed(doc2, {foo: 'b'})],
            });
          });
    });
  });

  it('ignores non-matching tokens', () => {
    return watchHelper.runTest(collQueryJSON(), () => {
      // Mock the server responding to the query.
      watchHelper.sendAddTarget();

      watchHelper.sendCurrent();
      let resumeToken = [0x1];
      watchHelper.sendSnapshot(1, resumeToken);
      return watchHelper.await('snapshot')
          .then(results => {
            lastSnapshot = snapshotsEqual(lastSnapshot, 1, results, EMPTY);

            // Add a result.
            watchHelper.sendDoc(doc1, {foo: 'a'});

            // Send snapshot with non-matching target id. No snapshot will be
            // send.
            streamHelper.write({
              targetChange: {
                targetChangeType: 'NO_CHANGE',
                targetIds: [0xfeed],
                readTime: {seconds: 0, nanos: 0},
                resumeToken: [0x2],
              },
            });

            resumeToken = [0x3];
            // Send snapshot with matching target id but no resume token.
            // The old token continues to be used.
            streamHelper.write({
              targetChange: {
                targetChangeType: 'NO_CHANGE',
                targetIds: [],
                readTime: {seconds: 0, nanos: 0},
                resumeToken,
              },
            });

            return watchHelper.await('snapshot');
          })
          .then(results => {
            lastSnapshot = snapshotsEqual(lastSnapshot, 0, results, {
              docs: [snapshot(doc1, {foo: 'a'})],
              docChanges: [added(doc1, {foo: 'a'})],
            });
            streamHelper.destroyStream();
            return streamHelper.awaitReopen();
          })
          .then(request => {
            expect(request).to.deep.eq(resumeTokenQuery(resumeToken));
            expect(streamHelper.streamCount).to.equal(2);
          });
    });
  });

  it('reconnects with multiple attempts', () => {
    return watchHelper
        .runFailedTest(
            collQueryJSON(),
            () => {
              // Mock the server responding to the query.
              watchHelper.sendAddTarget();
              watchHelper.sendCurrent();
              const resumeToken = [0xabcd];
              watchHelper.sendSnapshot(1, resumeToken);
              return watchHelper.await('snapshot')
                  .then(results => {
                    lastSnapshot =
                        snapshotsEqual(lastSnapshot, 1, results, EMPTY);

                    listenCallback = () => {
                      // Return a stream that always errors on write
                      ++streamHelper.streamCount;
                      return through2.obj((chunk, enc, callback) => {
                        callback(new Error(
                            `Stream Error (${streamHelper.streamCount})`));
                      });
                    };

                    streamHelper.destroyStream();
                    return streamHelper.await('error');
                  })
                  .then(() => {
                    return streamHelper.await('close');
                  })
                  .then(() => {
                    streamHelper.writeStream.destroy();
                  });
            },
            'Stream Error (6)')
        .then(() => {
          expect(streamHelper.streamCount)
              .to.equal(
                  6,
                  'Expected stream to be opened once and retried five times');
        });
  });

  it('sorts docs', () => {
    watchHelper = new WatchHelper(streamHelper, sortedQuery(), targetId);

    return watchHelper.runTest(sortedQueryJSON(), () => {
      // Mock the server responding to the query.
      watchHelper.sendAddTarget();
      watchHelper.sendCurrent();
      watchHelper.sendSnapshot(1);
      return watchHelper.await('snapshot')
          .then(results => {
            lastSnapshot = snapshotsEqual(lastSnapshot, 1, results, EMPTY);

            // Add two result.
            watchHelper.sendDoc(doc1, {foo: 'b'});
            watchHelper.sendDoc(doc2, {foo: 'a'});
            watchHelper.sendSnapshot(2);
            return watchHelper.await('snapshot');
          })
          .then(results => {
            lastSnapshot = snapshotsEqual(lastSnapshot, 2, results, {
              docs: [snapshot(doc1, {foo: 'b'}), snapshot(doc2, {foo: 'a'})],
              docChanges: [added(doc1, {foo: 'b'}), added(doc2, {foo: 'a'})],
            });

            // Change the results so they sort in a different order.
            watchHelper.sendDoc(doc1, {foo: 'c'});
            watchHelper.sendDoc(doc2, {foo: 'd'});
            watchHelper.sendSnapshot(3);
            return watchHelper.await('snapshot');
          })
          .then(results => {
            snapshotsEqual(lastSnapshot, 3, results, {
              docs: [snapshot(doc2, {foo: 'd'}), snapshot(doc1, {foo: 'c'})],
              docChanges: [
                modified(doc2, {foo: 'd'}),
                modified(doc1, {foo: 'c'}),
              ],
            });
          });
    });
  });

  it('combines multiple change events for the same doc', () => {
    return watchHelper.runTest(collQueryJSON(), () => {
      // Mock the server responding to the query.
      watchHelper.sendAddTarget();

      // Add a result.
      watchHelper.sendDoc(doc1, {foo: 'a'});
      // Modify it.
      watchHelper.sendDoc(doc1, {foo: 'b'});
      watchHelper.sendCurrent();
      watchHelper.sendSnapshot(1);
      return watchHelper.await('snapshot')
          .then(results => {
            lastSnapshot = snapshotsEqual(lastSnapshot, 1, results, {
              docs: [snapshot(doc1, {foo: 'b'})],
              docChanges: [added(doc1, {foo: 'b'})],
            });

            // Modify it two more times.
            watchHelper.sendDoc(doc1, {foo: 'c'});
            watchHelper.sendDoc(doc1, {foo: 'd'});
            watchHelper.sendSnapshot(2);
            return watchHelper.await('snapshot');
          })
          .then(results => {
            lastSnapshot = snapshotsEqual(lastSnapshot, 2, results, {
              docs: [snapshot(doc1, {foo: 'd'})],
              docChanges: [modified(doc1, {foo: 'd'})],
            });

            // Remove it, delete it, and then add it again.
            watchHelper.sendDocRemove(doc1, {foo: 'e'});
            watchHelper.sendDocDelete(doc1);
            watchHelper.sendDoc(doc1, {foo: 'f'});
            watchHelper.sendSnapshot(3);
            return watchHelper.await('snapshot');
          })
          .then(results => {
            snapshotsEqual(lastSnapshot, 3, results, {
              docs: [snapshot(doc1, {foo: 'f'})],
              docChanges: [modified(doc1, {foo: 'f'})],
            });
          });
    });
  });

  it('can sort by FieldPath.documentId()', () => {
    let query = sortedQuery();
    const expectedJson = sortedQueryJSON();

    // Add FieldPath.documentId() sorting
    query = query.orderBy(Firestore.FieldPath.documentId(), 'desc');
    expectedJson.addTarget.query.structuredQuery.orderBy.push({
      direction: 'DESCENDING',
      field: {fieldPath: '__name__'},
    });

    watchHelper = new WatchHelper(streamHelper, query, targetId);

    return watchHelper.runTest(expectedJson, () => {
      watchHelper.sendAddTarget();
      watchHelper.sendCurrent();
      watchHelper.sendSnapshot(1);
      return watchHelper.await('snapshot')
          .then(() => {
            watchHelper.sendDoc(doc1, {foo: 'a'});
            watchHelper.sendDoc(doc2, {foo: 'a'});
            watchHelper.sendSnapshot(2);
            return watchHelper.await('snapshot');
          })
          .then(results => {
            snapshotsEqual(lastSnapshot, 2, results, {
              docs: [snapshot(doc2, {foo: 'a'}), snapshot(doc1, {foo: 'a'})],
              docChanges: [added(doc2, {foo: 'a'}), added(doc1, {foo: 'a'})],
            });
          });
    });
  });

  it('sorts document changes in the right order', () => {
    return watchHelper.runTest(collQueryJSON(), () => {
      // Mock the server responding to the query.
      watchHelper.sendAddTarget();

      watchHelper.sendDoc(doc1, {foo: 'a'});
      watchHelper.sendDoc(doc2, {foo: 'a'});
      watchHelper.sendDoc(doc4, {foo: 'a'});
      watchHelper.sendCurrent();
      watchHelper.sendSnapshot(1);
      return watchHelper.await('snapshot')
          .then(results => {
            lastSnapshot = snapshotsEqual(lastSnapshot, 1, results, {
              docs: [
                snapshot(doc1, {foo: 'a'}),
                snapshot(doc2, {foo: 'a'}),
                snapshot(doc4, {foo: 'a'}),
              ],
              docChanges: [
                added(doc1, {foo: 'a'}),
                added(doc2, {foo: 'a'}),
                added(doc4, {foo: 'a'}),
              ],
            });

            watchHelper.sendDocDelete(doc1);
            watchHelper.sendDoc(doc2, {foo: 'b'});
            watchHelper.sendDoc(doc3, {foo: 'b'});
            watchHelper.sendDocDelete(doc4);
            watchHelper.sendSnapshot(2);
            return watchHelper.await('snapshot');
          })
          .then(results => {
            lastSnapshot = snapshotsEqual(lastSnapshot, 2, results, {
              docs: [snapshot(doc2, {foo: 'b'}), snapshot(doc3, {foo: 'b'})],
              docChanges: [
                removed(doc1, {foo: 'a'}),
                removed(doc4, {foo: 'a'}),
                added(doc3, {foo: 'b'}),
                modified(doc2, {foo: 'b'}),
              ],
            });
          });
    });
  });

  it('handles changing a doc so it doesn\'t match', () => {
    watchHelper = new WatchHelper(streamHelper, includeQuery(), targetId);

    return watchHelper.runTest(includeQueryJSON(), () => {
      // Mock the server responding to the query.
      watchHelper.sendAddTarget();
      watchHelper.sendCurrent();
      watchHelper.sendSnapshot(1);
      return watchHelper.await('snapshot')
          .then(results => {
            lastSnapshot = snapshotsEqual(lastSnapshot, 1, results, EMPTY);

            // Add a result.
            watchHelper.sendDoc(doc1, {included: 'yes'});
            watchHelper.sendSnapshot(2);
            return watchHelper.await('snapshot');
          })
          .then(results => {
            lastSnapshot = snapshotsEqual(lastSnapshot, 2, results, {
              docs: [snapshot(doc1, {included: 'yes'})],
              docChanges: [added(doc1, {included: 'yes'})],
            });

            // Add another result.
            watchHelper.sendDoc(doc2, {included: 'yes'});
            watchHelper.sendSnapshot(3);
            return watchHelper.await('snapshot');
          })
          .then(results => {
            lastSnapshot = snapshotsEqual(lastSnapshot, 3, results, {
              docs: [
                snapshot(doc1, {included: 'yes'}),
                snapshot(doc2, {included: 'yes'}),
              ],
              docChanges: [added(doc2, {included: 'yes'})],
            });

            // Change a result.
            watchHelper.sendDocRemove(doc2, {included: 'no'});
            watchHelper.sendSnapshot(4);
            return watchHelper.await('snapshot');
          })
          .then(results => {
            snapshotsEqual(lastSnapshot, 4, results, {
              docs: [snapshot(doc1, {included: 'yes'})],
              docChanges: [removed(doc2, {included: 'yes'})],
            });
          });
    });
  });

  it('handles deleting a doc', () => {
    return watchHelper.runTest(collQueryJSON(), () => {
      // Mock the server responding to the query.
      watchHelper.sendAddTarget();
      watchHelper.sendCurrent();
      watchHelper.sendSnapshot(1);
      return watchHelper.await('snapshot')
          .then(results => {
            lastSnapshot = snapshotsEqual(lastSnapshot, 1, results, EMPTY);

            // Add a result.
            watchHelper.sendDoc(doc1, {foo: 'a'});
            watchHelper.sendSnapshot(2);
            return watchHelper.await('snapshot');
          })
          .then(results => {
            lastSnapshot = snapshotsEqual(lastSnapshot, 2, results, {
              docs: [snapshot(doc1, {foo: 'a'})],
              docChanges: [added(doc1, {foo: 'a'})],
            });

            // Add another result.
            watchHelper.sendDoc(doc2, {foo: 'b'});
            watchHelper.sendSnapshot(3);
            return watchHelper.await('snapshot');
          })
          .then(results => {
            lastSnapshot = snapshotsEqual(lastSnapshot, 3, results, {
              docs: [snapshot(doc1, {foo: 'a'}), snapshot(doc2, {foo: 'b'})],
              docChanges: [added(doc2, {foo: 'b'})],
            });

            // Delete a result.
            watchHelper.sendDocDelete(doc2);
            watchHelper.sendSnapshot(4);
            return watchHelper.await('snapshot');
          })
          .then(results => {
            snapshotsEqual(lastSnapshot, 4, results, {
              docs: [snapshot(doc1, {foo: 'a'})],
              docChanges: [removed(doc2, {foo: 'b'})],
            });
          });
    });
  });

  it('handles removing a doc', () => {
    return watchHelper.runTest(collQueryJSON(), () => {
      // Mock the server responding to the query.
      watchHelper.sendAddTarget();
      watchHelper.sendCurrent();
      watchHelper.sendSnapshot(1);
      return watchHelper.await('snapshot')
          .then(results => {
            lastSnapshot = snapshotsEqual(lastSnapshot, 1, results, EMPTY);

            // Add a result.
            watchHelper.sendDoc(doc1, {foo: 'a'});
            watchHelper.sendSnapshot(2);
            return watchHelper.await('snapshot');
          })
          .then(results => {
            lastSnapshot = snapshotsEqual(lastSnapshot, 2, results, {
              docs: [snapshot(doc1, {foo: 'a'})],
              docChanges: [added(doc1, {foo: 'a'})],
            });

            // Add another result.
            watchHelper.sendDoc(doc2, {foo: 'b'});
            watchHelper.sendSnapshot(3);
            return watchHelper.await('snapshot');
          })
          .then(results => {
            lastSnapshot = snapshotsEqual(lastSnapshot, 3, results, {
              docs: [snapshot(doc1, {foo: 'a'}), snapshot(doc2, {foo: 'b'})],
              docChanges: [added(doc2, {foo: 'b'})],
            });

            // Delete a result.
            watchHelper.sendDocRemove(doc2);
            watchHelper.sendSnapshot(4);
            return watchHelper.await('snapshot');
          })
          .then(results => {
            snapshotsEqual(lastSnapshot, 4, results, {
              docs: [snapshot(doc1, {foo: 'a'})],
              docChanges: [removed(doc2, {foo: 'b'})],
            });
          });
    });
  });

  it('handles deleting a non-existent doc', () => {
    return watchHelper.runTest(collQueryJSON(), () => {
      // Mock the server responding to the query.
      watchHelper.sendAddTarget();
      watchHelper.sendCurrent();
      watchHelper.sendSnapshot(1);
      return watchHelper.await('snapshot')
          .then(results => {
            lastSnapshot = snapshotsEqual(lastSnapshot, 1, results, EMPTY);

            // Add a result.
            watchHelper.sendDoc(doc1, {foo: 'a'});
            watchHelper.sendSnapshot(2);
            return watchHelper.await('snapshot');
          })
          .then(results => {
            snapshotsEqual(lastSnapshot, 2, results, {
              docs: [snapshot(doc1, {foo: 'a'})],
              docChanges: [added(doc1, {foo: 'a'})],
            });

            // Delete a different doc.
            watchHelper.sendDocDelete(doc2);
            watchHelper.sendSnapshot(3);
          });
    });
  });

  it('handles reset', () => {
    return watchHelper.runTest(collQueryJSON(), () => {
      // Mock the server responding to the query.
      watchHelper.sendAddTarget();
      watchHelper.sendCurrent();
      watchHelper.sendSnapshot(1);
      return watchHelper.await('snapshot')
          .then(results => {
            lastSnapshot = snapshotsEqual(lastSnapshot, 1, results, EMPTY);

            // Add three results.
            watchHelper.sendDoc(doc1, {foo: 'a'});
            watchHelper.sendDoc(doc2, {foo: 'b'});
            watchHelper.sendDoc(doc3, {foo: 'c'});

            // Send the snapshot. Note that we do not increment the snapshot
            // version to keep the update time the same.
            watchHelper.sendSnapshot(1);
            return watchHelper.await('snapshot');
          })
          .then(results => {
            lastSnapshot = snapshotsEqual(lastSnapshot, 1, results, {
              docs: [
                snapshot(doc1, {foo: 'a'}),
                snapshot(doc2, {foo: 'b'}),
                snapshot(doc3, {foo: 'c'}),
              ],
              docChanges: [
                added(doc1, {foo: 'a'}),
                added(doc2, {foo: 'b'}),
                added(doc3, {foo: 'c'}),
              ],
            });

            // Send a RESET.
            streamHelper.write({
              targetChange: {
                targetChangeType: 'RESET',
                targetIds: [],
              },
            });

            // Send the same doc1, a modified doc2, no doc3, and a new doc4.
            // Send a different result.
            watchHelper.sendDoc(doc1, {foo: 'a'});
            watchHelper.snapshotVersion = 2;
            watchHelper.sendDoc(doc2, {foo: 'bb'});
            watchHelper.sendDoc(doc4, {foo: 'd'});
            watchHelper.sendCurrent();
            watchHelper.sendSnapshot(2);
            return watchHelper.await('snapshot');
          })
          .then(results => {
            snapshotsEqual(lastSnapshot, 2, results, {
              docs: [
                snapshot(doc1, {foo: 'a'}),
                snapshot(doc2, {foo: 'bb'}),
                snapshot(doc4, {foo: 'd'}),
              ],
              docChanges: [
                removed(doc3, {foo: 'c'}),
                added(doc4, {foo: 'd'}),
                modified(doc2, {foo: 'bb'}),
              ],
            });
          });
    });
  });

  it('handles reset with phantom doc', () => {
    return watchHelper.runTest(collQueryJSON(), () => {
      // Mock the server responding to the query.
      watchHelper.sendAddTarget();
      watchHelper.sendCurrent();
      watchHelper.sendSnapshot(1);
      return watchHelper.await('snapshot')
          .then(results => {
            lastSnapshot = snapshotsEqual(lastSnapshot, 1, results, EMPTY);

            // Add a result.
            watchHelper.sendDoc(doc1, {foo: 'a'});
            watchHelper.sendSnapshot(2);
            return watchHelper.await('snapshot');
          })
          .then(results => {
            lastSnapshot = snapshotsEqual(lastSnapshot, 2, results, {
              docs: [snapshot(doc1, {foo: 'a'})],
              docChanges: [added(doc1, {foo: 'a'})],
            });

            // Change the first doc.
            watchHelper.sendDoc(doc1, {foo: 'b'});
            // Send a doc change that should be ignored after reset.
            watchHelper.sendDoc(doc2, {foo: 'c'});

            // Send a RESET.
            streamHelper.write({
              targetChange: {
                targetChangeType: 'RESET',
                targetIds: [],
              },
            });

            // Change the first doc again.
            watchHelper.sendDoc(doc1, {foo: 'd'});

            // Take a snapshot.
            watchHelper.sendCurrent();
            watchHelper.sendSnapshot(3);
            return watchHelper.await('snapshot');
          })
          .then(results => {
            snapshotsEqual(lastSnapshot, 3, results, {
              docs: [snapshot(doc1, {foo: 'd'})],
              docChanges: [modified(doc1, {foo: 'd'})],
            });
          });
    });
  });

  it('handles sending the snapshot version multiple times', () => {
    return watchHelper.runTest(collQueryJSON(), () => {
      // Mock the server responding to the query.
      watchHelper.sendAddTarget();
      watchHelper.sendCurrent();
      watchHelper.sendSnapshot(1);
      return watchHelper.await('snapshot')
          .then(results => {
            lastSnapshot = snapshotsEqual(lastSnapshot, 1, results, EMPTY);

            // Add a result.
            watchHelper.sendDoc(doc1, {foo: 'a'});
            watchHelper.sendSnapshot(2);
            watchHelper.sendSnapshot(3);
            watchHelper.sendSnapshot(4);
            watchHelper.sendSnapshot(5);
            watchHelper.sendSnapshot(6);
            return watchHelper.await('snapshot');
          })
          .then(results => {
            snapshotsEqual(lastSnapshot, 2, results, {
              docs: [snapshot(doc1, {foo: 'a'})],
              docChanges: [added(doc1, {foo: 'a'})],
            });
          });
    });
  });

  it('handles filter mismatch', () => {
    let oldRequestStream;

    return watchHelper.runTest(collQueryJSON(), () => {
      // Mock the server responding to the query.
      watchHelper.sendAddTarget();
      watchHelper.sendCurrent();
      watchHelper.sendSnapshot(1);
      return watchHelper.await('snapshot')
          .then(results => {
            lastSnapshot = snapshotsEqual(lastSnapshot, 1, results, EMPTY);

            // Add a result.
            watchHelper.sendDoc(doc1, {foo: 'a'});
            watchHelper.sendSnapshot(2);
            return watchHelper.await('snapshot');
          })
          .then(results => {
            lastSnapshot = snapshotsEqual(lastSnapshot, 2, results, {
              docs: [snapshot(doc1, {foo: 'a'})],
              docChanges: [added(doc1, {foo: 'a'})],
            });

            // Send a filter that doesn't match. Make sure the stream gets
            // reopened.
            oldRequestStream = streamHelper.writeStream;
            streamHelper.write({filter: {count: 0}});
            return streamHelper.await('end');
          })
          .then(() => streamHelper.awaitOpen())
          .then(request => {
            expect(streamHelper.streamCount).to.equal(2);
            expect(oldRequestStream).to.not.equal(streamHelper.writeStream);
            expect(collQueryJSON()).to.deep.eq(request);

            watchHelper.sendAddTarget();
            watchHelper.sendCurrent();
            watchHelper.sendSnapshot(3);
            return watchHelper.await('snapshot');
          })
          .then(results => {
            snapshotsEqual(lastSnapshot, 3, results, {
              docs: [],
              docChanges: [removed(doc1, {foo: 'a'})],
            });
          });
    });
  });

  it('handles filter match', () => {
    return watchHelper.runTest(collQueryJSON(), () => {
      watchHelper.sendAddTarget();
      // Add a result.
      watchHelper.sendDoc(doc1, {foo: 'a'});
      watchHelper.sendCurrent();
      watchHelper.sendSnapshot(1);
      return watchHelper.await('snapshot')
          .then(results => {
            lastSnapshot = snapshotsEqual(lastSnapshot, 1, results, {
              docs: [snapshot(doc1, {foo: 'a'})],
              docChanges: [added(doc1, {foo: 'a'})],
            });

            // Send the filter count for the previously added documents.
            streamHelper.write({filter: {count: 1}});

            // Even sending a new snapshot version should be a no-op.
            watchHelper.sendCurrent();
            watchHelper.sendSnapshot(2);

            watchHelper.sendDoc(doc2, {foo: 'b'});
            watchHelper.sendCurrent();
            watchHelper.sendSnapshot(2);
            return watchHelper.await('snapshot');
          })
          .then(results => {
            expect(streamHelper.streamCount).to.equal(1);
            snapshotsEqual(lastSnapshot, 2, results, {
              docs: [snapshot(doc1, {foo: 'a'}), snapshot(doc2, {foo: 'b'})],
              docChanges: [added(doc2, {foo: 'b'})],
            });
          });
    });
  });

  it('handles resets with pending updates', () => {
    return watchHelper.runTest(collQueryJSON(), () => {
      watchHelper.sendAddTarget();
      // Add a result.
      watchHelper.sendDoc(doc1, {foo: 'a'});
      watchHelper.sendCurrent();
      watchHelper.sendSnapshot(1);
      return watchHelper.await('snapshot')
          .then(results => {
            lastSnapshot = snapshotsEqual(lastSnapshot, 1, results, {
              docs: [snapshot(doc1, {foo: 'a'})],
              docChanges: [added(doc1, {foo: 'a'})],
            });

            watchHelper.sendDoc(doc1, {foo: 'b'});
            watchHelper.sendDoc(doc2, {foo: 'c'});
            watchHelper.sendDoc(doc3, {foo: 'd'});
            streamHelper.write({filter: {count: 3}});

            watchHelper.sendDoc(doc1, {foo: 'd'});
            watchHelper.sendDoc(doc2, {foo: 'e'});
            watchHelper.sendDocDelete(doc3);
            streamHelper.write({filter: {count: 2}});

            watchHelper.sendCurrent();
            watchHelper.sendSnapshot(2);
            return watchHelper.await('snapshot');
          })
          .then(results => {
            expect(streamHelper.streamCount).to.equal(1);
            snapshotsEqual(lastSnapshot, 2, results, {
              docs: [snapshot(doc1, {foo: 'd'}), snapshot(doc2, {foo: 'e'})],
              docChanges: [added(doc2, {foo: 'e'}), modified(doc1, {foo: 'd'})],
            });
          });
    });
  });

  it('handles add and delete in same snapshot', () => {
    return watchHelper.runTest(collQueryJSON(), () => {
      // Mock the server responding to the query.
      watchHelper.sendAddTarget();
      watchHelper.sendCurrent();
      watchHelper.sendSnapshot(1);
      return watchHelper.await('snapshot')
          .then(results => {
            lastSnapshot = snapshotsEqual(lastSnapshot, 1, results, EMPTY);

            // Add a result.
            watchHelper.sendDoc(doc1, {foo: 'a'});
            watchHelper.sendDocDelete(doc1);
            watchHelper.sendDoc(doc2, {foo: 'b'});
            watchHelper.sendSnapshot(2);
            return watchHelper.await('snapshot');
          })
          .then(results => {
            snapshotsEqual(lastSnapshot, 2, results, {
              docs: [snapshot(doc2, {foo: 'b'})],
              docChanges: [added(doc2, {foo: 'b'})],
            });
          });
    });
  });

  it('handles non-changing modify', () => {
    return watchHelper.runTest(collQueryJSON(), () => {
      // Mock the server responding to the query.
      watchHelper.sendAddTarget();
      watchHelper.sendCurrent();
      watchHelper.sendSnapshot(1);
      return watchHelper.await('snapshot')
          .then(results => {
            lastSnapshot = snapshotsEqual(lastSnapshot, 1, results, EMPTY);

            // Add a result.
            watchHelper.sendDoc(doc1, {foo: 'a'});
            // Send the snapshot. Note that we do not increment the snapshot
            // version to keep the update time the same.
            watchHelper.sendSnapshot(1);
            return watchHelper.await('snapshot');
          })
          .then(results => {
            lastSnapshot = snapshotsEqual(lastSnapshot, 1, results, {
              docs: [snapshot(doc1, {foo: 'a'})],
              docChanges: [added(doc1, {foo: 'a'})],
            });
            watchHelper.sendDoc(doc1, {foo: 'a'});
            watchHelper.sendDoc(doc1, {foo: 'b'});
            watchHelper.sendDoc(doc1, {foo: 'a'});
            watchHelper.sendDoc(doc2, {foo: 'c'});
            watchHelper.sendSnapshot(2);
            return watchHelper.await('snapshot');
          })
          .then(results => {
            snapshotsEqual(lastSnapshot, 2, results, {
              docs: [snapshot(doc1, {foo: 'a'}), snapshot(doc2, {foo: 'c'})],
              docChanges: [added(doc2, {foo: 'c'})],
            });
          });
    });
  });

  it('handles update time change', () => {
    return watchHelper.runTest(collQueryJSON(), () => {
      // Mock the server responding to the query.
      watchHelper.sendAddTarget();
      watchHelper.sendCurrent();
      watchHelper.sendSnapshot(1);
      return watchHelper.await('snapshot')
          .then(results => {
            lastSnapshot = snapshotsEqual(lastSnapshot, 1, results, EMPTY);

            // Add a result.
            watchHelper.sendDoc(doc1, {foo: 'a'});
            watchHelper.sendSnapshot(2);
            return watchHelper.await('snapshot');
          })
          .then(results => {
            lastSnapshot = snapshotsEqual(lastSnapshot, 2, results, {
              docs: [snapshot(doc1, {foo: 'a'})],
              docChanges: [added(doc1, {foo: 'a'})],
            });

            // Send the same document but with a different update time
            streamHelper.write({
              documentChange: {
                document: {
                  name: doc1.formattedName,
                  fields: watchHelper.serializer.encodeFields({foo: 'a'}),
                  createTime: {seconds: 1, nanos: 2},
                  updateTime: {seconds: 3, nanos: 5},
                },
                targetIds: [targetId],
              },
            });
            watchHelper.sendSnapshot(3);
            return watchHelper.await('snapshot');
          })
          .then(results => {
            snapshotsEqual(lastSnapshot, 3, results, {
              docs: [snapshot(doc1, {foo: 'a'})],
              docChanges: [modified(doc1, {foo: 'a'})],
            });
          });
    });
  });

  describe('supports isEqual', () => {
    let snapshotVersion;

    beforeEach(() => {
      snapshotVersion = 0;
    });

    function initialSnapshot(watchTest) {
      return watchHelper.runTest(collQueryJSON(), () => {
        watchHelper.sendAddTarget();
        watchHelper.sendCurrent();
        watchHelper.sendSnapshot(++snapshotVersion);
        return watchHelper.await('snapshot')
            .then(snapshot => watchTest(snapshot));
      });
    }

    function nextSnapshot(baseSnapshot, watchStep) {
      watchStep(baseSnapshot);
      watchHelper.sendSnapshot(++snapshotVersion);
      return watchHelper.await('snapshot');
    }

    it('for equal snapshots', () => {
      let firstSnapshot;
      let secondSnapshot;
      let thirdSnapshot;

      return initialSnapshot(snapshot => {
               return nextSnapshot(
                          snapshot,
                          snapshot => {
                            firstSnapshot = snapshot;
                            expect(firstSnapshot.isEqual(firstSnapshot))
                                .to.be.true;
                            watchHelper.sendDoc(doc1, {foo: 'a'});
                            watchHelper.sendDoc(doc2, {foo: 'b'});
                            watchHelper.sendDoc(doc3, {foo: 'c'});
                          })
                   .then(
                       snapshot => nextSnapshot(
                           snapshot,
                           snapshot => {
                             secondSnapshot = snapshot;
                             expect(secondSnapshot.isEqual(secondSnapshot))
                                 .to.be.true;
                             watchHelper.sendDocDelete(doc1);
                             watchHelper.sendDoc(doc2, {foo: 'bar'});
                             watchHelper.sendDoc(doc4, {foo: 'd'});
                           }))
                   .then(snapshot => {
                     thirdSnapshot = snapshot;
                     expect(thirdSnapshot.isEqual(thirdSnapshot)).to.be.true;
                   });
             })
          .then(
              () => initialSnapshot(snapshot => {
                return nextSnapshot(
                           snapshot,
                           snapshot => {
                             expect(snapshot.isEqual(firstSnapshot)).to.be.true;
                             watchHelper.sendDoc(doc1, {foo: 'a'});
                             watchHelper.sendDoc(doc2, {foo: 'b'});
                             watchHelper.sendDoc(doc3, {foo: 'c'});
                           })
                    .then(
                        snapshot => nextSnapshot(
                            snapshot,
                            snapshot => {
                              expect(snapshot.isEqual(secondSnapshot))
                                  .to.be.true;
                              watchHelper.sendDocDelete(doc1);
                              watchHelper.sendDoc(doc2, {foo: 'bar'});
                              watchHelper.sendDoc(doc4, {foo: 'd'});
                            }))
                    .then(snapshot => {
                      expect(snapshot.isEqual(thirdSnapshot)).to.be.true;
                    });
              }));
    });

    it('for equal snapshots with materialized changes', () => {
      let firstSnapshot;

      return initialSnapshot(snapshot => {
               return nextSnapshot(snapshot, () => {
                        watchHelper.sendDoc(doc1, {foo: 'a'});
                        watchHelper.sendDoc(doc2, {foo: 'b'});
                        watchHelper.sendDoc(doc3, {foo: 'c'});
                      }).then(snapshot => {
                 firstSnapshot = snapshot;
               });
             })
          .then(() => initialSnapshot(snapshot => {
                  return nextSnapshot(snapshot, () => {
                           watchHelper.sendDoc(doc1, {foo: 'a'});
                           watchHelper.sendDoc(doc2, {foo: 'b'});
                           watchHelper.sendDoc(doc3, {foo: 'c'});
                         }).then(snapshot => {
                    const materializedDocs = snapshot.docs;
                    expect(materializedDocs.length).to.equal(3);
                    expect(snapshot.isEqual(firstSnapshot)).to.be.true;
                  });
                }));
    });

    it('for snapshots of different size', () => {
      let firstSnapshot;

      return initialSnapshot(snapshot => {
               return nextSnapshot(snapshot, () => {
                        watchHelper.sendDoc(doc1, {foo: 'a'});
                        watchHelper.sendDoc(doc2, {foo: 'b'});
                      }).then(snapshot => {
                 firstSnapshot = snapshot;
               });
             })
          .then(() => initialSnapshot(snapshot => {
                  return nextSnapshot(snapshot, () => {
                           watchHelper.sendDoc(doc1, {foo: 'a'});
                         }).then(snapshot => {
                    expect(snapshot.isEqual(firstSnapshot)).to.be.false;
                  });
                }));
    });

    it('for snapshots with different kind of changes', () => {
      let firstSnapshot;

      return initialSnapshot(snapshot => {
               return nextSnapshot(snapshot, () => {
                        watchHelper.sendDoc(doc1, {foo: 'a'});
                      }).then(snapshot => {
                 firstSnapshot = snapshot;
                 expect(snapshot.docChanges()[0].isEqual(
                            firstSnapshot.docChanges()[0]))
                     .to.be.true;
               });
             })
          .then(() => initialSnapshot(snapshot => {
                  return nextSnapshot(snapshot, () => {
                           watchHelper.sendDoc(doc1, {foo: 'b'});
                         }).then(snapshot => {
                    expect(snapshot.isEqual(firstSnapshot)).to.be.false;
                    expect(snapshot.docChanges()[0].isEqual(
                               firstSnapshot.docChanges()[0]))
                        .to.be.false;
                  });
                }));
    });

    it('for snapshots with different number of changes', () => {
      let firstSnapshot;

      return initialSnapshot(snapshot => {
               return nextSnapshot(
                          snapshot,
                          () => {
                            watchHelper.sendDoc(doc1, {foo: 'a'});
                          })
                   .then(
                       snapshot => nextSnapshot(
                           snapshot,
                           () => {
                             watchHelper.sendDoc(doc2, {foo: 'b'});
                           }))
                   .then(snapshot => {
                     firstSnapshot = snapshot;
                   });
             })
          .then(() => initialSnapshot(snapshot => {
                  return nextSnapshot(
                             snapshot,
                             () => {
                               watchHelper.sendDoc(doc1, {foo: 'a'});
                             })
                      .then(
                          snapshot => nextSnapshot(
                              snapshot,
                              () => {
                                watchHelper.sendDocDelete(doc1);
                                watchHelper.sendDoc(doc2, {foo: 'b'});
                                watchHelper.sendDoc(doc3, {foo: 'c'});
                              }))
                      .then(snapshot => {
                        expect(snapshot.isEqual(firstSnapshot)).to.be.false;
                      });
                }));
    });

    it('for snapshots with different data types', () => {
      let originalSnapshot;

      return initialSnapshot(snapshot => {
               return nextSnapshot(snapshot, () => {
                        watchHelper.sendDoc(doc1, {foo: '1'});
                      }).then(snapshot => {
                 originalSnapshot = snapshot;
               });
             })
          .then(() => initialSnapshot(snapshot => {
                  return nextSnapshot(snapshot, () => {
                           watchHelper.sendDoc(doc1, {foo: 1});
                         }).then(snapshot => {
                    expect(snapshot.isEqual(originalSnapshot)).to.be.false;
                  });
                }));
    });

    it('for snapshots with different queries', () => {
      let firstSnapshot;

      return initialSnapshot(snapshot => {
               firstSnapshot = snapshot;
             })
          .then(() => {
            watchHelper =
                new WatchHelper(streamHelper, includeQuery(), targetId);
            return watchHelper.runTest(includeQueryJSON(), () => {
              watchHelper.sendAddTarget();
              watchHelper.sendCurrent();
              watchHelper.sendSnapshot(1);
              return watchHelper.await('snapshot').then(snapshot => {
                expect(snapshot.isEqual(firstSnapshot)).to.be.false;
              });
            });
          });
    });

    it('for objects with different type', () => {
      return initialSnapshot(snapshot => {
        expect(snapshot.isEqual('foo')).to.be.false;
        expect(snapshot.isEqual({})).to.be.false;
        expect(snapshot.isEqual(new Firestore.GeoPoint(0, 0))).to.be.false;
      });
    });
  });

  it('handles delete and re-add in same snapshot', () => {
    return watchHelper.runTest(collQueryJSON(), () => {
      // Mock the server responding to the query.
      watchHelper.sendAddTarget();
      watchHelper.sendCurrent();
      watchHelper.sendSnapshot(1);
      return watchHelper.await('snapshot')
          .then(results => {
            lastSnapshot = snapshotsEqual(lastSnapshot, 1, results, EMPTY);

            // Add a result.
            watchHelper.sendDoc(doc1, {foo: 'a'});
            watchHelper.sendSnapshot(1);
            return watchHelper.await('snapshot');
          })
          .then(results => {
            lastSnapshot = snapshotsEqual(lastSnapshot, 1, results, {
              docs: [snapshot(doc1, {foo: 'a'})],
              docChanges: [added(doc1, {foo: 'a'})],
            });

            // Delete a doc and send the same doc again. Note that we did not
            // increment the snapshot version to keep the update time the same.
            watchHelper.sendDocDelete(doc1);
            watchHelper.sendDoc(doc1, {foo: 'a'});

            watchHelper.sendDoc(doc2, {foo: 'b'});
            watchHelper.sendSnapshot(2);
            return watchHelper.await('snapshot');
          })
          .then(results => {
            snapshotsEqual(lastSnapshot, 2, results, {
              docs: [snapshot(doc1, {foo: 'a'}), snapshot(doc2, {foo: 'b'})],
              docChanges: [added(doc2, {foo: 'b'})],
            });
          });
    });
  });
});

describe('DocumentReference watch', () => {
  // The document to query.
  let doc;

  let firestore;
  let targetId;
  let watchHelper;
  let streamHelper;

  // The proto JSON that should be sent for the watch.
  const watchJSON = () => {
    return {
      database: `projects/${PROJECT_ID}/databases/(default)`,
      addTarget: {
        documents: {
          documents: [doc.formattedName],
        },
        targetId,
      },
    };
  };

  // The proto JSON that should be sent for a resumed query.
  const resumeTokenJSON = resumeToken => {
    return {
      database: `projects/${PROJECT_ID}/databases/(default)`,
      addTarget: {
        documents: {
          documents: [doc.formattedName],
        },
        targetId,
        resumeToken,
      },
    };
  };

  beforeEach(() => {
    // We are intentionally skipping the delays to ensure fast test execution.
    // The retry semantics are uneffected by this, as we maintain their
    // asynchronous behavior.
    setTimeoutHandler(setImmediate);

    targetId = 0x1;
    streamHelper = new StreamHelper();

    const overrides = {listen: streamHelper.getListenCallback()};
    return createInstance(overrides).then(firestoreClient => {
      firestore = firestoreClient;
      doc = firestore.doc('col/doc');
      watchHelper = new WatchHelper(streamHelper, doc, targetId);
    });
  });

  afterEach(() => {
    setTimeoutHandler(setTimeout);
  });

  it('with invalid callbacks', () => {
    expect(() => doc.onSnapshot('foo'))
        .to.throw(/Argument "onNext" is not a valid function./);

    expect(() => doc.onSnapshot(() => {}, 'foo'))
        .to.throw(/Argument "onError" is not a valid function./);
  });

  it('without error callback', done => {
    const unsubscribe = doc.onSnapshot(() => {
      unsubscribe();
      done();
    });

    streamHelper.awaitOpen().then(() => {
      watchHelper.sendAddTarget();
      watchHelper.sendCurrent();
      watchHelper.sendSnapshot(1);
    });
  });

  it('handles invalid listen protos', () => {
    return watchHelper.runFailedTest(watchJSON(), () => {
      // Mock the server responding to the watch with an invalid proto.
      streamHelper.write({invalid: true});
    }, 'Unknown listen response type: {"invalid":true}');
  });

  it('handles invalid target change protos', () => {
    return watchHelper.runFailedTest(
        watchJSON(),
        () => {
          // Mock the server responding to the watch with an invalid proto.
          streamHelper.write({
            targetChange: {
              targetChangeType: 'INVALID',
              targetIds: [0xfeed],
            },
          });
        },
        'Unknown target change type: {"targetChangeType":"INVALID",' +
            '"targetIds":[65261]}');
  });

  it('handles remove target change protos', () => {
    return watchHelper.runFailedTest(watchJSON(), () => {
      watchHelper.sendRemoveTarget();
    }, 'Error 13: internal error');
  });

  it('handles remove target change with code', () => {
    return watchHelper.runFailedTest(watchJSON(), () => {
      watchHelper.sendRemoveTarget(7);
    }, 'Error 7: test remove');
  });

  it('handles changing a doc', () => {
    return watchHelper.runTest(watchJSON(), () => {
      // Mock the server responding to the watch.
      watchHelper.sendAddTarget();
      watchHelper.sendCurrent();
      watchHelper.sendSnapshot(1);
      return watchHelper.await('snapshot')
          .then(snapshot => {
            expect(snapshot.exists).to.be.false;

            // Add a result.
            watchHelper.sendDoc(doc, {foo: 'a'});
            watchHelper.sendSnapshot(2);
            return watchHelper.await('snapshot');
          })
          .then(snapshot => {
            expect(snapshot.exists).to.be.true;
            expect(snapshot.createTime.isEqual(new Firestore.Timestamp(1, 2)))
                .to.be.true;
            expect(snapshot.updateTime.isEqual(new Firestore.Timestamp(3, 1)))
                .to.be.true;
            expect(snapshot.get('foo')).to.equal('a');

            // Change the document.
            watchHelper.sendDoc(doc, {foo: 'b'});
            watchHelper.sendSnapshot(3);
            return watchHelper.await('snapshot');
          })
          .then(snapshot => {
            expect(snapshot.exists).to.be.true;
            expect(snapshot.get('foo')).to.equal('b');
          });
    });
  });

  it('ignores non-matching doc', () => {
    return watchHelper.runTest(watchJSON(), () => {
      // Mock the server responding to the watch.
      watchHelper.sendAddTarget();
      watchHelper.sendCurrent();
      watchHelper.sendSnapshot(1);
      return watchHelper.await('snapshot')
          .then(snapshot => {
            expect(snapshot.exists).to.be.false;

            streamHelper.write({
              documentChange: {
                document: {
                  name: doc.parent.formattedName + '/wrong',
                  fields: {},
                  createTime: {seconds: 1, nanos: 2},
                  updateTime: {seconds: 3, nanos: 4},
                },
                targetIds: [targetId],
              },
            });

            watchHelper.sendSnapshot(2);
            return watchHelper.await('snapshot');
          })
          .then(snapshot => {
            expect(snapshot.exists).to.be.false;
          });
    });
  });

  it('reconnects after error', () => {
    const resumeToken = [0xabcd];

    return watchHelper.runTest(watchJSON(), () => {
      // Mock the server responding to the watch.
      watchHelper.sendAddTarget();
      watchHelper.sendCurrent();
      watchHelper.sendSnapshot(1);
      return watchHelper.await('snapshot')
          .then(snapshot => {
            expect(snapshot.exists).to.be.false;

            // Add a result.
            watchHelper.sendDoc(doc, {foo: 'a'});
            watchHelper.sendSnapshot(2, resumeToken);
            return watchHelper.await('snapshot');
          })
          .then(snapshot => {
            expect(snapshot.exists).to.be.true;
            expect(snapshot.get('foo')).to.equal('a');

            streamHelper.destroyStream();
            return streamHelper.awaitReopen();
          })
          .then(request => {
            expect(request).to.deep.eq(resumeTokenJSON(resumeToken));
            // Change the document.
            watchHelper.sendDoc(doc, {foo: 'b'});
            watchHelper.sendSnapshot(3, resumeToken);
            return watchHelper.await('snapshot');
          })
          .then(snapshot => {
            expect(snapshot.exists).to.be.true;
            expect(snapshot.get('foo')).to.equal('b');

            // Remove the document.
            watchHelper.sendDocDelete(doc);
            watchHelper.sendSnapshot(4);
            return watchHelper.await('snapshot');
          })
          .then(snapshot => {
            expect(snapshot.exists).to.be.false;
            expect(streamHelper.streamCount).to.equal(2);
          });
    });
  });

  it('combines multiple change events for the same doc', () => {
    return watchHelper.runTest(watchJSON(), () => {
      // Mock the server responding to the watch.
      watchHelper.sendAddTarget();

      // Add a result.
      watchHelper.sendDoc(doc, {foo: 'a'});
      // Modify it.
      watchHelper.sendDoc(doc, {foo: 'b'});
      watchHelper.sendCurrent();
      watchHelper.sendSnapshot(1);
      return watchHelper.await('snapshot')
          .then(snapshot => {
            expect(snapshot.get('foo')).to.equal('b');

            // Modify it two more times.
            watchHelper.sendDoc(doc, {foo: 'c'});
            watchHelper.sendDoc(doc, {foo: 'd'});
            watchHelper.sendSnapshot(2);
            return watchHelper.await('snapshot');
          })
          .then(snapshot => {
            expect(snapshot.get('foo')).to.equal('d');

            // Remove it, delete it, and then add it again.
            watchHelper.sendDocRemove(doc, {foo: 'e'});
            watchHelper.sendDocDelete(doc);
            watchHelper.sendDoc(doc, {foo: 'f'});
            watchHelper.sendSnapshot(3);
            return watchHelper.await('snapshot');
          })
          .then(snapshot => {
            expect(snapshot.get('foo')).to.equal('f');
          });
    });
  });

  it('handles deleting a doc', () => {
    return watchHelper.runTest(watchJSON(), () => {
      // Mock the server responding to the watch.
      watchHelper.sendAddTarget();
      watchHelper.sendCurrent();
      watchHelper.sendSnapshot(1);
      return watchHelper.await('snapshot')
          .then(snapshot => {
            expect(snapshot.exists).to.be.false;

            // Add a result.
            watchHelper.sendDoc(doc, {foo: 'a'});
            watchHelper.sendSnapshot(2);
            return watchHelper.await('snapshot');
          })
          .then(snapshot => {
            expect(snapshot.exists).to.be.true;

            // Delete the document.
            watchHelper.sendDocDelete(doc);
            watchHelper.sendSnapshot(3);
            return watchHelper.await('snapshot');
          })
          .then(snapshot => {
            expect(snapshot.exists).to.be.false;
          });
    });
  });

  it('handles removing a doc', () => {
    return watchHelper.runTest(watchJSON(), () => {
      // Mock the server responding to the watch.
      watchHelper.sendAddTarget();
      watchHelper.sendCurrent();
      watchHelper.sendSnapshot(1);
      return watchHelper.await('snapshot')
          .then(snapshot => {
            expect(snapshot.exists).to.be.false;

            // Add a result.
            watchHelper.sendDoc(doc, {foo: 'a'});
            watchHelper.sendSnapshot(2);
            return watchHelper.await('snapshot');
          })
          .then(snapshot => {
            expect(snapshot.exists).to.be.true;

            // Remove the document.
            watchHelper.sendDocRemove(doc);
            watchHelper.sendSnapshot(3);
            return watchHelper.await('snapshot');
          })
          .then(snapshot => {
            expect(snapshot.exists).to.be.false;
          });
    });
  });

  it('handles reset', () => {
    return watchHelper.runTest(watchJSON(), () => {
      // Mock the server responding to the watch.
      watchHelper.sendAddTarget();
      watchHelper.sendCurrent();
      watchHelper.sendSnapshot(1);
      return watchHelper.await('snapshot')
          .then(() => {
            // Add three results.
            watchHelper.sendDoc(doc, {foo: 'a'});
            watchHelper.sendSnapshot(2);
            return watchHelper.await('snapshot');
          })
          .then(snapshot => {
            expect(snapshot.get('foo')).to.equal('a');

            // Send a RESET.
            streamHelper.write({
              targetChange: {
                targetChangeType: 'RESET',
                targetIds: [],
              },
            });

            // Send the modified doc.
            watchHelper.sendDoc(doc, {foo: 'b'});
            watchHelper.sendCurrent();
            watchHelper.sendSnapshot(3);
            return watchHelper.await('snapshot');
          })
          .then(snapshot => {
            expect(snapshot.get('foo')).to.equal('b');
          });
    });
  });
});

describe('Query comparator', () => {
  let firestore;
  let colRef;
  let doc1, doc2, doc3, doc4;

  beforeEach(() => {
    return createInstance().then(firestoreClient => {
      firestore = firestoreClient;

      colRef = firestore.collection('col');

      doc1 = firestore.doc('col/doc1');
      doc2 = firestore.doc('col/doc2');
      doc3 = firestore.doc('col/doc3');
      doc4 = firestore.doc('col/doc4');
    });
  });

  function testSort(query, input, expected) {
    const comparator = query.comparator();
    input.sort(comparator);
    docsEqual(input, expected);
  }

  it('handles basic case', () => {
    const query = colRef.orderBy('foo');

    const input = [
      snapshot(doc3, {foo: 2}),
      snapshot(doc4, {foo: 1}),
      snapshot(doc2, {foo: 2}),
    ];

    const expected = [
      snapshot(doc4, {foo: 1}),
      snapshot(doc2, {foo: 2}),
      snapshot(doc3, {foo: 2}),
    ];

    testSort(query, input, expected);
  });

  it('handles descending case', () => {
    const query = colRef.orderBy('foo', 'desc');

    const input = [
      snapshot(doc3, {foo: 2}),
      snapshot(doc4, {foo: 1}),
      snapshot(doc2, {foo: 2}),
    ];

    const expected = [
      snapshot(doc3, {foo: 2}),
      snapshot(doc2, {foo: 2}),
      snapshot(doc4, {foo: 1}),
    ];

    testSort(query, input, expected);
  });

  it('handles nested fields', () => {
    const query = colRef.orderBy('foo.bar');

    const input = [
      snapshot(doc1, {foo: {bar: 1}}),
      snapshot(doc2, {foo: {bar: 2}}),
      snapshot(doc3, {foo: {bar: 2}}),
    ];

    const expected = [
      snapshot(doc1, {foo: {bar: 1}}),
      snapshot(doc2, {foo: {bar: 2}}),
      snapshot(doc3, {foo: {bar: 2}}),
    ];

    testSort(query, input, expected);
  });

  it('fails on missing fields', () => {
    const query = colRef.orderBy('bar');

    const input = [
      snapshot(doc3, {foo: 2}),
      snapshot(doc1, {foo: 1}),
      snapshot(doc2, {foo: 2}),
    ];

    const comparator = query.comparator();
    expect(() => input.sort(comparator))
        .to.throw(/Trying to compare documents on fields that don't exist/);
  });
});<|MERGE_RESOLUTION|>--- conflicted
+++ resolved
@@ -26,13 +26,8 @@
 // Change the argument to 'console.log' to enable debug output.
 Firestore.setLogFunction(() => {});
 
-<<<<<<< HEAD
-import api = google.firestore.v1beta1;
-import {QueryDocumentSnapshot, QuerySnapshot} from '../src';
+import {QueryDocumentSnapshot} from '../src';
 import {DocumentSnapshotBuilder} from '../src/document';
-=======
-import {QueryDocumentSnapshot} from '../src';
->>>>>>> c375187e
 
 let PROJECT_ID = process.env.PROJECT_ID;
 if (!PROJECT_ID) {
