--- conflicted
+++ resolved
@@ -12,13 +12,7 @@
 // See the License for the specific language governing permissions and
 // limitations under the License.
 
-<<<<<<< HEAD
 import {DocumentData} from '@google-cloud/firestore';
-=======
-import {WATCH_IDLE_TIMEOUT_MS} from '../src/watch';
-
-const duplexify = require('duplexify');
->>>>>>> 48ca412a
 
 import * as duplexify from 'duplexify';
 import {describe, it, beforeEach, afterEach} from 'mocha';
@@ -47,6 +41,7 @@
 import {DocumentSnapshotBuilder} from '../src/document';
 import {DocumentChangeType} from '../src/document-change';
 import {Serializer} from '../src/serializer';
+import {WATCH_IDLE_TIMEOUT_MS} from '../src/watch';
 import {createInstance, InvalidApiUsage, verifyInstance} from './util/helpers';
 import api = google.firestore.v1;
 
