--- conflicted
+++ resolved
@@ -18,10 +18,7 @@
 import duplexify from 'duplexify';
 import through2 from 'through2';
 
-<<<<<<< HEAD
 import * as proto from '../protos/firestore_proto_api';
-=======
->>>>>>> 7c27a7a4
 import * as Firestore from '../src';
 import {DocumentData, DocumentReference, QueryDocumentSnapshot, QuerySnapshot} from '../src';
 import {setTimeoutHandler} from '../src/backoff';
@@ -37,11 +34,7 @@
 // Change the argument to 'console.log' to enable debug output.
 Firestore.setLogFunction(() => {});
 
-<<<<<<< HEAD
-=======
-import {QueryDocumentSnapshot} from '../src';
-
->>>>>>> 7c27a7a4
+
 let PROJECT_ID = process.env.PROJECT_ID;
 if (!PROJECT_ID) {
   PROJECT_ID = 'test-project';
