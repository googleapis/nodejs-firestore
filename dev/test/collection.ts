// Copyright 2017 Google LLC
//
// Licensed under the Apache License, Version 2.0 (the "License");
// you may not use this file except in compliance with the License.
// You may obtain a copy of the License at
//
//      http://www.apache.org/licenses/LICENSE-2.0
//
// Unless required by applicable law or agreed to in writing, software
// distributed under the License is distributed on an "AS IS" BASIS,
// WITHOUT WARRANTIES OR CONDITIONS OF ANY KIND, either express or implied.
// See the License for the specific language governing permissions and
// limitations under the License.

import {expect} from 'chai';

import through2 = require('through2');
import {
  DocumentData,
  DocumentReference,
  Firestore,
  setLogFunction,
} from '../src';
import {
  ApiOverride,
  createInstance,
  DATABASE_ROOT,
  document,
  InvalidApiUsage,
<<<<<<< HEAD
  Post,
  postConverter,
  requestEquals,
  set,
=======
  response,
>>>>>>> 69bd69a3
  verifyInstance,
  writeResult,
} from './util/helpers';

// Change the argument to 'console.log' to enable debug output.
setLogFunction(() => {});

describe('Collection interface', () => {
  let firestore: Firestore;

  beforeEach(() => {
    return createInstance().then(firestoreInstance => {
      firestore = firestoreInstance;
    });
  });

  afterEach(() => verifyInstance(firestore));

  it('has doc() method', () => {
    const collectionRef = firestore.collection('colId');
    expect(collectionRef.doc);

    let documentRef = collectionRef.doc('docId');
    expect(documentRef).to.be.an.instanceOf(DocumentReference);
    expect(collectionRef.id).to.equal('colId');
    expect(documentRef.id).to.equal('docId');

    expect(() => collectionRef.doc(false as InvalidApiUsage)).to.throw(
      'Value for argument "documentPath" is not a valid resource path. Path must be a non-empty string.'
    );
    expect(() => collectionRef.doc(null as InvalidApiUsage)).to.throw(
      'Value for argument "documentPath" is not a valid resource path. Path must be a non-empty string.'
    );
    expect(() => collectionRef.doc('')).to.throw(
      'Value for argument "documentPath" is not a valid resource path. Path must be a non-empty string.'
    );
    expect(() => (collectionRef as InvalidApiUsage).doc(undefined)).to.throw(
      'Value for argument "documentPath" is not a valid resource path. Path must be a non-empty string.'
    );
    expect(() => collectionRef.doc('doc/coll')).to.throw(
      'Value for argument "documentPath" must point to a document, but was "doc/coll". Your path does not contain an even number of components.'
    );

    documentRef = collectionRef.doc('docId/colId/docId');
    expect(documentRef).to.be.an.instanceOf(DocumentReference);
  });

  it('has parent() method', () => {
    const collection = firestore.collection('col1/doc/col2');
    expect(collection.path).to.equal('col1/doc/col2');
    const document = collection.parent;
    expect(document.path).to.equal('col1/doc');
  });

  it('supports auto-generated ids', () => {
    const collectionRef = firestore.collection('collectionId');
    const documentRef = collectionRef.doc();
    expect(documentRef).to.be.an.instanceOf(DocumentReference);
    expect(collectionRef.id).to.equal('collectionId');
    expect(documentRef.id).to.have.length(20);
  });

  it('has add() method', () => {
    const overrides: ApiOverride = {
      commit: request => {
        // Verify that the document name uses an auto-generated id.
        const docIdRe = /^projects\/test-project\/databases\/\(default\)\/documents\/collectionId\/[a-zA-Z0-9]{20}$/;
        expect(request.writes![0].update!.name).to.match(docIdRe);
        delete request.writes![0].update!.name;

        // Verify that the rest of the protobuf matches.
        expect(request).to.deep.equal({
          database: DATABASE_ROOT,
          writes: [
            {
              update: {
                fields: {},
              },
              currentDocument: {
                exists: false,
              },
            },
          ],
        });

        return response({
          commitTime: {
            nanos: 0,
            seconds: 0,
          },
          writeResults: [
            {
              updateTime: {
                nanos: 0,
                seconds: 0,
              },
            },
          ],
        });
      },
    };

    return createInstance(overrides).then(firestore => {
      const collectionRef = firestore.collection('collectionId');
      const promise = collectionRef.add({});
      expect(promise).to.be.an.instanceOf(Promise);

      return promise.then(documentRef => {
        expect(documentRef).to.be.an.instanceOf(DocumentReference);
        expect(collectionRef.id).to.equal('collectionId');
        expect(documentRef.id).to.have.length(20);
      });
    });
  });

  it('has list() method', () => {
    const overrides: ApiOverride = {
      listDocuments: (request, options) => {
        expect(request).to.deep.eq({
          parent: `${DATABASE_ROOT}/documents/a/b`,
          collectionId: 'c',
          showMissing: true,
          pageSize: 4294967295,
          mask: {fieldPaths: []},
        });

        return response([document('first'), document('second')]);
      },
    };

    return createInstance(overrides).then(firestore => {
      return firestore
        .collection('a/b/c')
        .listDocuments()
        .then(documentRefs => {
          expect(documentRefs[0].id).to.equal('first');
          expect(documentRefs[1].id).to.equal('second');
        });
    });
  });

  it('has isEqual() method', () => {
    const coll1 = firestore.collection('coll1');
    const coll1Equals = firestore.collection('coll1');
    const coll2 = firestore.collection('coll2');
    expect(coll1.isEqual(coll1Equals)).to.be.ok;
    expect(coll1.isEqual(coll2)).to.not.be.ok;
  });

  it('for CollectionReference.withConverter()', async () => {
    const doc = document('documentId', 'author', 'author', 'title', 'post');
    const overrides: ApiOverride = {
      commit: (request, options, callback) => {
        const expectedRequest = set({
          document: doc,
        });
        requestEquals(request, expectedRequest);

        callback(null, writeResult(1));
      },
      batchGetDocuments: () => {
        const stream = through2.obj();
        setImmediate(() => {
          stream.push({found: doc, readTime: {seconds: 5, nanos: 6}});
          stream.push(null);
        });

        return stream;
      },
    };

    return createInstance(overrides).then(async firestore => {
      const docRef = firestore
        .collection('collectionId')
        .withConverter(postConverter)
        .doc('documentId');

      await docRef.set(new Post('post', 'author'));
      const postData = await docRef.get();
      const post = postData.data();
      expect(post).to.not.equal(undefined);
      expect(post!.byline()).to.equal('post, by author');
    });
  });

  it('drops the converter when calling CollectionReference<T>.parent()', () => {
    return createInstance().then(async firestore => {
      const postsCollection = firestore
        .collection('users/user1/posts')
        .withConverter(postConverter);

      const usersCollection = postsCollection.parent;
      expect(usersCollection!.isEqual(firestore.doc('users/user1'))).to.be.true;
    });
  });
});<|MERGE_RESOLUTION|>--- conflicted
+++ resolved
@@ -15,26 +15,18 @@
 import {expect} from 'chai';
 
 import through2 = require('through2');
-import {
-  DocumentData,
-  DocumentReference,
-  Firestore,
-  setLogFunction,
-} from '../src';
+import {DocumentReference, Firestore, setLogFunction} from '../src';
 import {
   ApiOverride,
   createInstance,
   DATABASE_ROOT,
   document,
   InvalidApiUsage,
-<<<<<<< HEAD
   Post,
   postConverter,
   requestEquals,
+  response,
   set,
-=======
-  response,
->>>>>>> 69bd69a3
   verifyInstance,
   writeResult,
 } from './util/helpers';
@@ -187,13 +179,13 @@
   it('for CollectionReference.withConverter()', async () => {
     const doc = document('documentId', 'author', 'author', 'title', 'post');
     const overrides: ApiOverride = {
-      commit: (request, options, callback) => {
+      commit: request => {
         const expectedRequest = set({
           document: doc,
         });
         requestEquals(request, expectedRequest);
 
-        callback(null, writeResult(1));
+        return response(writeResult(1));
       },
       batchGetDocuments: () => {
         const stream = through2.obj();
