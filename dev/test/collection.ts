--- conflicted
+++ resolved
@@ -14,18 +14,12 @@
 
 import {expect} from 'chai';
 
-<<<<<<< HEAD
 import * as through2 from 'through2';
 import {
-  DocumentData,
   DocumentReference,
   Firestore,
   setLogFunction,
 } from '../src';
-=======
-import through2 = require('through2');
-import {DocumentReference, Firestore, setLogFunction} from '../src';
->>>>>>> b7350be2
 import {
   ApiOverride,
   createInstance,
