/**
 * Copyright 2017 Google Inc. All Rights Reserved.
 *
 * Licensed under the Apache License, Version 2.0 (the "License");
 * you may not use this file except in compliance with the License.
 * You may obtain a copy of the License at
 *
 *      http://www.apache.org/licenses/LICENSE-2.0
 *
 * Unless required by applicable law or agreed to in writing, software
 * distributed under the License is distributed on an "AS IS" BASIS,
 * WITHOUT WARRANTIES OR CONDITIONS OF ANY KIND, either express or implied.
 * See the License for the specific language governing permissions and
 * limitations under the License.
 */


import {expect} from 'chai';

import * as Firestore from '../src/index';
import DocumentReference = Firestore.DocumentReference;
import {createInstance, DATABASE_ROOT, document} from './util/helpers';

// Change the argument to 'console.log' to enable debug output.
Firestore.setLogFunction(() => {});

describe('Collection interface', () => {
  let firestore;

  beforeEach(() => {
    return createInstance().then(firestoreInstance => {
      firestore = firestoreInstance;
    });
  });

  it('has doc() method', () => {
    const collectionRef = firestore.collection('colId');
    expect(collectionRef.doc);

    let documentRef = collectionRef.doc('docId');
    expect(documentRef).to.be.an.instanceOf(DocumentReference);
    expect(collectionRef.id).to.equal('colId');
    expect(documentRef.id).to.equal('docId');

    expect(() => collectionRef.doc(false))
        .to.throw(
<<<<<<< HEAD
            /Value for "documentPath" is not a valid ResourcePath. Path must be a non-empty string./);
    expect(() => collectionRef.doc(null))
        .to.throw(
            /Value for "documentPath" is not a valid ResourcePath. Path must be a non-empty string./);
    expect(() => collectionRef.doc(''))
        .to.throw(
            /Value for "documentPath" is not a valid ResourcePath. Path must be a non-empty string./);
    expect(() => collectionRef.doc(undefined))
        .to.throw(
            /Value for "documentPath" is not a valid ResourcePath. Path must be a non-empty string./);
    expect(() => collectionRef.doc('doc/coll'))
        .to.throw(
            /Value for "documentPath" must point to a document, but was "doc\/coll". Your path does not contain an even number of components\./);
=======
            'Argument "documentPath" is not a valid ResourcePath. Path must be a non-empty string.');
    expect(() => collectionRef.doc(null))
        .to.throw(
            'Argument "documentPath" is not a valid ResourcePath. Path must be a non-empty string.');
    expect(() => collectionRef.doc(''))
        .to.throw(
            'Argument "documentPath" is not a valid ResourcePath. Path must be a non-empty string.');
    expect(() => collectionRef.doc(undefined))
        .to.throw(
            'Argument "documentPath" is not a valid ResourcePath. Path must be a non-empty string.');
    expect(() => collectionRef.doc('doc/coll'))
        .to.throw(
            'Argument "documentPath" must point to a document, but was "doc\/coll". Your path does not contain an even number of components.');
>>>>>>> 46577230

    documentRef = collectionRef.doc('docId/colId/docId');
    expect(documentRef).to.be.an.instanceOf(DocumentReference);
  });

  it('has parent() method', () => {
    const collection = firestore.collection('col1/doc/col2');
    expect(collection.path).to.equal('col1/doc/col2');
    const document = collection.parent;
    expect(document.path).to.equal('col1/doc');
  });

  it('supports auto-generated ids', () => {
    const collectionRef = firestore.collection('collectionId');
    const documentRef = collectionRef.doc();
    expect(documentRef).to.be.an.instanceOf(DocumentReference);
    expect(collectionRef.id).to.equal('collectionId');
    expect(documentRef.id).to.have.length(20);
  });

  it('has add() method', () => {
    const overrides = {
      commit: (request, options, callback) => {
        // Verify that the document name uses an auto-generated id.
        const docIdRe =
            /^projects\/test-project\/databases\/\(default\)\/documents\/collectionId\/[a-zA-Z0-9]{20}$/;
        expect(request.writes[0].update.name).to.match(docIdRe);
        delete request.writes[0].update.name;

        // Verify that the rest of the protobuf matches.
        expect(request).to.deep.equal({
          database: DATABASE_ROOT,
          writes: [
            {
              update: {
                fields: {},
              },
              currentDocument: {
                exists: false,
              },
            },
          ],
        });

        callback(null, {
          commitTime: {
            nanos: 0,
            seconds: 0,
          },
          writeResults: [
            {
              updateTime: {
                nanos: 0,
                seconds: 0,
              },
            },
          ],
        });
      }
    };

    return createInstance(overrides).then(firestore => {
      const collectionRef = firestore.collection('collectionId');
      const promise = collectionRef.add({});
      expect(promise).to.be.an.instanceOf(Promise);

      return promise.then(documentRef => {
        expect(documentRef).to.be.an.instanceOf(DocumentReference);
        expect(collectionRef.id).to.equal('collectionId');
        expect(documentRef.id).to.have.length(20);
      });
    });
  });

  it('has list() method', () => {
    const overrides = {
      listDocuments: (request, options, callback) => {
        expect(request).to.deep.eq({
          parent: `${DATABASE_ROOT}/documents/a/b`,
          collectionId: 'c',
          showMissing: true,
          mask: {fieldPaths: []}
        });

        callback(null, [document('first'), document('second')]);
      }
    };

    return createInstance(overrides).then(firestore => {
      return firestore.collection('a/b/c').listDocuments().then(
          documentRefs => {
            expect(documentRefs[0].id).to.equal('first');
            expect(documentRefs[1].id).to.equal('second');
          });
    });
  });

  it('has isEqual() method', () => {
    const coll1 = firestore.collection('coll1');
    const coll1Equals = firestore.collection('coll1');
    const coll2 = firestore.collection('coll2');
    expect(coll1.isEqual(coll1Equals)).to.be.ok;
    expect(coll1.isEqual(coll2)).to.not.be.ok;
  });
});<|MERGE_RESOLUTION|>--- conflicted
+++ resolved
@@ -44,35 +44,19 @@
 
     expect(() => collectionRef.doc(false))
         .to.throw(
-<<<<<<< HEAD
-            /Value for "documentPath" is not a valid ResourcePath. Path must be a non-empty string./);
+            'Value for "documentPath" is not a valid ResourcePath. Path must be a non-empty string.');
     expect(() => collectionRef.doc(null))
         .to.throw(
-            /Value for "documentPath" is not a valid ResourcePath. Path must be a non-empty string./);
+            'Value for "documentPath" is not a valid ResourcePath. Path must be a non-empty string.');
     expect(() => collectionRef.doc(''))
         .to.throw(
-            /Value for "documentPath" is not a valid ResourcePath. Path must be a non-empty string./);
+            'Value for "documentPath" is not a valid ResourcePath. Path must be a non-empty string.');
     expect(() => collectionRef.doc(undefined))
         .to.throw(
-            /Value for "documentPath" is not a valid ResourcePath. Path must be a non-empty string./);
+            'Value for "documentPath" is not a valid ResourcePath. Path must be a non-empty string.');
     expect(() => collectionRef.doc('doc/coll'))
         .to.throw(
-            /Value for "documentPath" must point to a document, but was "doc\/coll". Your path does not contain an even number of components\./);
-=======
-            'Argument "documentPath" is not a valid ResourcePath. Path must be a non-empty string.');
-    expect(() => collectionRef.doc(null))
-        .to.throw(
-            'Argument "documentPath" is not a valid ResourcePath. Path must be a non-empty string.');
-    expect(() => collectionRef.doc(''))
-        .to.throw(
-            'Argument "documentPath" is not a valid ResourcePath. Path must be a non-empty string.');
-    expect(() => collectionRef.doc(undefined))
-        .to.throw(
-            'Argument "documentPath" is not a valid ResourcePath. Path must be a non-empty string.');
-    expect(() => collectionRef.doc('doc/coll'))
-        .to.throw(
-            'Argument "documentPath" must point to a document, but was "doc\/coll". Your path does not contain an even number of components.');
->>>>>>> 46577230
+            'Value for "documentPath" must point to a document, but was "doc\/coll". Your path does not contain an even number of components.');
 
     documentRef = collectionRef.doc('docId/colId/docId');
     expect(documentRef).to.be.an.instanceOf(DocumentReference);
