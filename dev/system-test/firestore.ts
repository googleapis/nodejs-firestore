--- conflicted
+++ resolved
@@ -3379,9 +3379,6 @@
       unsubscribe();
     });
 
-<<<<<<< HEAD
-    it('orders vector field correctly', async () => {
-=======
     it('SDK orders vector field same way as backend', async () => {
       // We validate that the SDK orders the vector field the same way as the backend
       // by comparing the sort order of vector fields from a Query.get() and
@@ -3389,7 +3386,6 @@
       // and Query.get() will return sort order of the backend.
 
       // Test data in the order that we expect the backend to sort it.
->>>>>>> b98c3e83
       const docsInOrder = [
         {embedding: [1, 2, 3, 4, 5, 6]},
         {embedding: [100]},
@@ -3433,22 +3429,16 @@
 
       const getSnapshot = await orderedQuery.get();
 
-<<<<<<< HEAD
-=======
       // Compare the snapshot (including sort order) of a snapshot
       // from Query.onSnapshot() to an actual snapshot from Query.get()
->>>>>>> b98c3e83
       snapshotsEqual(watchSnapshot, {
         docs: getSnapshot.docs,
         docChanges: getSnapshot.docChanges(),
       });
 
-<<<<<<< HEAD
-=======
       // Compare the snapshot (including sort order) of a snapshot
       // from Query.onSnapshot() to the expected sort order from
       // the backend.
->>>>>>> b98c3e83
       snapshotsEqual(watchSnapshot, {
         docs: expectedSnapshots,
         docChanges: expectedChanges,
