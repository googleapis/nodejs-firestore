/*
 * Copyright 2020 Google LLC
 *
 * Licensed under the Apache License, Version 2.0 (the "License");
 * you may not use this file except in compliance with the License.
 * You may obtain a copy of the License at
 *
 *       http://www.apache.org/licenses/LICENSE-2.0
 *
 * Unless required by applicable law or agreed to in writing, software
 * distributed under the License is distributed on an "AS IS" BASIS,
 * WITHOUT WARRANTIES OR CONDITIONS OF ANY KIND, either express or implied.
 * See the License for the specific language governing permissions and
 * limitations under the License.
 */

import * as firestore from '@google-cloud/firestore';
import * as protos from '../protos/firestore_v1_proto_api';

import {QueryPartition} from './query-partition';
import {requestTag} from './util';
import {logger} from './logger';
import {Query} from './reference/query';
import {QueryOptions} from './reference/query-options';
import {FieldPath} from './path';
import {Firestore} from './index';
import {validateInteger} from './validate';

import api = protos.google.firestore.v1;
import {defaultConverter} from './types';
import {compareArrays} from './order';
import {SPAN_NAME_PARTITION_QUERY} from './telemetry/trace-util';

/**
 * A `CollectionGroup` refers to all documents that are contained in a
 * collection or subcollection with a specific collection ID.
 *
 * @class CollectionGroup
 */
export class CollectionGroup<
    AppModelType = firestore.DocumentData,
    DbModelType extends firestore.DocumentData = firestore.DocumentData,
  >
  extends Query<AppModelType, DbModelType>
  implements firestore.CollectionGroup<AppModelType, DbModelType>
{
  /** @private */
  constructor(
    firestore: Firestore,
    collectionId: string,
    converter:
      | firestore.FirestoreDataConverter<AppModelType, DbModelType>
      | undefined,
  ) {
    super(
      firestore,
      QueryOptions.forCollectionGroupQuery(collectionId, converter),
    );
  }

  /**
   * Partitions a query by returning partition cursors that can be used to run
   * the query in parallel. The returned cursors are split points that can be
   * used as starting and end points for individual query invocations.
   *
   * @example
   * ```
   * const query = firestore.collectionGroup('collectionId');
   * for await (const partition of query.getPartitions(42)) {
   *   const partitionedQuery = partition.toQuery();
   *   const querySnapshot = await partitionedQuery.get();
   *   console.log(`Partition contained ${querySnapshot.length} documents`);
   * }
   *
   * ```
   * @param {number} desiredPartitionCount The desired maximum number of
   * partition points. The number must be strictly positive. The actual number
   * of partitions returned may be fewer.
   * @return {AsyncIterable<QueryPartition>} An AsyncIterable of
   * `QueryPartition`s.
   */
  async *getPartitions(
    desiredPartitionCount: number,
  ): AsyncIterable<QueryPartition<AppModelType, DbModelType>> {
    const partitions: Array<api.IValue>[] = [];

    await this._firestore._traceUtil.startActiveSpan(
      SPAN_NAME_PARTITION_QUERY,
      async () => {
        validateInteger('desiredPartitionCount', desiredPartitionCount, {
          minValue: 1,
        });

        const tag = requestTag();
        await this.firestore.initializeIfNeeded(tag);

        if (desiredPartitionCount > 1) {
          // Partition queries require explicit ordering by __name__.
          const queryWithDefaultOrder = this.orderBy(FieldPath.documentId());
          const request: api.IPartitionQueryRequest =
            queryWithDefaultOrder.toProto();

          // Since we are always returning an extra partition (with an empty endBefore
          // cursor), we reduce the desired partition count by one.
          request.partitionCount = desiredPartitionCount - 1;

          const stream = await this.firestore.requestStream(
            'partitionQueryStream',
            /* bidirectional= */ false,
            request,
            tag,
          );
          stream.resume();

          for await (const currentCursor of stream) {
            partitions.push(currentCursor.values ?? []);
          }
        }

        logger(
          'Firestore.getPartitions',
          tag,
          'Received %d partitions',
          partitions.length,
        );

        // Sort the partitions as they may not be ordered if responses are paged.
        partitions.sort((l, r) => compareArrays(l, r));
      },
    );

    for (let i = 0; i < partitions.length; ++i) {
      yield new QueryPartition(
        this._firestore,
        this._queryOptions.collectionId,
        this._queryOptions.converter,
        i > 0 ? partitions[i - 1] : undefined,
        partitions[i],
      );
    }

    // Return the extra partition with the empty cursor.
    yield new QueryPartition(
      this._firestore,
      this._queryOptions.collectionId,
      this._queryOptions.converter,
      partitions.pop(),
      undefined,
    );
  }

  /**
   * Applies a custom data converter to this `CollectionGroup`, allowing you
   * to use your own custom model objects with Firestore. When you call get()
   * on the returned `CollectionGroup`, the provided converter will convert
   * between Firestore data of type `NewDbModelType` and your custom type
   * `NewAppModelType`.
   *
   * Using the converter allows you to specify generic type arguments when
   * storing and retrieving objects from Firestore.
   *
   * Passing in `null` as the converter parameter removes the current
   * converter.
   *
   * @example
   * ```
   * class Post {
   *   constructor(readonly title: string, readonly author: string) {}
   *
   *   toString(): string {
   *     return this.title + ', by ' + this.author;
   *   }
   * }
   *
   * const postConverter = {
   *   toFirestore(post: Post): FirebaseFirestore.DocumentData {
   *     return {title: post.title, author: post.author};
   *   },
   *   fromFirestore(
   *     snapshot: FirebaseFirestore.QueryDocumentSnapshot
   *   ): Post {
   *     const data = snapshot.data();
   *     return new Post(data.title, data.author);
   *   }
   * };
   *
   * const querySnapshot = await Firestore()
   *   .collectionGroup('posts')
   *   .withConverter(postConverter)
   *   .get();
   * for (const doc of querySnapshot.docs) {
   *   const post = doc.data();
   *   post.title; // string
   *   post.toString(); // Should be defined
   *   post.someNonExistentProperty; // TS error
   * }
   *
   * ```
   * @param {FirestoreDataConverter | null} converter Converts objects to and
   * from Firestore. Passing in `null` removes the current converter.
   * @return {CollectionGroup} A `CollectionGroup` that uses the provided
   * converter.
   */
  withConverter<
    NewAppModelType,
    NewDbModelType extends firestore.DocumentData = firestore.DocumentData,
  >(
    converter: firestore.FirestoreDataConverter<
      NewAppModelType,
      NewDbModelType
<<<<<<< HEAD
    > | null
=======
    >,
>>>>>>> 481430ff
  ): CollectionGroup<NewAppModelType, NewDbModelType>;
  withConverter<
    NewAppModelType,
    NewDbModelType extends firestore.DocumentData = firestore.DocumentData,
  >(
    converter: firestore.FirestoreDataConverter<
      NewAppModelType,
      NewDbModelType
    > | null,
  ): CollectionGroup<NewAppModelType, NewDbModelType> {
    return new CollectionGroup<NewAppModelType, NewDbModelType>(
      this.firestore,
      this._queryOptions.collectionId,
      converter ?? defaultConverter(),
    );
  }
}<|MERGE_RESOLUTION|>--- conflicted
+++ resolved
@@ -208,11 +208,7 @@
     converter: firestore.FirestoreDataConverter<
       NewAppModelType,
       NewDbModelType
-<<<<<<< HEAD
-    > | null
-=======
-    >,
->>>>>>> 481430ff
+    > | null,
   ): CollectionGroup<NewAppModelType, NewDbModelType>;
   withConverter<
     NewAppModelType,
