--- conflicted
+++ resolved
@@ -93,10 +93,6 @@
     private readonly maxIdleClients: number,
     private readonly clientFactory: (requiresGrpc: boolean) => T,
     private readonly clientDestructor: (client: T) => Promise<void> = () =>
-<<<<<<< HEAD
-      Promise.resolve(),
-  ) {}
-=======
       Promise.resolve()
   ) {
     this.lazyLogStringForAllClientIds = new LazyLogStringForAllClientIds({
@@ -105,7 +101,6 @@
       clientIdByClient: this.clientIdByClient,
     });
   }
->>>>>>> 0ab21b3f
 
   /**
    * Returns an already existing client if it has less than the maximum number
@@ -144,28 +139,18 @@
       logger(
         'ClientPool.acquire',
         requestTag,
-<<<<<<< HEAD
-        'Re-using existing client with %s remaining operations',
-        this.concurrentOperationLimit - selectedClientRequestCount,
-=======
         'Re-using existing client [%s] with %s remaining operations',
         selectedClientId,
         this.concurrentOperationLimit - selectedClientRequestCount
->>>>>>> 0ab21b3f
       );
     } else {
       const newClientId = 'cli' + generateClientId();
       logger(
         'ClientPool.acquire',
         requestTag,
-<<<<<<< HEAD
-        'Creating a new client (requiresGrpc: %s)',
-        requiresGrpc,
-=======
         'Creating a new client [%s] (requiresGrpc: %s)',
         newClientId,
         requiresGrpc
->>>>>>> 0ab21b3f
       );
       selectedClient = this.clientFactory(requiresGrpc);
       this.clientIdByClient.set(selectedClient, newClientId);
@@ -350,14 +335,9 @@
       logger(
         'ClientPool.terminate',
         /* requestTag= */ null,
-<<<<<<< HEAD
-        'Waiting for %s pending operations to complete before terminating',
-        this.opCount,
-=======
         'Waiting for %s pending operations to complete before terminating (%s)',
         this.opCount,
         this.lazyLogStringForAllClientIds
->>>>>>> 0ab21b3f
       );
       await this.terminateDeferred.promise;
     }
