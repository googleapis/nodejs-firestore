/*!
 * Copyright 2018 Google Inc. All Rights Reserved.
 *
 * Licensed under the Apache License, Version 2.0 (the "License");
 * you may not use this file except in compliance with the License.
 * You may obtain a copy of the License at
 *
 *      http://www.apache.org/licenses/LICENSE-2.0
 *
 * Unless required by applicable law or agreed to in writing, software
 * distributed under the License is distributed on an "AS IS" BASIS,
 * WITHOUT WARRANTIES OR CONDITIONS OF ANY KIND, either express or implied.
 * See the License for the specific language governing permissions and
 * limitations under the License.
 */

import {google} from '../protos/firestore_proto_api';
import {FieldPath} from './path';
import {Timestamp} from './timestamp';

import api = google.firestore.v1beta1;

/**
 * A map in the format of the Proto API
 */
export type ApiMapValue = {
  [k: string]: google.firestore.v1beta1.IValue
};

// tslint:disable-next-line:no-any
export type GapicClient = any;

export class GrpcError extends Error {
  code?: number;
}

/**
 * Settings used to directly configure a `Firestore` instance.
 */
export interface Settings {
  /**
   * The Firestore Project ID. Can be omitted in environments that support
   * `Application Default Credentials` {@see https://cloud.google.com/docs/authentication}
   */
  projectId?: string;

  /**
   * Local file containing the Service Account credentials. Can be omitted
   * in environments that support `Application Default Credentials`
   * {@see https://cloud.google.com/docs/authentication}
   */
  keyFilename?: string;

  /**
   * Enables the use of `Timestamp`s for timestamp fields in
   * `DocumentSnapshot`s.
   *
   * Currently, Firestore returns timestamp fields as `Date` but `Date` only
   * supports millisecond precision, which leads to truncation and causes
   * unexpected behavior when using a timestamp from a snapshot as a part
   * of a subsequent query.
   *
   * Setting `timestampsInSnapshots` to true will cause Firestore to return
   * `Timestamp` values instead of `Date` avoiding this kind of problem. To
   * make this work you must also change any code that uses `Date` to use
   * `Timestamp` instead.
   *
   * NOTE: in the future `timestampsInSnapshots: true` will become the
   * default and this option will be removed so you should change your code to
   * use `Timestamp` now and opt-in to this new behavior as soon as you can.
   */
  timestampsInSnapshots?: boolean;

  // tslint:disable-next-line:no-any
  [key: string]: any;  // Accept other properties, such as GRPC settings.
}

/**
 * Document data (for use with `DocumentReference.set()`) consists of fields
 * mapped to values.
 */
export type DocumentData = {
  [field: string]: unknown
};

/**
 * Update data (for use with `DocumentReference.update()`) consists of field
 * paths (e.g. 'foo' or 'foo.baz') mapped to values. Fields that contain dots
 * reference nested fields within the document.
 */
export type UpdateData = {
  [fieldPath: string]: unknown
};

/**
<<<<<<< HEAD
 * The direction of a `Query.orderBy()` clause is specified as 'desc' or 'asc'
 * (descending or ascending).
 */
export type OrderByDirection = 'desc'|'asc';

/**
 * Filter conditions in a `Query.where()` clause are specified using the
 * strings '<', '<=', '==', '>=', '>', and 'array-contains'.
 */
export type WhereFilterOp = '<'|'<='|'=='|'>='|'>'|'array-contains';
=======
 * Update data that has been resolved to a mapping of FieldPaths to values.
 */
export type UpdateMap = Map<FieldPath, unknown>;
>>>>>>> fae75e9b

/**
 * An options object that configures conditional behavior of `update()` and
 * `delete()` calls in `DocumentReference`, `WriteBatch`, and `Transaction`.
 * Using Preconditions, these calls can be restricted to only apply to
 * documents that match the specified restrictions.
 */
export interface Precondition {
  /**
   * If set, the last update time to enforce.
   */
  readonly lastUpdateTime?: Timestamp;
}

/**
 * An options object that configures the behavior of `set()` calls in
 * `DocumentReference`, `WriteBatch` and `Transaction`. These calls can be
 * configured to perform granular merges instead of overwriting the target
 * documents in their entirety.
 */
export interface SetOptions {
  /**
   * Changes the behavior of a set() call to only replace the values specified
   * in its data argument. Fields omitted from the set() call remain
   * untouched.
   */
  readonly merge?: boolean;

  /**
   * Changes the behavior of set() calls to only replace the specified field
   * paths. Any field path that is not specified is ignored and remains
   * untouched.
   *
   * It is an error to pass a SetOptions object to a set() call that is
   * missing a value for any of the fields specified here.
   */
  readonly mergeFields?: Array<string|FieldPath>;
}

/**
 * An options object that can be used to configure the behavior of `getAll()`
 * calls. By providing a `fieldMask`, these calls can be configured to only
 * return a subset of fields.
 */
export interface ReadOptions {
  /**
   * Specifies the set of fields to return and reduces the amount of data
   * transmitted by the backend.
   *
   * Adding a field mask does not filter results. Documents do not need to
   * contain values for all the fields in the mask to be part of the result set.
   */
  readonly fieldMask?: Array<string|FieldPath>;
}

/**
 * Internal user data validation options.
 * @private
 */
export interface ValidationOptions {
  /** At what level field deletes are supported. */
  allowDeletes: 'none'|'root'|'all';

  /** Whether server transforms are supported. */
  allowTransforms: boolean;

  /** Whether empty documents are supported. */
  allowEmpty: boolean;
}

/**
 * A Firestore Proto value in ProtoJs format.
 * @private
 */
export interface ProtobufJsValue extends api.IValue {
  valueType?: string;
}<|MERGE_RESOLUTION|>--- conflicted
+++ resolved
@@ -93,7 +93,6 @@
 };
 
 /**
-<<<<<<< HEAD
  * The direction of a `Query.orderBy()` clause is specified as 'desc' or 'asc'
  * (descending or ascending).
  */
@@ -104,11 +103,11 @@
  * strings '<', '<=', '==', '>=', '>', and 'array-contains'.
  */
 export type WhereFilterOp = '<'|'<='|'=='|'>='|'>'|'array-contains';
-=======
+
+/**
  * Update data that has been resolved to a mapping of FieldPaths to values.
  */
 export type UpdateMap = Map<FieldPath, unknown>;
->>>>>>> fae75e9b
 
 /**
  * An options object that configures conditional behavior of `update()` and
