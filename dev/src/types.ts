--- conflicted
+++ resolved
@@ -162,21 +162,12 @@
  * is preserved.
  * @private
  */
-<<<<<<< HEAD
 const defaultConverterObj = {
   toFirestore(modelObject: DocumentData): DocumentData {
     return modelObject;
   },
   fromFirestore(snapshot: QueryDocumentSnapshot): DocumentData {
     return snapshot.data()!;
-=======
-export const defaultConverter: FirestoreDataConverter<DocumentData> = {
-  toFirestore(modelObject: DocumentData): DocumentData {
-    return modelObject;
-  },
-  fromFirestore(data: DocumentData): DocumentData {
-    return data;
->>>>>>> cd5e296e
   },
 };
 
@@ -229,7 +220,6 @@
   maxIdleChannels?: number;
 
   /**
-<<<<<<< HEAD
    * Whether to use `BigInt` for integer types when deserializing Firestore
    * Documents. Regardless of magnitude, all integer values are returned as
    * `BigInt` to match the precision of the Firestore backend. Floating point
@@ -237,8 +227,7 @@
    */
   useBigInt?: boolean;
 
-  // eslint-disable-next-line @typescript-eslint/no-explicit-any
-=======
+  /**
    * Whether to skip nested properties that are set to `undefined` during
    * object serialization. If set to `true`, these properties are skipped
    * and not written to Firestore. If set `false` or omitted, the SDK throws
@@ -246,8 +235,7 @@
    */
   ignoreUndefinedProperties?: boolean;
 
-  // tslint:disable-next-line:no-any
->>>>>>> cd5e296e
+  // eslint-disable-next-line @typescript-eslint/no-explicit-any
   [key: string]: any; // Accept other properties, such as GRPC settings.
 }
 
