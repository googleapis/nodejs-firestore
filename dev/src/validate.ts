/*!
 * Copyright 2017 Google Inc. All Rights Reserved.
 *
 * Licensed under the Apache License, Version 2.0 (the "License");
 * you may not use this file except in compliance with the License.
 * You may obtain a copy of the License at
 *
 *      http://www.apache.org/licenses/LICENSE-2.0
 *
 * Unless required by applicable law or agreed to in writing, software
 * distributed under the License is distributed on an "AS IS" BASIS,
 * WITHOUT WARRANTIES OR CONDITIONS OF ANY KIND, either express or implied.
 * See the License for the specific language governing permissions and
 * limitations under the License.
 */

import {FieldPath} from './path';
import {isFunction, isObject} from './util';

/**
 * Options to allow argument omission.
 *
 * @private
 */
export interface AllowOptional {
  optional?: boolean;
}

/**
 * Options to limit the range of numbers.
 *
 * @private
 */
export interface AllowRange {
  minValue?: number;
  maxValue?: number;
}

export function customObjectError(val, path?: FieldPath): Error {
  const fieldPathMessage = path ? ` (found in field ${path.toString()})` : '';

  if (is.object(val) && val.constructor.name !== 'Object') {
    const typeName = val.constructor.name;
    switch (typeName) {
      case 'DocumentReference':
      case 'FieldPath':
      case 'FieldValue':
      case 'GeoPoint':
      case 'Timestamp':
        return new Error(
            `Detected an object of type "${typeName}" that doesn't match the ` +
            `expected instance${fieldPathMessage}. Please ensure that the ` +
            'Firestore types you are using are from the same NPM package.');
      default:
        return new Error(
            `Couldn't serialize object of type "${typeName}"${
                fieldPathMessage}. Firestore doesn't support JavaScript ` +
            'objects with custom prototypes (i.e. objects that were created ' +
            'via the "new" operator).');
    }
  } else if (!is.object(val)) {
    throw new Error(
        `Input is not a plain JavaScript object${fieldPathMessage}.`);
  } else {
    return new Error(`Invalid use of type "${
        typeof val}" as a Firestore argument${fieldPathMessage}.`);
  }
<<<<<<< HEAD
}

/**
 * Validates that 'value' is a function.
 *
 * @private
 * @param arg The argument name or argument index (for varargs methods).
 * @param value The input to validate.
 * @param options Options that specify whether the function can be omitted.
 */
export function validateFunction(
    arg: string|number, value: unknown, options?: AllowOptional): void {
  if (!validateOptional(value, options)) {
    if (!isFunction(value)) {
      throw new Error(invalidArgumentMessage(arg, 'function'));
    }
  }
}

/**
 * Validates that 'value' is an object.
 *
 * @private
 * @param arg The argument name or argument index (for varargs methods).
 * @param value The input to validate.
 * @param options Options that specify whether the object can be omitted.
 */
export function validateObject(
    arg: string|number, value: unknown, options?: AllowOptional): void {
  if (!validateOptional(value, options)) {
    if (!isObject(value)) {
      throw new Error(invalidArgumentMessage(arg, 'object'));
    }
  }
}

/**
 * Validates that 'value' is a string.
 *
 * @private
 * @param arg The argument name or argument index (for varargs methods).
 * @param value The input to validate.
 * @param options Options that specify whether the string can be omitted.
 */
export function validateString(
    arg: string|number, value: unknown, options?: AllowOptional): void {
  if (!validateOptional(value, options)) {
    if (typeof value !== 'string') {
      throw new Error(invalidArgumentMessage(arg, 'string'));
    }
  }
}

/**
 * Validates that 'value' is a boolean.
 *
 * @private
 * @param arg The argument name or argument index (for varargs methods).
 * @param value The input to validate.
 * @param options Options that specify whether the boolean can be omitted.
 */
export function validateBoolean(
    arg: string|number, value: unknown, options?: AllowOptional): void {
  if (!validateOptional(value, options)) {
    if (typeof value !== 'boolean') {
      throw new Error(invalidArgumentMessage(arg, 'boolean'));
    }
  }
}

/**
 * Validates that 'value' is a number.
 *
 * @private
 * @param arg The argument name or argument index (for varargs methods).
 * @param value The input to validate.
 * @param options Options that specify whether the number can be omitted.
 */
export function validateNumber(
    arg: string|number, value: unknown,
    options?: AllowOptional&AllowRange): void {
  const min = options !== undefined && options.minValue !== undefined ?
      options.minValue :
      -Infinity;
  const max = options !== undefined && options.maxValue !== undefined ?
      options.maxValue :
      Infinity;

  if (!validateOptional(value, options)) {
    if (typeof value !== 'number' || isNaN(value)) {
      throw new Error(invalidArgumentMessage(arg, 'number'));
    } else if (value < min || value > max) {
      throw new Error(
          `Value for argument ${formatArgumentName(arg)} must be within [${
              min}, ${max}] inclusive, but was: ${value}`);
    }
  }
}

/**
 * Validates that 'value' is a integer.
 *
 * @private
 * @param arg The argument name or argument index (for varargs methods).
 * @param value The input to validate.
 * @param options Options that specify whether the integer can be omitted.
 */
export function validateInteger(
    arg: string|number, value: unknown,
    options?: AllowOptional&AllowRange): void {
  const min = options !== undefined && options.minValue !== undefined ?
      options.minValue :
      -Infinity;
  const max = options !== undefined && options.maxValue !== undefined ?
      options.maxValue :
      Infinity;

  if (!validateOptional(value, options)) {
    if (typeof value !== 'number' || isNaN(value) || value % 1 !== 0) {
      throw new Error(invalidArgumentMessage(arg, 'integer'));
    } else if (value < min || value > max) {
      throw new Error(
          `Value for argument ${formatArgumentName(arg)} must be within [${
              min}, ${max}] inclusive, but was: ${value}`);
    }
  }
}


/**
 * Generates an error message to use with invalid arguments.
 *
 * @private
 * @param arg The argument name or argument index (for varargs methods).
 * @param expectedType The expected input type.
 */
export function invalidArgumentMessage(
    arg: string|number, expectedType: string) {
  return `Argument ${formatArgumentName(arg)} is not a valid ${expectedType}.`;
}

/**
 * Enforces the 'options.optional' constraint for 'value'.
 *
 * @private
 * @param value The input to validate.
 * @param options Whether the function can be omitted.
 * @return Whether the object is omitted and is allowed to be omitted.
 */
export function validateOptional(
    value: unknown, options?: AllowOptional): boolean {
  return value === undefined && options !== undefined &&
      options.optional === true;
}

/**
 * Formats the given word as plural conditionally given the preceding number.
 *
 * @private
 * @param num The number to use for formatting.
 * @param str The string to format.
 */
function formatPlural(num: number, str: string) : string {
  return `${num} ${str}` + (num === 1 ? '' : 's');
}

/**
 * Creates a descriptive name for the provided argument name or index.
 *
 * @private
 * @param arg The argument name or argument index (for varargs methods).
 * @return Either the argument name or its index description.
 */
function formatArgumentName(arg: string|number) : string {
  return typeof arg === 'string' ? `"${arg}"` : `at index ${arg}`;
}

/**
 * Create a new Validator, optionally registering the custom validators as
 * provided.
 *
 * @private
 * @param customValidators A list of custom validators to register.
 */
export function createValidator(customValidators?: Validators):
    AnyDuringMigration {
  // This function exists to change the type of `Validator` to `any` so that
  // consumers can call the custom validator functions.
  return new Validator(customValidators);
}

/**
 * Verifies that 'args' has at least 'minSize' elements.
 *
 * @private
 * @param funcName The function name to use in the error message.
 * @param args The array (or array-like structure) to verify.
 * @param minSize The minimum number of elements to enforce.
 * @throws if the expectation is not met.
 */
export function validateMinNumberOfArguments(
    funcName: string, args: IArguments, minSize: number): void {
  if (args.length < minSize) {
    throw new Error(
        `Function "${funcName}()" requires at least ` +
        `${formatPlural(minSize, 'argument')}.`);
  }
}

/**
 * Verifies that 'args' has at most 'maxSize' elements.
 *
 * @private
 * @param funcName The function name to use in the error message.
 * @param args The array (or array-like structure) to verify.
 * @param maxSize The maximum number of elements to enforce.
 * @throws if the expectation is not met.
 */
export function validateMaxNumberOfArguments(
    funcName: string, args: IArguments, maxSize: number): void {
  if (args.length > maxSize) {
    throw new Error(
        `Function "${funcName}()" accepts at most ` +
        `${formatPlural(maxSize, 'argument')}.`);
  }
=======
>>>>>>> 0b276e49
}<|MERGE_RESOLUTION|>--- conflicted
+++ resolved
@@ -65,7 +65,6 @@
     return new Error(`Invalid use of type "${
         typeof val}" as a Firestore argument${fieldPathMessage}.`);
   }
-<<<<<<< HEAD
 }
 
 /**
@@ -291,6 +290,4 @@
         `Function "${funcName}()" accepts at most ` +
         `${formatPlural(maxSize, 'argument')}.`);
   }
-=======
->>>>>>> 0b276e49
 }