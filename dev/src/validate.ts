--- conflicted
+++ resolved
@@ -277,7 +277,6 @@
 }
 
 /**
-<<<<<<< HEAD
  * Verifies that 'args' has at least 'minSize' elements.
  *
  * @private
@@ -310,7 +309,10 @@
     throw new Error(
         `Function "${funcName}()" accepts at most ` +
         `${formatPlural(maxSize, 'argument')}.`);
-=======
+  }
+}
+
+/**
  * Validates that the provided named option equals one of the expected values.
  *
  * @param arg The argument name or argument index (for varargs methods).).
@@ -335,6 +337,5 @@
     throw new Error(`Invalid value for argument ${
         formatArgumentName(
             arg)}. Acceptable values are: ${expectedDescription.join(', ')}`);
->>>>>>> 10dc1abc
   }
 }