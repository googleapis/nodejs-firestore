/**
 * Copyright 2024 Google LLC. All Rights Reserved.
 *
 * Licensed under the Apache License, Version 2.0 (the "License");
 * you may not use this file except in compliance with the License.
 * You may obtain a copy of the License at
 *
 *      http://www.apache.org/licenses/LICENSE-2.0
 *
 * Unless required by applicable law or agreed to in writing, software
 * distributed under the License is distributed on an "AS IS" BASIS,
 * WITHOUT WARRANTIES OR CONDITIONS OF ANY KIND, either express or implied.
 * See the License for the specific language governing permissions and
 * limitations under the License.
 */

import * as protos from '../../protos/firestore_v1_proto_api';
import api = protos.google.firestore.v1;

import * as firestore from '@google-cloud/firestore';
import Firestore, {DocumentSnapshot, WriteBatch, WriteResult} from '../index';
import {ResourcePath, validateResourcePath} from '../path';
import {defaultConverter} from '../types';
import {Serializable} from '../serializer';
import {CollectionReference} from './collection-reference';
import {requestTag} from '../util';
import {validateFunction, validateMinNumberOfArguments} from '../validate';
import {DocumentWatch} from '../watch';
import {DocumentSnapshotBuilder} from '../document';
import {
  SPAN_NAME_DOC_REF_CREATE,
  SPAN_NAME_DOC_REF_DELETE,
  SPAN_NAME_DOC_REF_GET,
  SPAN_NAME_DOC_REF_LIST_COLLECTIONS,
  SPAN_NAME_DOC_REF_SET,
  SPAN_NAME_DOC_REF_UPDATE,
} from '../telemetry/trace-util';

/**
 * A DocumentReference refers to a document location in a Firestore database
 * and can be used to write, read, or listen to the location. The document at
 * the referenced location may or may not exist. A DocumentReference can
 * also be used to create a
 * [CollectionReference]{@link CollectionReference} to a
 * subcollection.
 *
 * @class DocumentReference
 */
export class DocumentReference<
    AppModelType = firestore.DocumentData,
    DbModelType extends firestore.DocumentData = firestore.DocumentData,
  >
  implements
    Serializable,
    firestore.DocumentReference<AppModelType, DbModelType>
{
  /**
   * @private
   * @internal
   * @param _firestore The Firestore Database client.
   * @param _path The Path of this reference.
   * @param _converter The converter to use when serializing data.
   */
  constructor(
    private readonly _firestore: Firestore,
    /**
     * @private
     * @internal
     **/
    readonly _path: ResourcePath,
    /**
     * @internal
     * @private
     **/
    readonly _converter = defaultConverter<AppModelType, DbModelType>(),
  ) {}

  /**
   * The string representation of the DocumentReference's location.
   * @private
   * @internal
   * @type {string}
   * @name DocumentReference#formattedName
   */
  get formattedName(): string {
    const projectId = this.firestore.projectId;
    const databaseId = this.firestore.databaseId;
    return this._path.toQualifiedResourcePath(projectId, databaseId)
      .formattedName;
  }

  /**
   * The [Firestore]{@link Firestore} instance for the Firestore
   * database (useful for performing transactions, etc.).
   *
   * @type {Firestore}
   * @name DocumentReference#firestore
   * @readonly
   *
   * @example
   * ```
   * let collectionRef = firestore.collection('col');
   *
   * collectionRef.add({foo: 'bar'}).then(documentReference => {
   *   let firestore = documentReference.firestore;
   *   console.log(`Root location for document is ${firestore.formattedName}`);
   * });
   * ```
   */
  get firestore(): Firestore {
    return this._firestore;
  }

  /**
   * A string representing the path of the referenced document (relative
   * to the root of the database).
   *
   * @type {string}
   * @name DocumentReference#path
   * @readonly
   *
   * @example
   * ```
   * let collectionRef = firestore.collection('col');
   *
   * collectionRef.add({foo: 'bar'}).then(documentReference => {
   *   console.log(`Added document at '${documentReference.path}'`);
   * });
   * ```
   */
  get path(): string {
    return this._path.relativeName;
  }

  /**
   * The last path element of the referenced document.
   *
   * @type {string}
   * @name DocumentReference#id
   * @readonly
   *
   * @example
   * ```
   * let collectionRef = firestore.collection('col');
   *
   * collectionRef.add({foo: 'bar'}).then(documentReference => {
   *   console.log(`Added document with name '${documentReference.id}'`);
   * });
   * ```
   */
  get id(): string {
    return this._path.id!;
  }

  /**
   * Returns a resource path for this document.
   * @private
   * @internal
   */
  get _resourcePath(): ResourcePath {
    return this._path;
  }

  /**
   * A reference to the collection to which this DocumentReference belongs.
   *
   * @name DocumentReference#parent
   * @type {CollectionReference}
   * @readonly
   *
   * @example
   * ```
   * let documentRef = firestore.doc('col/doc');
   * let collectionRef = documentRef.parent;
   *
   * collectionRef.where('foo', '==', 'bar').get().then(results => {
   *   console.log(`Found ${results.size} matches in parent collection`);
   * }):
   * ```
   */
  get parent(): CollectionReference<AppModelType, DbModelType> {
    return new CollectionReference<AppModelType, DbModelType>(
      this._firestore,
      this._path.parent()!,
      this._converter,
    );
  }

  /**
   * Reads the document referred to by this DocumentReference.
   *
   * @returns {Promise.<DocumentSnapshot>} A Promise resolved with a
   * DocumentSnapshot for the retrieved document on success. For missing
   * documents, DocumentSnapshot.exists will be false. If the get() fails for
   * other reasons, the Promise will be rejected.
   *
   * @example
   * ```
   * let documentRef = firestore.doc('col/doc');
   *
   * documentRef.get().then(documentSnapshot => {
   *   if (documentSnapshot.exists) {
   *     console.log('Document retrieved successfully.');
   *   }
   * });
   * ```
   */
  get(): Promise<DocumentSnapshot<AppModelType, DbModelType>> {
    return this._firestore._traceUtil.startActiveSpan(
      SPAN_NAME_DOC_REF_GET,
      () => {
        return this._firestore.getAll(this).then(([result]) => result);
      },
    );
  }

  /**
   * Gets a [CollectionReference]{@link CollectionReference} instance
   * that refers to the collection at the specified path.
   *
   * @param {string} collectionPath A slash-separated path to a collection.
   * @returns {CollectionReference} A reference to the new
   * subcollection.
   *
   * @example
   * ```
   * let documentRef = firestore.doc('col/doc');
   * let subcollection = documentRef.collection('subcollection');
   * console.log(`Path to subcollection: ${subcollection.path}`);
   * ```
   */
  collection(collectionPath: string): CollectionReference {
    validateResourcePath('collectionPath', collectionPath);

    const path = this._path.append(collectionPath);
    if (!path.isCollection) {
      throw new Error(
        `Value for argument "collectionPath" must point to a collection, but was "${collectionPath}". Your path does not contain an odd number of components.`,
      );
    }

    return new CollectionReference(this._firestore, path);
  }

  /**
   * Fetches the subcollections that are direct children of this document.
   *
   * @returns {Promise.<Array.<CollectionReference>>} A Promise that resolves
   * with an array of CollectionReferences.
   *
   * @example
   * ```
   * let documentRef = firestore.doc('col/doc');
   *
   * documentRef.listCollections().then(collections => {
   *   for (let collection of collections) {
   *     console.log(`Found subcollection with id: ${collection.id}`);
   *   }
   * });
   * ```
   */
  listCollections(): Promise<Array<CollectionReference>> {
    return this._firestore._traceUtil.startActiveSpan(
      SPAN_NAME_DOC_REF_LIST_COLLECTIONS,
      () => {
        const tag = requestTag();
        return this.firestore.initializeIfNeeded(tag).then(() => {
          const request: api.IListCollectionIdsRequest = {
            parent: this.formattedName,
          };
          return this._firestore
            .request<
              api.IListCollectionIdsRequest,
              string[]
            >('listCollectionIds', request, tag)
            .then(collectionIds => {
              const collections: Array<CollectionReference> = [];

              // We can just sort this list using the default comparator since it
              // will only contain collection ids.
              collectionIds.sort();

              for (const collectionId of collectionIds) {
                collections.push(this.collection(collectionId));
              }

              return collections;
            });
        });
      },
    );
  }

  /**
   * Create a document with the provided object values. This will fail the write
   * if a document exists at its location.
   *
   * @param {DocumentData} data An object that contains the fields and data to
   * serialize as the document.
   * @throws {Error} If the provided input is not a valid Firestore document or if the document already exists.
   * @returns {Promise.<WriteResult>} A Promise that resolves with the
   * write time of this create.
   *
   * @example
   * ```
   * let documentRef = firestore.collection('col').doc();
   *
   * documentRef.create({foo: 'bar'}).then((res) => {
   *   console.log(`Document created at ${res.updateTime}`);
   * }).catch((err) => {
   *   console.log(`Failed to create document: ${err}`);
   * });
   * ```
   */
  create(data: firestore.WithFieldValue<AppModelType>): Promise<WriteResult> {
    return this._firestore._traceUtil.startActiveSpan(
      SPAN_NAME_DOC_REF_CREATE,
      () => {
        const writeBatch = new WriteBatch(this._firestore);
        return writeBatch
          .create(this, data)
          .commit()
          .then(([writeResult]) => writeResult);
      },
    );
  }

  /**
   * Deletes the document referred to by this `DocumentReference`.
   *
   * A delete for a non-existing document is treated as a success (unless
   * lastUptimeTime is provided).
   *
   * @param {Precondition=} precondition A precondition to enforce for this
   * delete.
   * @param {Timestamp=} precondition.lastUpdateTime If set, enforces that the
   * document was last updated at lastUpdateTime. Fails the delete if the
   * document was last updated at a different time.
   * @param {boolean=} precondition.exists If set, enforces that the target
   * document must or must not exist.
   * @returns {Promise.<WriteResult>} A Promise that resolves with the
   * delete time.
   *
   * @example
   * ```
   * let documentRef = firestore.doc('col/doc');
   *
   * documentRef.delete().then(() => {
   *   console.log('Document successfully deleted.');
   * });
   * ```
   */
  delete(precondition?: firestore.Precondition): Promise<WriteResult> {
    return this._firestore._traceUtil.startActiveSpan(
      SPAN_NAME_DOC_REF_DELETE,
      () => {
        const writeBatch = new WriteBatch(this._firestore);
        return writeBatch
          .delete(this, precondition)
          .commit()
          .then(([writeResult]) => writeResult);
      },
    );
  }

  set(
    data: firestore.PartialWithFieldValue<AppModelType>,
    options: firestore.SetOptions,
  ): Promise<WriteResult>;
  set(data: firestore.WithFieldValue<AppModelType>): Promise<WriteResult>;
  /**
   * Writes to the document referred to by this DocumentReference. If the
   * document does not yet exist, it will be created. If you pass
   * [SetOptions]{@link SetOptions}, the provided data can be merged into an
   * existing document.
   *
   * @param {T|Partial<AppModelType>} data A map of the fields and values for
   * the document.
   * @param {SetOptions=} options An object to configure the set behavior.
   * @param {boolean=} options.merge If true, set() merges the values specified
   * in its data argument. Fields omitted from this set() call remain untouched.
   * If your input sets any field to an empty map, all nested fields are
   * overwritten.
   * @param {Array.<string|FieldPath>=} options.mergeFields If provided,
   * set() only replaces the specified field paths. Any field path that is not
   * specified is ignored and remains untouched. If your input sets any field to
   * an empty map, all nested fields are overwritten.
   * @throws {Error} If the provided input is not a valid Firestore document.
   * @returns {Promise.<WriteResult>} A Promise that resolves with the
   * write time of this set.
   *
   * @example
   * ```
   * let documentRef = firestore.doc('col/doc');
   *
   * documentRef.set({foo: 'bar'}).then(res => {
   *   console.log(`Document written at ${res.updateTime}`);
   * });
   * ```
   */
  set(
    data: firestore.PartialWithFieldValue<AppModelType>,
    options?: firestore.SetOptions,
  ): Promise<WriteResult> {
    return this._firestore._traceUtil.startActiveSpan(
      SPAN_NAME_DOC_REF_SET,
      () => {
        let writeBatch = new WriteBatch(this._firestore);
        if (options) {
          writeBatch = writeBatch.set(this, data, options);
        } else {
          writeBatch = writeBatch.set(
            this,
            data as firestore.WithFieldValue<AppModelType>,
          );
        }
        return writeBatch.commit().then(([writeResult]) => writeResult);
      },
    );
  }

  /**
   * Updates fields in the document referred to by this DocumentReference.
   * If the document doesn't yet exist, the update fails and the returned
   * Promise will be rejected.
   *
   * The update() method accepts either an object with field paths encoded as
   * keys and field values encoded as values, or a variable number of arguments
   * that alternate between field paths and field values.
   *
   * A Precondition restricting this update can be specified as the last
   * argument.
   *
   * @param {UpdateData|string|FieldPath} dataOrField An object containing the
   * fields and values with which to update the document or the path of the
   * first field to update.
   * @param {
   * ...(*|string|FieldPath|Precondition)} preconditionOrValues An alternating
   * list of field paths and values to update or a Precondition to restrict
   * this update.
   * @throws {Error} If the provided input is not valid Firestore data.
   * @returns {Promise.<WriteResult>} A Promise that resolves once the
   * data has been successfully written to the backend.
   *
   * @example
   * ```
   * let documentRef = firestore.doc('col/doc');
   *
   * documentRef.update({foo: 'bar'}).then(res => {
   *   console.log(`Document updated at ${res.updateTime}`);
   * });
   * ```
   */
  update(
    dataOrField:
      | firestore.UpdateData<DbModelType>
      | string
      | firestore.FieldPath,
    ...preconditionOrValues: Array<
      unknown | string | firestore.FieldPath | firestore.Precondition
    >
  ): Promise<WriteResult> {
    return this._firestore._traceUtil.startActiveSpan(
      SPAN_NAME_DOC_REF_UPDATE,
      () => {
        // eslint-disable-next-line prefer-rest-params
        validateMinNumberOfArguments('DocumentReference.update', arguments, 1);

        const writeBatch = new WriteBatch(this._firestore);
        return writeBatch
          .update(this, dataOrField, ...preconditionOrValues)
          .commit()
          .then(([writeResult]) => writeResult);
      },
    );
  }

  /**
   * Attaches a listener for DocumentSnapshot events.
   *
   * @param {documentSnapshotCallback} onNext A callback to be called every
   * time a new `DocumentSnapshot` is available.
   * @param {errorCallback=} onError A callback to be called if the listen fails
   * or is cancelled. No further callbacks will occur. If unset, errors will be
   * logged to the console.
   *
   * @returns {function()} An unsubscribe function that can be called to cancel
   * the snapshot listener.
   *
   * @example
   * ```
   * let documentRef = firestore.doc('col/doc');
   *
   * let unsubscribe = documentRef.onSnapshot(documentSnapshot => {
   *   if (documentSnapshot.exists) {
   *     console.log(documentSnapshot.data());
   *   }
   * }, err => {
   *   console.log(`Encountered error: ${err}`);
   * });
   *
   * // Remove this listener.
   * unsubscribe();
   * ```
   */
  onSnapshot(
    onNext: (
      snapshot: firestore.DocumentSnapshot<AppModelType, DbModelType>,
    ) => void,
    onError?: (error: Error) => void,
  ): () => void {
    validateFunction('onNext', onNext);
    validateFunction('onError', onError, {optional: true});

    const watch: DocumentWatch<AppModelType, DbModelType> =
      new (require('../watch').DocumentWatch)(this.firestore, this);
    return watch.onSnapshot((readTime, size, docs) => {
      for (const document of docs()) {
        if (document.ref.path === this.path) {
          onNext(document);
          return;
        }
      }

      // The document is missing.
      const ref = new DocumentReference(
        this._firestore,
        this._path,
        this._converter,
      );
      const document = new DocumentSnapshotBuilder<AppModelType, DbModelType>(
        ref,
      );
      document.readTime = readTime;
      onNext(document.build());
    }, onError || console.error);
  }

  /**
   * Returns true if this `DocumentReference` is equal to the provided value.
   *
   * @param {*} other The value to compare against.
   * @return {boolean} true if this `DocumentReference` is equal to the provided
   * value.
   */
  isEqual(
    other: firestore.DocumentReference<AppModelType, DbModelType>,
  ): boolean {
    return (
      this === other ||
      (other instanceof DocumentReference &&
        this._firestore === other._firestore &&
        this._path.isEqual(other._path) &&
        this._converter === other._converter)
    );
  }

  /**
   * Converts this DocumentReference to the Firestore Proto representation.
   *
   * @private
   * @internal
   */
  toProto(): api.IValue {
    return {referenceValue: this.formattedName};
  }

  withConverter<
    NewAppModelType,
    NewDbModelType extends firestore.DocumentData = firestore.DocumentData,
  >(
    converter: firestore.FirestoreDataConverter<
      NewAppModelType,
      NewDbModelType
<<<<<<< HEAD
    > | null
=======
    >,
>>>>>>> 481430ff
  ): DocumentReference<NewAppModelType, NewDbModelType>;
  /**
   * Applies a custom data converter to this DocumentReference, allowing you to
   * use your own custom model objects with Firestore. When you call set(),
   * get(), etc. on the returned DocumentReference instance, the provided
   * converter will convert between Firestore data of type `NewDbModelType` and
   * your custom type `NewAppModelType`.
   *
   * Using the converter allows you to specify generic type arguments when
   * storing and retrieving objects from Firestore.
   *
   * Passing in `null` as the converter parameter removes the current
   * converter.
   *
   * @example
   * ```
   * class Post {
   *   constructor(readonly title: string, readonly author: string) {}
   *
   *   toString(): string {
   *     return this.title + ', by ' + this.author;
   *   }
   * }
   *
   * const postConverter = {
   *   toFirestore(post: Post): FirebaseFirestore.DocumentData {
   *     return {title: post.title, author: post.author};
   *   },
   *   fromFirestore(
   *     snapshot: FirebaseFirestore.QueryDocumentSnapshot
   *   ): Post {
   *     const data = snapshot.data();
   *     return new Post(data.title, data.author);
   *   }
   * };
   *
   * const postSnap = await Firestore()
   *   .collection('posts')
   *   .withConverter(postConverter)
   *   .doc().get();
   * const post = postSnap.data();
   * if (post !== undefined) {
   *   post.title; // string
   *   post.toString(); // Should be defined
   *   post.someNonExistentProperty; // TS error
   * }
   *
   * ```
   * @param {FirestoreDataConverter | null} converter Converts objects to and
   * from Firestore. Passing in `null` removes the current converter.
   * @return A DocumentReference that uses the provided converter.
   */
  withConverter<
    NewAppModelType,
    NewDbModelType extends firestore.DocumentData = firestore.DocumentData,
  >(
    converter: firestore.FirestoreDataConverter<
      NewAppModelType,
      NewDbModelType
    > | null,
  ): DocumentReference<NewAppModelType, NewDbModelType> {
    return new DocumentReference<NewAppModelType, NewDbModelType>(
      this.firestore,
      this._path,
      converter ?? defaultConverter(),
    );
  }
}<|MERGE_RESOLUTION|>--- conflicted
+++ resolved
@@ -572,11 +572,7 @@
     converter: firestore.FirestoreDataConverter<
       NewAppModelType,
       NewDbModelType
-<<<<<<< HEAD
-    > | null
-=======
-    >,
->>>>>>> 481430ff
+    > | null,
   ): DocumentReference<NewAppModelType, NewDbModelType>;
   /**
    * Applies a custom data converter to this DocumentReference, allowing you to
