/**
 * Copyright 2024 Google LLC. All Rights Reserved.
 *
 * Licensed under the Apache License, Version 2.0 (the "License");
 * you may not use this file except in compliance with the License.
 * You may obtain a copy of the License at
 *
 *      http://www.apache.org/licenses/LICENSE-2.0
 *
 * Unless required by applicable law or agreed to in writing, software
 * distributed under the License is distributed on an "AS IS" BASIS,
 * WITHOUT WARRANTIES OR CONDITIONS OF ANY KIND, either express or implied.
 * See the License for the specific language governing permissions and
 * limitations under the License.
 */

import * as deepEqual from 'fast-deep-equal';

import * as protos from '../../protos/firestore_v1_proto_api';
import api = protos.google.firestore.v1;
import {FilterInternal} from './filter-internal';
import {Serializer} from '../serializer';
import {FieldPath} from '../path';

/**
 * A field constraint for a Query where clause.
 *
 * @private
 * @internal
 * @class
 */
export class FieldFilterInternal extends FilterInternal {
  public getFlattenedFilters(): FieldFilterInternal[] {
    return [this];
  }

  public getFilters(): FilterInternal[] {
    return [this];
  }

  /**
   * @param serializer The Firestore serializer
   * @param field The path of the property value to compare.
   * @param op A comparison operation.
   * @param value The value to which to compare the field for inclusion in a
   * query.
   */
  constructor(
    private readonly serializer: Serializer,
    readonly field: FieldPath,
<<<<<<< HEAD
    readonly op: api.StructuredQuery.FieldFilter.Operator,
    readonly value: unknown
=======
    private readonly op: api.StructuredQuery.FieldFilter.Operator,
    private readonly value: unknown,
>>>>>>> 481430ff
  ) {
    super();
  }

  /**
   * Returns whether this FieldFilter uses an equals comparison.
   *
   * @private
   * @internal
   */
  isInequalityFilter(): boolean {
    switch (this.op) {
      case 'GREATER_THAN':
      case 'GREATER_THAN_OR_EQUAL':
      case 'LESS_THAN':
      case 'LESS_THAN_OR_EQUAL':
      case 'NOT_EQUAL':
      case 'NOT_IN':
        return true;
      default:
        return false;
    }
  }

  /**
   * @private
   * @internal
   */
  isNanChecking(): boolean {
    return typeof this.value === 'number' && isNaN(this.value);
  }

  /**
   * @private
   * @internal
   */
  nanOp(): 'IS_NAN' | 'IS_NOT_NAN' {
    return this.op === 'EQUAL' ? 'IS_NAN' : 'IS_NOT_NAN';
  }

  /**
   * @private
   * @internal
   */
  isNullChecking(): boolean {
    return this.value === null;
  }

  /**
   * @private
   * @internal
   */
  nullOp(): 'IS_NULL' | 'IS_NOT_NULL' {
    return this.op === 'EQUAL' ? 'IS_NULL' : 'IS_NOT_NULL';
  }

  /**
   * Generates the proto representation for this field filter.
   *
   * @private
   * @internal
   */
  toProto(): api.StructuredQuery.IFilter {
    if (this.isNanChecking()) {
      return {
        unaryFilter: {
          field: {
            fieldPath: this.field.formattedName,
          },
          op: this.nanOp(),
        },
      };
    }

    if (this.isNullChecking()) {
      return {
        unaryFilter: {
          field: {
            fieldPath: this.field.formattedName,
          },
          op: this.nullOp(),
        },
      };
    }

    return {
      fieldFilter: {
        field: {
          fieldPath: this.field.formattedName,
        },
        op: this.op,
        value: this.serializer.encodeValue(this.value),
      },
    };
  }

  isEqual(other: FilterInternal): boolean {
    return (
      other instanceof FieldFilterInternal &&
      this.field.isEqual(other.field) &&
      this.op === other.op &&
      deepEqual(this.value, other.value)
    );
  }
}<|MERGE_RESOLUTION|>--- conflicted
+++ resolved
@@ -48,13 +48,8 @@
   constructor(
     private readonly serializer: Serializer,
     readonly field: FieldPath,
-<<<<<<< HEAD
     readonly op: api.StructuredQuery.FieldFilter.Operator,
-    readonly value: unknown
-=======
-    private readonly op: api.StructuredQuery.FieldFilter.Operator,
-    private readonly value: unknown,
->>>>>>> 481430ff
+    readonly value: unknown,
   ) {
     super();
   }
