--- conflicted
+++ resolved
@@ -97,11 +97,7 @@
     // https://github.com/DefinitelyTyped/DefinitelyTyped/pull/66176/files#diff-e838d0ace9cd5f6516bacfbd3ad00d02cd37bd60f9993ce6223f52d889a1fdbaR122-R126
     //
     // Adding `[Symbol.dispose](): void;` cannot be done on older versions of
-<<<<<<< HEAD
-    // NodeJS. So we simply cast to `NodeJS.Timout`.
-=======
     // NodeJS. So we simply cast to `NodeJS.Timeout`.
->>>>>>> 1d72fca2
     return timeout;
   };
 }
