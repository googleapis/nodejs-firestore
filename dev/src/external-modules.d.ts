/*!
<<<<<<< HEAD
 * Copyright 2018 Google Inc. All Rights Reserved.
=======
 * Copyright 2019 Google Inc. All Rights Reserved.
>>>>>>> 68795c43
 *
 * Licensed under the Apache License, Version 2.0 (the "License");
 * you may not use this file except in compliance with the License.
 * You may obtain a copy of the License at
 *
 *      http://www.apache.org/licenses/LICENSE-2.0
 *
 * Unless required by applicable law or agreed to in writing, software
 * distributed under the License is distributed on an "AS IS" BASIS,
 * WITHOUT WARRANTIES OR CONDITIONS OF ANY KIND, either express or implied.
 * See the License for the specific language governing permissions and
 * limitations under the License.
 */

// TODO(mrschmidt): Come up with actual definitions for these modules.
declare module 'functional-red-black-tree'<|MERGE_RESOLUTION|>--- conflicted
+++ resolved
@@ -1,9 +1,5 @@
 /*!
-<<<<<<< HEAD
- * Copyright 2018 Google Inc. All Rights Reserved.
-=======
  * Copyright 2019 Google Inc. All Rights Reserved.
->>>>>>> 68795c43
  *
  * Licensed under the Apache License, Version 2.0 (the "License");
  * you may not use this file except in compliance with the License.
