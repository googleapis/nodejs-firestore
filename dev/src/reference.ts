--- conflicted
+++ resolved
@@ -1677,7 +1677,6 @@
   }
 }
 
-<<<<<<< HEAD
 class QueryUtil<
   AppModelType,
   DbModelType extends firestore.DocumentData,
@@ -1694,7 +1693,7 @@
 
   _get(
     query: Template,
-    transactionId?: Uint8Array,
+    transactionIdOrReadTime?: Uint8Array | Timestamp,
     retryWithCursor = true
   ): Promise<
     | QuerySnapshot<AppModelType, DbModelType>
@@ -1708,7 +1707,7 @@
     return new Promise((resolve, reject) => {
       let readTime: Timestamp;
 
-      this._stream(query, transactionId, retryWithCursor)
+      this._stream(query, transactionIdOrReadTime, retryWithCursor)
         .on('error', err => {
           reject(wrapError(err, stack));
         })
@@ -1783,7 +1782,7 @@
 
   _stream(
     query: Template,
-    transactionId?: Uint8Array,
+    transactionIdOrReadTime?: Uint8Array | Timestamp,
     retryWithCursor = true
   ): NodeJS.ReadableStream {
     const tag = requestTag();
@@ -1842,7 +1841,7 @@
         // `toProto()` might throw an exception. We rely on the behavior of an
         // async function to convert this exception into the rejected Promise we
         // catch below.
-        let request = query.toProto(transactionId);
+        let request = query.toProto(transactionIdOrReadTime);
 
         let streamActive: Deferred<boolean>;
         do {
@@ -1859,7 +1858,7 @@
 
             // If a non-transactional query failed, attempt to restart.
             // Transactional queries are retried via the transaction runner.
-            if (!transactionId && !this._isPermanentRpcError(err, 'runQuery')) {
+            if (!transactionIdOrReadTime && !this._isPermanentRpcError(err, 'runQuery')) {
               logger(
                 'Query._stream',
                 tag,
@@ -1939,8 +1938,6 @@
   }
 }
 
-=======
->>>>>>> 21c66dfd
 /**
  * A Query refers to a query which you can read or stream from. You can also
  * construct refined Query objects by adding filters and ordering.
@@ -1952,9 +1949,15 @@
   DbModelType extends firestore.DocumentData = firestore.DocumentData,
 > implements firestore.Query<AppModelType, DbModelType>
 {
-<<<<<<< HEAD
+  /**
+   * @internal
+   * @private
+   **/
   readonly _serializer: Serializer;
-  /** @private */
+  /**
+   * @internal
+   * @private
+   **/
   protected readonly _allowUndefined: boolean;
   readonly _queryUtil: QueryUtil<
     AppModelType,
@@ -1963,17 +1966,7 @@
   >;
 
   /**
-=======
-  private readonly _serializer: Serializer;
-  /**
    * @internal
-   * @private
-   **/
-  protected readonly _allowUndefined: boolean;
-
-  /**
-   * @internal
->>>>>>> 21c66dfd
    * @private
    *
    * @param _firestore The Firestore Database client.
@@ -1985,16 +1978,11 @@
      * @private
      **/
     readonly _firestore: Firestore,
-<<<<<<< HEAD
-    /** @private */
-    readonly _queryOptions: QueryOptions<AppModelType, DbModelType>
-=======
     /**
      * @internal
      * @private
      **/
-    protected readonly _queryOptions: QueryOptions<AppModelType, DbModelType>
->>>>>>> 21c66dfd
+    readonly _queryOptions: QueryOptions<AppModelType, DbModelType>
   ) {
     this._serializer = new Serializer(_firestore);
     this._allowUndefined =
@@ -2966,57 +2954,9 @@
   _get(
     transactionIdOrReadTime?: Uint8Array | Timestamp
   ): Promise<QuerySnapshot<AppModelType, DbModelType>> {
-<<<<<<< HEAD
-    return this._queryUtil._get(this, transactionId) as Promise<
+    return this._queryUtil._get(this, transactionIdOrReadTime) as Promise<
       QuerySnapshot<AppModelType, DbModelType>
     >;
-=======
-    const docs: Array<QueryDocumentSnapshot<AppModelType, DbModelType>> = [];
-
-    // Capture the error stack to preserve stack tracing across async calls.
-    const stack = Error().stack!;
-
-    return new Promise((resolve, reject) => {
-      let readTime: Timestamp;
-
-      this._stream(transactionIdOrReadTime)
-        .on('error', err => {
-          reject(wrapError(err, stack));
-        })
-        .on('data', result => {
-          readTime = result.readTime;
-          if (result.document) {
-            docs.push(result.document);
-          }
-        })
-        .on('end', () => {
-          if (this._queryOptions.limitType === LimitType.Last) {
-            // The results for limitToLast queries need to be flipped since
-            // we reversed the ordering constraints before sending the query
-            // to the backend.
-            docs.reverse();
-          }
-
-          resolve(
-            new QuerySnapshot(
-              this,
-              readTime,
-              docs.length,
-              () => docs,
-              () => {
-                const changes: Array<
-                  DocumentChange<AppModelType, DbModelType>
-                > = [];
-                for (let i = 0; i < docs.length; ++i) {
-                  changes.push(new DocumentChange('added', docs[i], -1, i));
-                }
-                return changes;
-              }
-            )
-          );
-        });
-    });
->>>>>>> 21c66dfd
   }
 
   /**
@@ -3165,8 +3105,6 @@
     if (this._queryOptions.allDescendants) {
       structuredQuery.from![0].allDescendants = true;
     }
-<<<<<<< HEAD
-=======
 
     // Kindless queries select all descendant documents, so we remove the
     // collectionId field.
@@ -3201,28 +3139,6 @@
   }
 
   /**
-   * @internal
-   * @private
-   * This method exists solely to enable unit tests to mock it.
-   */
-  _isPermanentRpcError(err: GoogleError, methodName: string): boolean {
-    return isPermanentRpcError(err, methodName);
-  }
-
-  /**
-   * @internal
-   * @private
-   */
-  _hasRetryTimedOut(methodName: string, startTime: number): boolean {
-    const totalTimeout = getTotalTimeout(methodName);
-    if (totalTimeout === 0) {
-      return false;
-    }
-
-    return Date.now() - startTime >= totalTimeout;
-  }
-
-  /**
    * Internal streaming method that accepts an optional transaction ID.
    *
    * @param transactionIdOrReadTime A transaction ID or the read time at which
@@ -3231,136 +3147,8 @@
    * @internal
    * @returns A stream of document results.
    */
-  _stream(
-    transactionIdOrReadTime?: Uint8Array | Timestamp
-  ): NodeJS.ReadableStream {
-    const tag = requestTag();
-    const startTime = Date.now();
-
-    let lastReceivedDocument: QueryDocumentSnapshot<
-      AppModelType,
-      DbModelType
-    > | null = null;
-
-    let backendStream: Duplex;
-    const stream = new Transform({
-      objectMode: true,
-      transform: (proto, enc, callback) => {
-        if (proto === NOOP_MESSAGE) {
-          callback(undefined);
-          return;
-        }
-        const readTime = Timestamp.fromProto(proto.readTime);
-        if (proto.document) {
-          const document = this.firestore.snapshot_(
-            proto.document,
-            proto.readTime
-          );
-          const finalDoc = new DocumentSnapshotBuilder<
-            AppModelType,
-            DbModelType
-          >(document.ref.withConverter(this._queryOptions.converter));
-          // Recreate the QueryDocumentSnapshot with the DocumentReference
-          // containing the original converter.
-          finalDoc.fieldsProto = document._fieldsProto;
-          finalDoc.readTime = document.readTime;
-          finalDoc.createTime = document.createTime;
-          finalDoc.updateTime = document.updateTime;
-          lastReceivedDocument = finalDoc.build() as QueryDocumentSnapshot<
-            AppModelType,
-            DbModelType
-          >;
-          callback(undefined, {document: lastReceivedDocument, readTime});
-          if (proto.done) {
-            logger('Query._stream', tag, 'Trigger Logical Termination.');
-            backendStream.unpipe(stream);
-            backendStream.resume();
-            backendStream.end();
-            stream.end();
-          }
-        } else {
-          callback(undefined, {readTime});
-        }
-      },
-    });
-
-    this.firestore
-      .initializeIfNeeded(tag)
-      .then(async () => {
-        // `toProto()` might throw an exception. We rely on the behavior of an
-        // async function to convert this exception into the rejected Promise we
-        // catch below.
-        let request = this.toProto(transactionIdOrReadTime);
-
-        let streamActive: Deferred<boolean>;
-        do {
-          streamActive = new Deferred<boolean>();
-          const methodName = 'runQuery';
-          backendStream = await this._firestore.requestStream(
-            methodName,
-            /* bidirectional= */ false,
-            request,
-            tag
-          );
-          backendStream.on('error', err => {
-            backendStream.unpipe(stream);
-
-            // If a non-transactional query failed, attempt to restart.
-            // Transactional queries are retried via the transaction runner.
-            if (
-              !transactionIdOrReadTime &&
-              !this._isPermanentRpcError(err, 'runQuery')
-            ) {
-              logger(
-                'Query._stream',
-                tag,
-                'Query failed with retryable stream error:',
-                err
-              );
->>>>>>> 21c66dfd
-
-    // Kindless queries select all descendant documents, so we remove the
-    // collectionId field.
-    if (!this._queryOptions.kindless) {
-      structuredQuery.from![0].collectionId = this._queryOptions.collectionId;
-    }
-
-    if (this._queryOptions.filters.length >= 1) {
-      structuredQuery.where = new CompositeFilterInternal(
-        this._queryOptions.filters,
-        'AND'
-      ).toProto();
-    }
-
-    if (this._queryOptions.hasFieldOrders()) {
-      structuredQuery.orderBy = this._queryOptions.fieldOrders.map(o =>
-        o.toProto()
-      );
-    }
-
-    structuredQuery.startAt = this.toCursor(this._queryOptions.startAt);
-    structuredQuery.endAt = this.toCursor(this._queryOptions.endAt);
-
-    if (this._queryOptions.limit) {
-      structuredQuery.limit = {value: this._queryOptions.limit};
-    }
-
-    structuredQuery.offset = this._queryOptions.offset;
-    structuredQuery.select = this._queryOptions.projection;
-
-    return structuredQuery;
-  }
-
-  /**
-   * Internal streaming method that accepts an optional transaction ID.
-   *
-   * @param transactionId A transaction ID.
-   * @private
-   * @internal
-   * @returns A stream of document results.
-   */
-  _stream(transactionId?: Uint8Array): NodeJS.ReadableStream {
-    return this._queryUtil._stream(this, transactionId);
+  _stream(transactionIdOrReadTime?: Uint8Array | Timestamp): NodeJS.ReadableStream {
+    return this._queryUtil._stream(this, transactionIdOrReadTime);
   }
 
   /**
