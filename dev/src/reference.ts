/*!
 * Copyright 2017 Google Inc. All Rights Reserved.
 *
 * Licensed under the Apache License, Version 2.0 (the "License");
 * you may not use this file except in compliance with the License.
 * You may obtain a copy of the License at
 *
 *      http://www.apache.org/licenses/LICENSE-2.0
 *
 * Unless required by applicable law or agreed to in writing, software
 * distributed under the License is distributed on an "AS IS" BASIS,
 * WITHOUT WARRANTIES OR CONDITIONS OF ANY KIND, either express or implied.
 * See the License for the specific language governing permissions and
 * limitations under the License.
 */

const deepEqual = require('deep-equal');

import * as bun from 'bun';
import * as extend from 'extend';
import * as through2 from 'through2';

import {google} from '../protos/firestore_proto_api';
import {DocumentSnapshot, DocumentSnapshotBuilder, QueryDocumentSnapshot, validateUserInput} from './document';
import {DocumentChange} from './document-change';
import {Firestore} from './index';
import {logger} from './logger';
import {compare} from './order';
import {FieldPath, ResourcePath, validateFieldPath, validateResourcePath} from './path';
import {Serializer} from './serializer';
import {Timestamp} from './timestamp';
import {DocumentData, OrderByDirection, Precondition, SetOptions, UpdateData, WhereFilterOp} from './types';
import {autoId, requestTag} from './util';
import {invalidArgumentMessage, validateEnumValue, validateFunction, validateInteger, validateMinNumberOfArguments} from './validate';
import {Watch} from './watch';
import {validateDocumentData, WriteBatch, WriteResult} from './write-batch';

import api = google.firestore.v1beta1;

/*!
 * The direction of a `Query.orderBy()` clause is specified as 'desc' or 'asc'
 * (descending or ascending).
 *
 * @private
 */
const directionOperators: {[k: string]: api.StructuredQuery.Direction} = {
  asc: 'ASCENDING',
  ASC: 'ASCENDING',
  desc: 'DESCENDING',
  DESC: 'DESCENDING',
};

/*!
 * Filter conditions in a `Query.where()` clause are specified using the
 * strings '<', '<=', '==', '>=', and '>'.
 *
 * @private
 */
const comparisonOperators:
    {[k: string]: api.StructuredQuery.FieldFilter.Operator} = {
      '<': 'LESS_THAN',
      '<=': 'LESS_THAN_OR_EQUAL',
      '=': 'EQUAL',
      '==': 'EQUAL',
      '>': 'GREATER_THAN',
      '>=': 'GREATER_THAN_OR_EQUAL',
      'array-contains': 'ARRAY_CONTAINS'
    };

/**
 * onSnapshot() callback that receives a QuerySnapshot.
 *
 * @callback querySnapshotCallback
 * @param {QuerySnapshot} snapshot A query snapshot.
 */

/**
 * onSnapshot() callback that receives a DocumentSnapshot.
 *
 * @callback documentSnapshotCallback
 * @param {DocumentSnapshot} snapshot A document snapshot.
 */

/**
 * onSnapshot() callback that receives an error.
 *
 * @callback errorCallback
 * @param {Error} err An error from a listen.
 */

/**
 * A DocumentReference refers to a document location in a Firestore database
 * and can be used to write, read, or listen to the location. The document at
 * the referenced location may or may not exist. A DocumentReference can
 * also be used to create a
 * [CollectionReference]{@link CollectionReference} to a
 * subcollection.
 *
 * @class
 */
export class DocumentReference {
  /**
   * @private
   * @hideconstructor
   *
   * @param _firestore The Firestore Database client.
   * @param _path The Path of this reference.
   */
  constructor(
      private readonly _firestore: Firestore, readonly _path: ResourcePath) {}

  /**
   * The string representation of the DocumentReference's location.
   * @private
   * @type {string}
   * @name DocumentReference#formattedName
   */
  get formattedName(): string {
    return this._path.formattedName;
  }

  /**
   * The [Firestore]{@link Firestore} instance for the Firestore
   * database (useful for performing transactions, etc.).
   *
   * @type {Firestore}
   * @name DocumentReference#firestore
   * @readonly
   *
   * @example
   * let collectionRef = firestore.collection('col');
   *
   * collectionRef.add({foo: 'bar'}).then(documentReference => {
   *   let firestore = documentReference.firestore;
   *   console.log(`Root location for document is ${firestore.formattedName}`);
   * });
   */
  get firestore(): Firestore {
    return this._firestore;
  }

  /**
   * A string representing the path of the referenced document (relative
   * to the root of the database).
   *
   * @type {string}
   * @name DocumentReference#path
   * @readonly
   *
   * @example
   * let collectionRef = firestore.collection('col');
   *
   * collectionRef.add({foo: 'bar'}).then(documentReference => {
   *   console.log(`Added document at '${documentReference.path}'`);
   * });
   */
  get path(): string {
    return this._path.relativeName;
  }

  /**
   * The last path element of the referenced document.
   *
   * @type {string}
   * @name DocumentReference#id
   * @readonly
   *
   * @example
   * let collectionRef = firestore.collection('col');
   *
   * collectionRef.add({foo: 'bar'}).then(documentReference => {
   *   console.log(`Added document with name '${documentReference.id}'`);
   * });
   */
  get id(): string {
    return this._path.id!;
  }

  /**
   * A reference to the collection to which this DocumentReference belongs.
   *
   * @name DocumentReference#parent
   * @type {CollectionReference}
   * @readonly
   *
   * @example
   * let documentRef = firestore.doc('col/doc');
   * let collectionRef = documentRef.parent;
   *
   * collectionRef.where('foo', '==', 'bar').get().then(results => {
   *   console.log(`Found ${results.size} matches in parent collection`);
   * }):
   */
  get parent(): CollectionReference {
    return createCollectionReference(this._firestore, this._path.parent());
  }

  /**
   * Reads the document referred to by this DocumentReference.
   *
   * @returns {Promise.<DocumentSnapshot>} A Promise resolved with a
   * DocumentSnapshot for the retrieved document on success. For missing
   * documents, DocumentSnapshot.exists will be false. If the get() fails for
   * other reasons, the Promise will be rejected.
   *
   * @example
   * let documentRef = firestore.doc('col/doc');
   *
   * documentRef.get().then(documentSnapshot => {
   *   if (documentSnapshot.exists) {
   *     console.log('Document retrieved successfully.');
   *   }
   * });
   */
  get(): Promise<DocumentSnapshot> {
    return this._firestore.getAll(this).then(([result]) => result);
  }

  /**
   * Gets a [CollectionReference]{@link CollectionReference} instance
   * that refers to the collection at the specified path.
   *
   * @param {string} collectionPath A slash-separated path to a collection.
   * @returns {CollectionReference} A reference to the new
   * subcollection.
   *
   * @example
   * let documentRef = firestore.doc('col/doc');
   * let subcollection = documentRef.collection('subcollection');
   * console.log(`Path to subcollection: ${subcollection.path}`);
   */
  collection(collectionPath: string): CollectionReference {
    validateResourcePath('collectionPath', collectionPath);

    const path = this._path.append(collectionPath);
    if (!path.isCollection) {
      throw new Error(`Argument "collectionPath" must point to a collection, but was "${
          collectionPath}". Your path does not contain an odd number of components.`);
    }

    return createCollectionReference(this._firestore, path);
  }

  /**
   * Fetches the subcollections that are direct children of this document.
   *
   * @returns {Promise.<Array.<CollectionReference>>} A Promise that resolves
   * with an array of CollectionReferences.
   *
   * @example
   * let documentRef = firestore.doc('col/doc');
   *
   * documentRef.listCollections().then(collections => {
   *   for (let collection of collections) {
   *     console.log(`Found subcollection with id: ${collection.id}`);
   *   }
   * });
   */
  listCollections(): Promise<CollectionReference[]> {
    const request = {parent: this._path.formattedName};

    return this._firestore
        .request<string[]>(
            'listCollectionIds', request, requestTag(),
            /* allowRetries= */ true)
        .then(collectionIds => {
          const collections: CollectionReference[] = [];

          // We can just sort this list using the default comparator since it
          // will only contain collection ids.
          collectionIds.sort();

          for (const collectionId of collectionIds) {
            collections.push(this.collection(collectionId));
          }

          return collections;
        });
  }

  /**
   * Fetches the subcollections that are direct children of this document.
   *
   * @deprecated Use `.listCollections()`.
   *
   * @returns {Promise.<Array.<CollectionReference>>} A Promise that resolves
   * with an array of CollectionReferences.
   */
  getCollections(): Promise<CollectionReference[]> {
    return this.listCollections();
  }

  /**
   * Create a document with the provided object values. This will fail the write
   * if a document exists at its location.
   *
   * @param {DocumentData} data An object that contains the fields and data to
   * serialize as the document.
   * @returns {Promise.<WriteResult>} A Promise that resolves with the
   * write time of this create.
   *
   * @example
   * let documentRef = firestore.collection('col').doc();
   *
   * documentRef.create({foo: 'bar'}).then((res) => {
   *   console.log(`Document created at ${res.updateTime}`);
   * }).catch((err) => {
   *   console.log(`Failed to create document: ${err}`);
   * });
   */
  create(data: DocumentData): Promise<WriteResult> {
    const writeBatch = new WriteBatch(this._firestore);
    return writeBatch.create(this, data).commit().then(([
                                                         writeResult
                                                       ]) => writeResult);
  }

  /**
   * Deletes the document referred to by this `DocumentReference`.
   *
   * A delete for a non-existing document is treated as a success (unless
   * lastUptimeTime is provided).
   *
   * @param {Precondition=} precondition A precondition to enforce for this
   * delete.
   * @param {Timestamp=} precondition.lastUpdateTime If set, enforces that the
   * document was last updated at lastUpdateTime. Fails the delete if the
   * document was last updated at a different time.
   * @returns {Promise.<WriteResult>} A Promise that resolves with the
   * delete time.
   *
   * @example
   * let documentRef = firestore.doc('col/doc');
   *
   * documentRef.delete().then(() => {
   *   console.log('Document successfully deleted.');
   * });
   */
  delete(precondition?: Precondition): Promise<WriteResult> {
    const writeBatch = new WriteBatch(this._firestore);
    return writeBatch.delete(this, precondition)
        .commit()
        .then(([writeResult]) => writeResult);
  }

  /**
   * Writes to the document referred to by this DocumentReference. If the
   * document does not yet exist, it will be created. If you pass
   * [SetOptions]{@link SetOptions}, the provided data can be merged into an
   * existing document.
   *
   * @param {DocumentData} data A map of the fields and values for the document.
   * @param {SetOptions=} options An object to configure the set behavior.
   * @param {boolean=} options.merge If true, set() merges the values specified
   * in its data argument. Fields omitted from this set() call remain untouched.
   * @param {Array.<string|FieldPath>=} options.mergeFields If provided,
   * set() only replaces the specified field paths. Any field path that is not
   * specified is ignored and remains untouched.
   * @returns {Promise.<WriteResult>} A Promise that resolves with the
   * write time of this set.
   *
   * @example
   * let documentRef = firestore.doc('col/doc');
   *
   * documentRef.set({foo: 'bar'}).then(res => {
   *   console.log(`Document written at ${res.updateTime}`);
   * });
   */
  set(data: DocumentData, options?: SetOptions): Promise<WriteResult> {
    const writeBatch = new WriteBatch(this._firestore);
    return writeBatch.set(this, data, options).commit().then(([
                                                               writeResult
                                                             ]) => writeResult);
  }

  /**
   * Updates fields in the document referred to by this DocumentReference.
   * If the document doesn't yet exist, the update fails and the returned
   * Promise will be rejected.
   *
   * The update() method accepts either an object with field paths encoded as
   * keys and field values encoded as values, or a variable number of arguments
   * that alternate between field paths and field values.
   *
   * A Precondition restricting this update can be specified as the last
   * argument.
   *
   * @param {UpdateData|string|FieldPath} dataOrField An object containing the
   * fields and values with which to update the document or the path of the
   * first field to update.
   * @param {
   * ...(*|string|FieldPath|Precondition)} preconditionOrValues An alternating
   * list of field paths and values to update or a Precondition to restrict
   * this update.
   * @returns Promise.<WriteResult> A Promise that resolves once the
   * data has been successfully written to the backend.
   *
   * @example
   * let documentRef = firestore.doc('col/doc');
   *
   * documentRef.update({foo: 'bar'}).then(res => {
   *   console.log(`Document updated at ${res.updateTime}`);
   * });
   */
  update(
      dataOrField: (UpdateData|string|FieldPath),
      ...preconditionOrValues: Array<unknown|string|FieldPath|Precondition>):
      Promise<WriteResult> {
    validateMinNumberOfArguments('DocumentReference.update', arguments, 1);

    const writeBatch = new WriteBatch(this._firestore);
    return writeBatch
        .update
        .apply(
            writeBatch,
            [this, dataOrField].concat(
                preconditionOrValues) as [DocumentReference, string])
        .commit()
        .then(([writeResult]) => writeResult);
  }

  /**
   * Attaches a listener for DocumentSnapshot events.
   *
   * @param {documentSnapshotCallback} onNext A callback to be called every
   * time a new `DocumentSnapshot` is available.
   * @param {errorCallback=} onError A callback to be called if the listen fails
   * or is cancelled. No further callbacks will occur. If unset, errors will be
   * logged to the console.
   *
   * @returns {function()} An unsubscribe function that can be called to cancel
   * the snapshot listener.
   *
   * @example
   * let documentRef = firestore.doc('col/doc');
   *
   * let unsubscribe = documentRef.onSnapshot(documentSnapshot => {
   *   if (documentSnapshot.exists) {
   *     console.log(documentSnapshot.data());
   *   }
   * }, err => {
   *   console.log(`Encountered error: ${err}`);
   * });
   *
   * // Remove this listener.
   * unsubscribe();
   */
  onSnapshot(
      onNext: (snapshot: DocumentSnapshot) => void,
      onError?: (error: Error) => void): () => void {
    validateFunction('onNext', onNext);
    validateFunction('onError', onError, {optional: true});

    const watch = Watch.forDocument(this);

    return watch.onSnapshot((readTime, size, docs) => {
      for (const document of docs()) {
        if (document.ref.path === this.path) {
          onNext(document);
          return;
        }
      }

      // The document is missing.
      const document = new DocumentSnapshotBuilder();
      document.ref = new DocumentReference(this._firestore, this._path);
      document.readTime = readTime;
      onNext(document.build());
    }, onError || console.error);
  }

  /**
   * Returns true if this `DocumentReference` is equal to the provided value.
   *
   * @param {*} other The value to compare against.
   * @return {boolean} true if this `DocumentReference` is equal to the provided
   * value.
   */
  isEqual(other: DocumentReference): boolean {
    return (
        this === other ||
        (other instanceof DocumentReference &&
         this._firestore === other._firestore &&
         this._path.isEqual(other._path)));
  }

  /**
   * Converts this DocumentReference to the Firestore Proto representation.
   *
   * @private
   */
  toProto(): api.IValue {
    return {referenceValue: this.formattedName};
  }
}

/**
 * A Query order-by field.
 *
 * @private
 * @class
 */
class FieldOrder {
  /**
   * @param field The name of a document field (member) on which to order query
   * results.
   * @param direction One of 'ASCENDING' (default) or 'DESCENDING' to
   * set the ordering direction to ascending or descending, respectively.
   */
  constructor(
      readonly field: FieldPath,
      readonly direction: api.StructuredQuery.Direction = 'ASCENDING') {}

  /**
   * Generates the proto representation for this field order.
   */
  toProto(): api.StructuredQuery.IOrder {
    return {
      field: {
        fieldPath: this.field.formattedName,
      },
      direction: this.direction,
    };
  }
}

/**
 * A field constraint for a Query where clause.
 *
 * @private
 * @class
 */
class FieldFilter {
  /**
   * @param serializer The Firestore serializer
   * @param field The path of the property value to compare.
   * @param op A comparison operation.
   * @param value The value to which to compare the field for inclusion in a
   * query.
   */
  constructor(
      private readonly serializer: Serializer, readonly field: FieldPath,
      private readonly op: api.StructuredQuery.FieldFilter.Operator,
      private readonly value: unknown) {}

  /**
   * Returns whether this FieldFilter uses an equals comparison.
   *
   * @private
   */
  isInequalityFilter(): boolean {
    switch (this.op) {
      case 'GREATER_THAN':
      case 'GREATER_THAN_OR_EQUAL':
      case 'LESS_THAN':
      case 'LESS_THAN_OR_EQUAL':
        return true;
      default:
        return false;
    }
  }

  /**
   * Generates the proto representation for this field filter.
   *
   * @private
   */
  toProto(): api.StructuredQuery.IFilter {
    if (typeof this.value === 'number' && isNaN(this.value)) {
      return {
        unaryFilter: {
          field: {
            fieldPath: this.field.formattedName,
          },
          op: 'IS_NAN'
        },
      };
    }

    if (this.value === null) {
      return {
        unaryFilter: {
          field: {
            fieldPath: this.field.formattedName,
          },
          op: 'IS_NULL',
        },
      };
    }

    return {
      fieldFilter: {
        field: {
          fieldPath: this.field.formattedName,
        },
        op: this.op,
        value: this.serializer.encodeValue(this.value),
      },
    };
  }
}

/**
 * A QuerySnapshot contains zero or more
 * [QueryDocumentSnapshot]{@link QueryDocumentSnapshot} objects
 * representing the results of a query. The documents can be accessed as an
 * array via the [documents]{@link QuerySnapshot#documents} property
 * or enumerated using the [forEach]{@link QuerySnapshot#forEach}
 * method. The number of documents can be determined via the
 * [empty]{@link QuerySnapshot#empty} and
 * [size]{@link QuerySnapshot#size} properties.
 *
 * @class QuerySnapshot
 */
export class QuerySnapshot {
  private _materializedDocs: QueryDocumentSnapshot[]|null = null;
  private _materializedChanges: DocumentChange[]|null = null;
  private _docs: (() => QueryDocumentSnapshot[])|null = null;
  private _changes: (() => DocumentChange[])|null = null;

  /**
   * @private
   * @hideconstructor
   *
   * @param _query The originating query.
   * @param _readTime The time when this query snapshot was obtained.
   * @param _size The number of documents in the result set.
   * @param docs A callback returning a sorted array of documents matching
   * this query
   * @param changes A callback returning a sorted array of document change
   * events for this snapshot.
   */
  constructor(
      private readonly _query: Query, private readonly _readTime: Timestamp,
      private readonly _size: number, docs: () => QueryDocumentSnapshot[],
      changes: () => DocumentChange[]) {
    this._docs = docs;
    this._changes = changes;
  }

  /**
   * The query on which you called get() or onSnapshot() in order to get this
   * QuerySnapshot.
   *
   * @type {Query}
   * @name QuerySnapshot#query
   * @readonly
   *
   * @example
   * let query = firestore.collection('col').where('foo', '==', 'bar');
   *
   * query.limit(10).get().then(querySnapshot => {
   *   console.log(`Returned first batch of results`);
   *   let query = querySnapshot.query;
   *   return query.offset(10).get();
   * }).then(() => {
   *   console.log(`Returned second batch of results`);
   * });
   */
  get query(): Query {
    return this._query;
  }

  /**
   * An array of all the documents in this QuerySnapshot.
   *
   * @type {Array.<QueryDocumentSnapshot>}
   * @name QuerySnapshot#docs
   * @readonly
   *
   * @example
   * let query = firestore.collection('col').where('foo', '==', 'bar');
   *
   * query.get().then(querySnapshot => {
   *   let docs = querySnapshot.docs;
   *   for (let doc of docs) {
   *     console.log(`Document found at path: ${doc.ref.path}`);
   *   }
   * });
   */
  get docs(): QueryDocumentSnapshot[] {
    if (this._materializedDocs) {
      return this._materializedDocs!;
    }
    this._materializedDocs = this._docs!();
    this._docs = null;
    return this._materializedDocs!;
  }

  /**
   * True if there are no documents in the QuerySnapshot.
   *
   * @type {boolean}
   * @name QuerySnapshot#empty
   * @readonly
   *
   * @example
   * let query = firestore.collection('col').where('foo', '==', 'bar');
   *
   * query.get().then(querySnapshot => {
   *   if (querySnapshot.empty) {
   *     console.log('No documents found.');
   *   }
   * });
   */
  get empty(): boolean {
    return this._size === 0;
  }

  /**
   * The number of documents in the QuerySnapshot.
   *
   * @type {number}
   * @name QuerySnapshot#size
   * @readonly
   *
   * @example
   * let query = firestore.collection('col').where('foo', '==', 'bar');
   *
   * query.get().then(querySnapshot => {
   *   console.log(`Found ${querySnapshot.size} documents.`);
   * });
   */
  get size(): number {
    return this._size;
  }

  /**
   * The time this query snapshot was obtained.
   *
   * @type {Timestamp}
   * @name QuerySnapshot#readTime
   *
   * @example
   * let query = firestore.collection('col').where('foo', '==', 'bar');
   *
   * query.get().then((querySnapshot) => {
   *   let readTime = querySnapshot.readTime;
   *   console.log(`Query results returned at '${readTime.toDate()}'`);
   * });
   */
  get readTime(): Timestamp {
    return this._readTime;
  }

  /**
   * Returns an array of the documents changes since the last snapshot. If
   * this is the first snapshot, all documents will be in the list as added
   * changes.
   *
   * @return {Array.<DocumentChange>}
   *
   * @example
   * let query = firestore.collection('col').where('foo', '==', 'bar');
   *
   * query.onSnapshot(querySnapshot => {
   *   let changes = querySnapshot.docChanges();
   *   for (let change of changes) {
   *     console.log(`A document was ${change.type}.`);
   *   }
   * });
   */
  docChanges(): DocumentChange[] {
    if (this._materializedChanges) {
      return this._materializedChanges!;
    }
    this._materializedChanges = this._changes!();
    this._changes = null;
    return this._materializedChanges!;
  }

  /**
   * Enumerates all of the documents in the QuerySnapshot. This is a convenience
   * method for running the same callback on each {@link QueryDocumentSnapshot}
   * that is returned.
   *
   * @param {function} callback A callback to be called with a
   * [QueryDocumentSnapshot]{@link QueryDocumentSnapshot} for each document in
   * the snapshot.
   * @param {*=} thisArg The `this` binding for the callback..
   *
   * @example
   * let query = firestore.collection('col').where('foo', '==', 'bar');
   *
   * query.get().then(querySnapshot => {
   *   querySnapshot.forEach(documentSnapshot => {
   *     console.log(`Document found at path: ${documentSnapshot.ref.path}`);
   *   });
   * });
   */
  // tslint:disable-next-line:no-any
  forEach(callback: (result: QueryDocumentSnapshot) => void, thisArg?: any):
      void {
    validateFunction('callback', callback);

    for (const doc of this.docs) {
      callback.call(thisArg, doc);
    }
  }

  /**
   * Returns true if the document data in this `QuerySnapshot` is equal to the
   * provided value.
   *
   * @param {*} other The value to compare against.
   * @return {boolean} true if this `QuerySnapshot` is equal to the provided
   * value.
   */
  isEqual(other: QuerySnapshot): boolean {
    // Since the read time is different on every query read, we explicitly
    // ignore all metadata in this comparison.

    if (this === other) {
      return true;
    }

    if (!(other instanceof QuerySnapshot)) {
      return false;
    }

    if (this._size !== other._size) {
      return false;
    }

    if (!this._query.isEqual(other._query)) {
      return false;
    }

    if (this._materializedDocs && !this._materializedChanges) {
      // If we have only materialized the documents, we compare them first.
      return (
          isArrayEqual(this.docs, other.docs) &&
          isArrayEqual(this.docChanges(), other.docChanges()));
    }

    // Otherwise, we compare the changes first as we expect there to be fewer.
    return (
        isArrayEqual(this.docChanges(), other.docChanges()) &&
        isArrayEqual(this.docs, other.docs));
  }
}

// TODO: As of v0.17.0, we're changing docChanges from an array into a method.
// Because this is a runtime breaking change and somewhat subtle (both Array and
// Function have a .length, etc.), we'll replace commonly-used properties
// (including Symbol.iterator) to throw a custom error message. By our v1.0
// release, we should remove this code.
function throwDocChangesMethodError() {
  throw new Error(
      'QuerySnapshot.docChanges has been changed from a property into a ' +
      'method, so usages like "querySnapshot.docChanges" should become ' +
      '"querySnapshot.docChanges()"');
}

const docChangesPropertiesToOverride = [
  'length', 'forEach', 'map',
  ...(typeof Symbol !== 'undefined' ? [Symbol.iterator] : [])
];
docChangesPropertiesToOverride.forEach(property => {
  Object.defineProperty(
      QuerySnapshot.prototype.docChanges, property,
      {get: () => throwDocChangesMethodError()});
});

/** Internal options to customize the Query class. */
interface QueryOptions {
  startAt?: api.ICursor;
  startAfter?: api.ICursor;
  endAt?: api.ICursor;
  endBefore?: api.ICursor;
  limit?: number;
  offset?: number;
  projection?: api.StructuredQuery.IProjection;
}

/**
 * A Query refers to a query which you can read or stream from. You can also
 * construct refined Query objects by adding filters and ordering.
 *
 * @class Query
 */
export class Query {
  private readonly _serializer: Serializer;

  /**
   * @private
   * @hideconstructor
   *
   * @param _firestore The Firestore Database client.
   * @param _path Path of the collection to be queried.
   * @param _fieldFilters Sequence of fields constraining the results of the
   * query.
   * @param _fieldOrders Sequence of fields to control the order of results.
   * @param _queryOptions Additional query options.
   */
  constructor(
      private readonly _firestore: Firestore, readonly _path: ResourcePath,
      private readonly _fieldFilters: FieldFilter[] = [],
      private readonly _fieldOrders: FieldOrder[] = [],
      private readonly _queryOptions: QueryOptions = {}) {
    this._serializer = new Serializer(_firestore);
  }

  /**
   * Detects the argument type for Firestore cursors.
   *
   * @private
   * @param fieldValuesOrDocumentSnapshot A snapshot of the document or a set
   * of field values.
   * @returns 'true' if the input is a single DocumentSnapshot..
   */
  static _isDocumentSnapshot(fieldValuesOrDocumentSnapshot:
                                 Array<DocumentSnapshot|unknown>): boolean {
    return (
        fieldValuesOrDocumentSnapshot.length === 1 &&
        (fieldValuesOrDocumentSnapshot[0] instanceof DocumentSnapshot));
  }

  /**
   * Extracts field values from the DocumentSnapshot based on the provided
   * field order.
   *
   * @private
   * @param documentSnapshot The document to extract the fields from.
   * @param fieldOrders The field order that defines what fields we should
   * extract.
   * @return {Array.<*>} The field values to use.
   * @private
   */
  static _extractFieldValues(
      documentSnapshot: DocumentSnapshot, fieldOrders: FieldOrder[]) {
    const fieldValues: Array<unknown> = [];

    for (const fieldOrder of fieldOrders) {
      if (FieldPath.documentId().isEqual(fieldOrder.field)) {
        fieldValues.push(documentSnapshot.ref);
      } else {
        const fieldValue = documentSnapshot.get(fieldOrder.field);
        if (fieldValue === undefined) {
          throw new Error(
              `Field "${
                  fieldOrder
                      .field}" is missing in the provided DocumentSnapshot. ` +
              'Please provide a document that contains values for all specified ' +
              'orderBy() and where() constraints.');
        } else {
          fieldValues.push(fieldValue);
        }
      }
    }
    return fieldValues;
  }

  /**
   * The string representation of the Query's location.
   * @private
   */
  get formattedName(): string {
    return this._path.formattedName;
  }

  /**
   * The [Firestore]{@link Firestore} instance for the Firestore
   * database (useful for performing transactions, etc.).
   *
   * @type {Firestore}
   * @name Query#firestore
   * @readonly
   *
   * @example
   * let collectionRef = firestore.collection('col');
   *
   * collectionRef.add({foo: 'bar'}).then(documentReference => {
   *   let firestore = documentReference.firestore;
   *   console.log(`Root location for document is ${firestore.formattedName}`);
   * });
   */
  get firestore(): Firestore {
    return this._firestore;
  }

  /**
   * Creates and returns a new [Query]{@link Query} with the additional filter
   * that documents must contain the specified field and that its value should
   * satisfy the relation constraint provided.
   *
   * Returns a new Query that constrains the value of a Document property.
   *
   * This function returns a new (immutable) instance of the Query (rather than
   * modify the existing instance) to impose the filter.
   *
   * @param {string|FieldPath} fieldPath The name of a property value to compare.
   * @param {string} opStr A comparison operation in the form of a string
   * (e.g., "<").
   * @param {*} value The value to which to compare the field for inclusion in
   * a query.
   * @returns {Query} The created Query.
   *
   * @example
   * let collectionRef = firestore.collection('col');
   *
   * collectionRef.where('foo', '==', 'bar').get().then(querySnapshot => {
   *   querySnapshot.forEach(documentSnapshot => {
   *     console.log(`Found document at ${documentSnapshot.ref.path}`);
   *   });
   * });
   */
  where(fieldPath: string|FieldPath, opStr: string, value: UserInput): Query {
    validateFieldPath('fieldPath', fieldPath);
    validateQueryOperator('opStr', opStr, value);
    validateQueryValue('value', value);

    if (this._queryOptions.startAt || this._queryOptions.endAt) {
      throw new Error(
          'Cannot specify a where() filter after calling startAt(), ' +
          'startAfter(), endBefore() or endAt().');
    }

    fieldPath = FieldPath.fromArgument(fieldPath);

    if (FieldPath.documentId().isEqual(fieldPath)) {
      value = this.convertReference(value);
    }

    const combinedFilters = this._fieldFilters.concat(new FieldFilter(
        this._serializer, fieldPath, comparisonOperators[opStr], value));

    return new Query(
        this._firestore, this._path, combinedFilters, this._fieldOrders,
        this._queryOptions);
  }

  /**
   * Creates and returns a new [Query]{@link Query} instance that applies a
   * field mask to the result and returns only the specified subset of fields.
   * You can specify a list of field paths to return, or use an empty list to
   * only return the references of matching documents.
   *
   * This function returns a new (immutable) instance of the Query (rather than
   * modify the existing instance) to impose the field mask.
   *
   * @param {...(string|FieldPath)} fieldPaths The field paths to return.
   * @returns {Query} The created Query.
   *
   * @example
   * let collectionRef = firestore.collection('col');
   * let documentRef = collectionRef.doc('doc');
   *
   * return documentRef.set({x:10, y:5}).then(() => {
   *   return collectionRef.where('x', '>', 5).select('y').get();
   * }).then((res) => {
   *   console.log(`y is ${res.docs[0].get('y')}.`);
   * });
   */
  select(...fieldPaths: Array<string|FieldPath>): Query {
    const fields: api.StructuredQuery.IFieldReference[] = [];

    if (fieldPaths.length === 0) {
      fields.push({fieldPath: FieldPath.documentId().formattedName});
    } else {
      for (let i = 0; i < fieldPaths.length; ++i) {
        validateFieldPath(i, fieldPaths[i]);
        fields.push(
            {fieldPath: FieldPath.fromArgument(fieldPaths[i]).formattedName});
      }
    }

    const options = extend(true, {}, this._queryOptions);
    options.projection = {fields};

    return new Query(
        this._firestore, this._path, this._fieldFilters, this._fieldOrders,
        options);
  }

  /**
   * Creates and returns a new [Query]{@link Query} that's additionally sorted
   * by the specified field, optionally in descending order instead of
   * ascending.
   *
   * This function returns a new (immutable) instance of the Query (rather than
   * modify the existing instance) to impose the field mask.
   *
   * @param {string|FieldPath} fieldPath The field to sort by.
   * @param {string=} directionStr Optional direction to sort by ('asc' or
   * 'desc'). If not specified, order will be ascending.
   * @returns {Query} The created Query.
   *
   * @example
   * let query = firestore.collection('col').where('foo', '>', 42);
   *
   * query.orderBy('foo', 'desc').get().then(querySnapshot => {
   *   querySnapshot.forEach(documentSnapshot => {
   *     console.log(`Found document at ${documentSnapshot.ref.path}`);
   *   });
   * });
   */
  orderBy(fieldPath: string|FieldPath, directionStr?: string): Query {
    validateFieldPath('fieldPath', fieldPath);
    validateQueryOrder('directionStr', directionStr);

    if (this._queryOptions.startAt || this._queryOptions.endAt) {
      throw new Error(
          'Cannot specify an orderBy() constraint after calling ' +
          'startAt(), startAfter(), endBefore() or endAt().');
    }

    const newOrder = new FieldOrder(
        FieldPath.fromArgument(fieldPath),
        directionOperators[directionStr || 'asc']);
    const combinedOrders = this._fieldOrders.concat(newOrder);
    return new Query(
        this._firestore, this._path, this._fieldFilters, combinedOrders,
        this._queryOptions);
  }

  /**
   * Creates and returns a new [Query]{@link Query} that's additionally limited
   * to only return up to the specified number of documents.
   *
   * This function returns a new (immutable) instance of the Query (rather than
   * modify the existing instance) to impose the limit.
   *
   * @param {number} limit The maximum number of items to return.
   * @returns {Query} The created Query.
   *
   * @example
   * let query = firestore.collection('col').where('foo', '>', 42);
   *
   * query.limit(1).get().then(querySnapshot => {
   *   querySnapshot.forEach(documentSnapshot => {
   *     console.log(`Found document at ${documentSnapshot.ref.path}`);
   *   });
   * });
   */
  limit(limit: number): Query {
    validateInteger('limit', limit);

    const options = extend(true, {}, this._queryOptions);
    options.limit = limit;
    return new Query(
        this._firestore, this._path, this._fieldFilters, this._fieldOrders,
        options);
  }

  /**
   * Specifies the offset of the returned results.
   *
   * This function returns a new (immutable) instance of the
   * [Query]{@link Query} (rather than modify the existing instance)
   * to impose the offset.
   *
   * @param {number} offset The offset to apply to the Query results
   * @returns {Query} The created Query.
   *
   * @example
   * let query = firestore.collection('col').where('foo', '>', 42);
   *
   * query.limit(10).offset(20).get().then(querySnapshot => {
   *   querySnapshot.forEach(documentSnapshot => {
   *     console.log(`Found document at ${documentSnapshot.ref.path}`);
   *   });
   * });
   */
  offset(offset: number): Query {
    validateInteger('offset', offset);

    const options = extend(true, {}, this._queryOptions);
    options.offset = offset;
    return new Query(
        this._firestore, this._path, this._fieldFilters, this._fieldOrders,
        options);
  }

  /**
   * Returns true if this `Query` is equal to the provided value.
   *
   * @param {*} other The value to compare against.
   * @return {boolean} true if this `Query` is equal to the provided value.
   */
  isEqual(other: Query): boolean {
    if (this === other) {
      return true;
    }

    return (
        other instanceof Query && this._path.isEqual(other._path) &&
        deepEqual(this._fieldFilters, other._fieldFilters, {strict: true}) &&
        deepEqual(this._fieldOrders, other._fieldOrders, {strict: true}) &&
        deepEqual(this._queryOptions, other._queryOptions, {strict: true}));
  }

  /**
   * Computes the backend ordering semantics for DocumentSnapshot cursors.
   *
   * @private
   * @param cursorValuesOrDocumentSnapshot The snapshot of the document or the
   * set of field values to use as the boundary.
   * @returns The implicit ordering semantics.
   */
  private createImplicitOrderBy(cursorValuesOrDocumentSnapshot:
                                    Array<DocumentSnapshot|unknown>):
      FieldOrder[] {
    if (!Query._isDocumentSnapshot(cursorValuesOrDocumentSnapshot)) {
      return this._fieldOrders;
    }

    const fieldOrders = this._fieldOrders.slice();
    let hasDocumentId = false;

    if (fieldOrders.length === 0) {
      // If no explicit ordering is specified, use the first inequality to
      // define an implicit order.
      for (const fieldFilter of this._fieldFilters) {
        if (fieldFilter.isInequalityFilter()) {
          fieldOrders.push(new FieldOrder(fieldFilter.field));
          break;
        }
      }
    } else {
      for (const fieldOrder of fieldOrders) {
        if (FieldPath.documentId().isEqual(fieldOrder.field)) {
          hasDocumentId = true;
        }
      }
    }

    if (!hasDocumentId) {
      // Add implicit sorting by name, using the last specified direction.
      const lastDirection = fieldOrders.length === 0 ?
          directionOperators.ASC :
          fieldOrders[fieldOrders.length - 1].direction;

      fieldOrders.push(new FieldOrder(FieldPath.documentId(), lastDirection));
    }

    return fieldOrders;
  }

  /**
   * Builds a Firestore 'Position' proto message.
   *
   * @private
   * @param {Array.<FieldOrder>} fieldOrders The field orders to use for this
   * cursor.
   * @param {Array.<DocumentSnapshot|*>} cursorValuesOrDocumentSnapshot The
   * snapshot of the document or the set of field values to use as the boundary.
   * @param before Whether the query boundary lies just before or after the
   * provided data.
   * @returns {Object} The proto message.
   */
  private createCursor(
      fieldOrders: FieldOrder[],
      cursorValuesOrDocumentSnapshot: Array<DocumentSnapshot|unknown>,
      before: boolean): api.ICursor {
    let fieldValues;

    if (Query._isDocumentSnapshot(cursorValuesOrDocumentSnapshot)) {
      fieldValues = Query._extractFieldValues(
          cursorValuesOrDocumentSnapshot[0] as DocumentSnapshot, fieldOrders);
    } else {
      fieldValues = cursorValuesOrDocumentSnapshot;
    }

    if (fieldValues.length > fieldOrders.length) {
      throw new Error(
          'Too many cursor values specified. The specified ' +
          'values must match the orderBy() constraints of the query.');
    }

    const options: api.ICursor = {
      values: [],
    };

    if (before) {
      options.before = true;
    }

    for (let i = 0; i < fieldValues.length; ++i) {
      let fieldValue = fieldValues[i];

      if (FieldPath.documentId().isEqual(fieldOrders[i].field)) {
        fieldValue = this.convertReference(fieldValue);
      }

      validateQueryValue(i, fieldValue);
      options.values!.push(this._serializer.encodeValue(fieldValue)!);
    }

    return options;
  }

  /**
   * Validates that a value used with FieldValue.documentId() is either a
   * string or a DocumentReference that is part of the query`s result set.
   * Throws a validation error or returns a DocumentReference that can
   * directly be used in the Query.
   *
   * @param reference The value to validate.
   * @throws If the value cannot be used for this query.
   * @return If valid, returns a DocumentReference that can be used with the
   * query.
   * @private
   */
  private convertReference(val: unknown): DocumentReference {
    let reference: DocumentReference;

    if (typeof val === 'string') {
      reference =
          new DocumentReference(this._firestore, this._path.append(val));
    } else if (val instanceof DocumentReference) {
      reference = val;
      if (!this._path.isPrefixOf(reference._path)) {
        throw new Error(
            `"${reference.path}" is not part of the query result set and ` +
            'cannot be used as a query boundary.');
      }
    } else {
      throw new Error(
          'The corresponding value for FieldPath.documentId() must be a ' +
          'string or a DocumentReference.');
    }

    if (reference._path.parent()!.compareTo(this._path) !== 0) {
      throw new Error(
          'Only a direct child can be used as a query boundary. ' +
          `Found: "${reference.path}".`);
    }
    return reference;
  }

  /**
   * Creates and returns a new [Query]{@link Query} that starts at the provided
   * set of field values relative to the order of the query. The order of the
   * provided values must match the order of the order by clauses of the query.
   *
   * @param {...*|DocumentSnapshot} fieldValuesOrDocumentSnapshot The snapshot
   * of the document the query results should start at or the field values to
   * start this query at, in order of the query's order by.
   * @returns {Query} A query with the new starting point.
   *
   * @example
   * let query = firestore.collection('col');
   *
   * query.orderBy('foo').startAt(42).get().then(querySnapshot => {
   *   querySnapshot.forEach(documentSnapshot => {
   *     console.log(`Found document at ${documentSnapshot.ref.path}`);
   *   });
   * });
   */
  startAt(...fieldValuesOrDocumentSnapshot: Array<DocumentSnapshot|unknown>):
      Query {
    validateMinNumberOfArguments('Query.startAt', arguments, 1);

    const options = extend(true, {}, this._queryOptions);

    const fieldOrders =
        this.createImplicitOrderBy(fieldValuesOrDocumentSnapshot);
    options.startAt =
        this.createCursor(fieldOrders, fieldValuesOrDocumentSnapshot, true);

    return new Query(
        this._firestore, this._path, this._fieldFilters, fieldOrders, options);
  }

  /**
   * Creates and returns a new [Query]{@link Query} that starts after the
   * provided set of field values relative to the order of the query. The order
   * of the provided values must match the order of the order by clauses of the
   * query.
   *
   * @param {...*|DocumentSnapshot} fieldValuesOrDocumentSnapshot The snapshot
   * of the document the query results should start after or the field values to
   * start this query after, in order of the query's order by.
   * @returns {Query} A query with the new starting point.
   *
   * @example
   * let query = firestore.collection('col');
   *
   * query.orderBy('foo').startAfter(42).get().then(querySnapshot => {
   *   querySnapshot.forEach(documentSnapshot => {
   *     console.log(`Found document at ${documentSnapshot.ref.path}`);
   *   });
   * });
   */
  startAfter(...fieldValuesOrDocumentSnapshot:
<<<<<<< HEAD
                 Array<DocumentSnapshot|UserInput>): Query {
    validateMinNumberOfArguments('Query.startAfter', arguments, 1);
=======
                 Array<DocumentSnapshot|unknown>): Query {
    this._validator.minNumberOfArguments('startAfter', arguments, 1);
>>>>>>> f9ace4cc

    const options = extend(true, {}, this._queryOptions);

    const fieldOrders =
        this.createImplicitOrderBy(fieldValuesOrDocumentSnapshot);
    options.startAt =
        this.createCursor(fieldOrders, fieldValuesOrDocumentSnapshot, false);

    return new Query(
        this._firestore, this._path, this._fieldFilters, fieldOrders, options);
  }

  /**
   * Creates and returns a new [Query]{@link Query} that ends before the set of
   * field values relative to the order of the query. The order of the provided
   * values must match the order of the order by clauses of the query.
   *
   * @param {...*|DocumentSnapshot} fieldValuesOrDocumentSnapshot The snapshot
   * of the document the query results should end before or the field values to
   * end this query before, in order of the query's order by.
   * @returns {Query} A query with the new ending point.
   *
   * @example
   * let query = firestore.collection('col');
   *
   * query.orderBy('foo').endBefore(42).get().then(querySnapshot => {
   *   querySnapshot.forEach(documentSnapshot => {
   *     console.log(`Found document at ${documentSnapshot.ref.path}`);
   *   });
   * });
   */
  endBefore(...fieldValuesOrDocumentSnapshot:
<<<<<<< HEAD
                Array<DocumentSnapshot|UserInput>): Query {
    validateMinNumberOfArguments('Query.endBefore', arguments, 1);
=======
                Array<DocumentSnapshot|unknown>): Query {
    this._validator.minNumberOfArguments('endBefore', arguments, 1);
>>>>>>> f9ace4cc

    const options = extend(true, {}, this._queryOptions);

    const fieldOrders =
        this.createImplicitOrderBy(fieldValuesOrDocumentSnapshot);
    options.endAt =
        this.createCursor(fieldOrders, fieldValuesOrDocumentSnapshot, true);

    return new Query(
        this._firestore, this._path, this._fieldFilters, fieldOrders, options);
  }

  /**
   * Creates and returns a new [Query]{@link Query} that ends at the provided
   * set of field values relative to the order of the query. The order of the
   * provided values must match the order of the order by clauses of the query.
   *
   * @param {...*|DocumentSnapshot} fieldValuesOrDocumentSnapshot The snapshot
   * of the document the query results should end at or the field values to end
   * this query at, in order of the query's order by.
   * @returns {Query} A query with the new ending point.
   *
   * @example
   * let query = firestore.collection('col');
   *
   * query.orderBy('foo').endAt(42).get().then(querySnapshot => {
   *   querySnapshot.forEach(documentSnapshot => {
   *     console.log(`Found document at ${documentSnapshot.ref.path}`);
   *   });
   * });
   */
  endAt(...fieldValuesOrDocumentSnapshot: Array<DocumentSnapshot|unknown>):
      Query {
    validateMinNumberOfArguments('Query.endAt', arguments, 1);

    const options = extend(true, {}, this._queryOptions);

    const fieldOrders =
        this.createImplicitOrderBy(fieldValuesOrDocumentSnapshot);
    options.endAt =
        this.createCursor(fieldOrders, fieldValuesOrDocumentSnapshot, false);

    return new Query(
        this._firestore, this._path, this._fieldFilters, fieldOrders, options);
  }

  /**
   * Executes the query and returns the results as a
   * [QuerySnapshot]{@link QuerySnapshot}.
   *
   * @returns {Promise.<QuerySnapshot>} A Promise that resolves with the results
   * of the Query.
   *
   * @example
   * let query = firestore.collection('col').where('foo', '==', 'bar');
   *
   * query.get().then(querySnapshot => {
   *   querySnapshot.forEach(documentSnapshot => {
   *     console.log(`Found document at ${documentSnapshot.ref.path}`);
   *   });
   * });
   */
  get(): Promise<QuerySnapshot> {
    return this._get();
  }

  /**
   * Internal get() method that accepts an optional transaction id.
   *
   * @private
   * @param {bytes=} transactionId A transaction ID.
   */
  _get(transactionId?: Uint8Array): Promise<QuerySnapshot> {
    const self = this;
    const docs: QueryDocumentSnapshot[] = [];

    return new Promise((resolve, reject) => {
      let readTime;

      self._stream(transactionId)
          .on('error',
              err => {
                reject(err);
              })
          .on('data',
              result => {
                readTime = result.readTime;
                if (result.document) {
                  const document = result.document;
                  docs.push(document);
                }
              })
          .on('end', () => {
            resolve(new QuerySnapshot(
                this, readTime, docs.length, () => docs, () => {
                  const changes: DocumentChange[] = [];
                  for (let i = 0; i < docs.length; ++i) {
                    changes.push(new DocumentChange('added', docs[i], -1, i));
                  }
                  return changes;
                }));
          });
    });
  }

  /**
   * Executes the query and streams the results as
   * [QueryDocumentSnapshots]{@link QueryDocumentSnapshot}.
   *
   * @returns {Stream.<QueryDocumentSnapshot>} A stream of
   * QueryDocumentSnapshots.
   *
   * @example
   * let query = firestore.collection('col').where('foo', '==', 'bar');
   *
   * let count = 0;
   *
   * query.stream().on('data', (documentSnapshot) => {
   *   console.log(`Found document with name '${documentSnapshot.id}'`);
   *   ++count;
   * }).on('end', () => {
   *   console.log(`Total count is ${count}`);
   * });
   */
  stream(): NodeJS.ReadableStream {
    const responseStream = this._stream();

    const transform = through2.obj(function(this, chunk, encoding, callback) {
      // Only send chunks with documents.
      if (chunk.document) {
        this.push(chunk.document);
      }
      callback();
    });

    return bun([responseStream, transform]);
  }

  /**
   * Internal method for serializing a query to its RunQuery proto
   * representation with an optional transaction id.
   *
   * @param transactionId A transaction ID.
   * @private
   * @returns Serialized JSON for the query.
   */
  toProto(transactionId?: Uint8Array): api.IRunQueryRequest {
    const reqOpts: api.IRunQueryRequest = {
      parent: this._path.parent()!.formattedName,
      structuredQuery: {
        from: [
          {
            collectionId: this._path.id,
          },
        ],
      },
    };

    const structuredQuery = reqOpts.structuredQuery!;

    if (this._fieldFilters.length === 1) {
      structuredQuery.where = this._fieldFilters[0].toProto();
    } else if (this._fieldFilters.length > 1) {
      const filters: api.StructuredQuery.IFilter[] = [];
      for (const fieldFilter of this._fieldFilters) {
        filters.push(fieldFilter.toProto());
      }
      structuredQuery.where = {
        compositeFilter: {
          op: 'AND',
          filters,
        },
      };
    }

    if (this._fieldOrders.length) {
      const orderBy: api.StructuredQuery.IOrder[] = [];
      for (const fieldOrder of this._fieldOrders) {
        orderBy.push(fieldOrder.toProto());
      }
      structuredQuery.orderBy = orderBy;
    }

    if (this._queryOptions.limit) {
      structuredQuery.limit = {value: this._queryOptions.limit};
    }

    structuredQuery.offset = this._queryOptions.offset;
    structuredQuery.startAt = this._queryOptions.startAt;
    structuredQuery.endAt = this._queryOptions.endAt;
    structuredQuery.select = this._queryOptions.projection;

    reqOpts.transaction = transactionId;

    return reqOpts;
  }

  /**
   * Internal streaming method that accepts an optional transaction id.
   *
   * @param transactionId A transaction ID.
   * @private
   * @returns A stream of document results.
   */
  _stream(transactionId?: Uint8Array): NodeJS.ReadableStream {
    const request = this.toProto(transactionId);
    const tag = requestTag();
    const self = this;

    const stream = through2.obj(function(this, proto, enc, callback) {
      const readTime = Timestamp.fromProto(proto.readTime);
      if (proto.document) {
        const document =
            self.firestore.snapshot_(proto.document, proto.readTime);
        this.push({document, readTime});
      } else {
        this.push({readTime});
      }
      callback();
    });

    this._firestore.readStream('runQuery', request, tag, true)
        .then(backendStream => {
          backendStream.on('error', err => {
            logger(
                'Query._stream', tag, 'Query failed with stream error:', err);
            stream.destroy(err);
          });
          backendStream.resume();
          backendStream.pipe(stream);
        })
        .catch(err => {
          stream.destroy(err);
        });

    return stream;
  }

  /**
   * Attaches a listener for QuerySnapshot events.
   *
   * @param {querySnapshotCallback} onNext A callback to be called every time
   * a new [QuerySnapshot]{@link QuerySnapshot} is available.
   * @param {errorCallback=} onError A callback to be called if the listen
   * fails or is cancelled. No further callbacks will occur.
   *
   * @returns {function()} An unsubscribe function that can be called to cancel
   * the snapshot listener.
   *
   * @example
   * let query = firestore.collection('col').where('foo', '==', 'bar');
   *
   * let unsubscribe = query.onSnapshot(querySnapshot => {
   *   console.log(`Received query snapshot of size ${querySnapshot.size}`);
   * }, err => {
   *   console.log(`Encountered error: ${err}`);
   * });
   *
   * // Remove this listener.
   * unsubscribe();
   */
  onSnapshot(
      onNext: (snapshot: QuerySnapshot) => void,
      onError?: (error: Error) => void): () => void {
    validateFunction('onNext', onNext);
    validateFunction('onError', onError, {optional: true});

    const watch = Watch.forQuery(this);

    return watch.onSnapshot((readTime, size, docs, changes) => {
      onNext(new QuerySnapshot(this, readTime, size, docs, changes));
    }, onError || console.error);
  }

  /**
   * Returns a function that can be used to sort QueryDocumentSnapshots
   * according to the sort criteria of this query.
   *
   * @private
   */
  comparator():
      (s1: QueryDocumentSnapshot, s2: QueryDocumentSnapshot) => number {
    return (doc1, doc2) => {
      // Add implicit sorting by name, using the last specified direction.
      const lastDirection = this._fieldOrders.length === 0 ?
          directionOperators.ASC :
          this._fieldOrders[this._fieldOrders.length - 1].direction;
      const orderBys = this._fieldOrders.concat(
          new FieldOrder(FieldPath.documentId(), lastDirection));

      for (const orderBy of orderBys) {
        let comp;
        if (FieldPath.documentId().isEqual(orderBy.field)) {
          comp = doc1.ref._path.compareTo(doc2.ref._path);
        } else {
          const v1 = doc1.protoField(orderBy.field);
          const v2 = doc2.protoField(orderBy.field);
          if (v1 === undefined || v2 === undefined) {
            throw new Error(
                'Trying to compare documents on fields that ' +
                'don\'t exist. Please include the fields you are ordering on ' +
                'in your select() call.');
          }
          comp = compare(v1, v2);
        }

        if (comp !== 0) {
          const direction =
              orderBy.direction === directionOperators.ASC ? 1 : -1;
          return direction * comp;
        }
      }

      return 0;
    };
  }
}

/**
 * A CollectionReference object can be used for adding documents, getting
 * document references, and querying for documents (using the methods
 * inherited from [Query]{@link Query}).
 *
 * @class
 * @extends Query
 */
export class CollectionReference extends Query {
  /**
   * @private
   * @hideconstructor
   *
   * @param {Firestore} firestore The Firestore Database client.
   * @param {ResourcePath} path The Path of this collection.
   */
  constructor(firestore, path) {
    super(firestore, path);
  }

  /**
   * The last path element of the referenced collection.
   *
   * @type {string}
   * @name CollectionReference#id
   * @readonly
   *
   * @example
   * let collectionRef = firestore.collection('col/doc/subcollection');
   * console.log(`ID of the subcollection: ${collectionRef.id}`);
   */
  get id(): string {
    return this._path.id!;
  }

  /**
   * A reference to the containing Document if this is a subcollection, else
   * null.
   *
   * @type {DocumentReference}
   * @name CollectionReference#parent
   * @readonly
   *
   * @example
   * let collectionRef = firestore.collection('col/doc/subcollection');
   * let documentRef = collectionRef.parent;
   * console.log(`Parent name: ${documentRef.path}`);
   */
  get parent(): DocumentReference {
    return new DocumentReference(this.firestore, this._path.parent()!);
  }

  /**
   * A string representing the path of the referenced collection (relative
   * to the root of the database).
   *
   * @type {string}
   * @name CollectionReference#path
   * @readonly
   *
   * @example
   * let collectionRef = firestore.collection('col/doc/subcollection');
   * console.log(`Path of the subcollection: ${collectionRef.path}`);
   */
  get path(): string {
    return this._path.relativeName;
  }

  /**
   * Retrieves the list of documents in this collection.
   *
   * The document references returned may include references to "missing
   * documents", i.e. document locations that have no document present but
   * which contain subcollections with documents. Attempting to read such a
   * document reference (e.g. via `.get()` or `.onSnapshot()`) will return a
   * `DocumentSnapshot` whose `.exists` property is false.
   *
   * @return {Promise<DocumentReference[]>} The list of documents in this
   * collection.
   *
   * @example
   * let collectionRef = firestore.collection('col');
   *
   * return collectionRef.listDocuments().then(documentRefs => {
   *    return firestore.getAll(documentRefs);
   * }).then(documentSnapshots => {
   *    for (let documentSnapshot of documentSnapshots) {
   *       if (documentSnapshot.exists) {
   *         console.log(`Found document with data: ${documentSnapshot.id}`);
   *       } else {
   *         console.log(`Found missing document: ${documentSnapshot.id}`);
   *       }
   *    }
   * });
   */
  listDocuments(): Promise<DocumentReference[]> {
    const request: api.IListDocumentsRequest = {
      parent: this._path.parent()!.formattedName,
      collectionId: this.id,
      showMissing: true,
      mask: {fieldPaths: []}
    };

    return this.firestore
        .request<api.IDocument[]>(
            'listDocuments', request, requestTag(), /*allowRetries=*/true)
        .then(documents => {
          // Note that the backend already orders these documents by name,
          // so we do not need to manually sort them.
          return documents.map(doc => {
            const path = ResourcePath.fromSlashSeparatedString(doc.name!);
            return this.doc(path.id!);
          });
        });
  }


  /**
   * Gets a [DocumentReference]{@link DocumentReference} instance that
   * refers to the document at the specified path. If no path is specified, an
   * automatically-generated unique ID will be used for the returned
   * DocumentReference.
   *
   * @param {string=} documentPath A slash-separated path to a document.
   * @returns {DocumentReference} The `DocumentReference`
   * instance.
   *
   * @example
   * let collectionRef = firestore.collection('col');
   * let documentRefWithName = collectionRef.doc('doc');
   * let documentRefWithAutoId = collectionRef.doc();
   * console.log(`Reference with name: ${documentRefWithName.path}`);
   * console.log(`Reference with auto-id: ${documentRefWithAutoId.path}`);
   */
  doc(documentPath?: string): DocumentReference {
    if (arguments.length === 0) {
      documentPath = autoId();
    } else {
      validateResourcePath('documentPath', documentPath!);
    }

    const path = this._path.append(documentPath!);
    if (!path.isDocument) {
      throw new Error(`Argument "documentPath" must point to a document, but was "${
          documentPath}". Your path does not contain an even number of components.`);
    }

    return new DocumentReference(this.firestore, path);
  }

  /**
   * Add a new document to this collection with the specified data, assigning
   * it a document ID automatically.
   *
   * @param {DocumentData} data An Object containing the data for the new
   * document.
   * @returns {Promise.<DocumentReference>} A Promise resolved with a
   * [DocumentReference]{@link DocumentReference} pointing to the
   * newly created document.
   *
   * @example
   * let collectionRef = firestore.collection('col');
   * collectionRef.add({foo: 'bar'}).then(documentReference => {
   *   console.log(`Added document with name: ${documentReference.id}`);
   * });
   */
  add(data: DocumentData): Promise<DocumentReference> {
    validateDocumentData('data', data, /*allowDeletes=*/false);

    const documentRef = this.doc();
    return documentRef.create(data).then(() => documentRef);
  }

  /**
   * Returns true if this `CollectionReference` is equal to the provided value.
   *
   * @param {*} other The value to compare against.
   * @return {boolean} true if this `CollectionReference` is equal to the
   * provided value.
   */
  isEqual(other: CollectionReference): boolean {
    return (
        this === other ||
        (other instanceof CollectionReference && super.isEqual(other)));
  }
}

/**
 * Creates a new CollectionReference. Invoked by DocumentReference to avoid
 * invalid declaration order.
 *
 * @private
 * @param firestore The Firestore Database client.
 * @param path The path of this collection.
 */
function createCollectionReference(firestore, path): CollectionReference {
  return new CollectionReference(firestore, path);
}

/**
 * Validates the input string as a field order direction.
 *
 * @private
 * @param arg The argument name or argument index (for varargs methods).
 * @param op Order direction to validate.
 * @throws when the direction is invalid
 */
export function validateQueryOrder(arg: string|number, op: unknown): void {
  if (!is.string(str) || !is.defined(directionOperators[str])) {
    throw new Error('Order must be one of "asc" or "desc".');
  }
}

/**
 * Validates the input string as a field comparison operator.
 *
 * @private
 * @param arg The argument name or argument index (for varargs methods).
 * @param op Field comparison operator to validate.
 * @param fieldValue Value that is used in the filter.
 * @throws when the comparison operation is invalid
 */
export function validateQueryOperator(
    arg: string|number, op: unknown, fieldValue: unknown): void {
  if (is.string(str) && comparisonOperators[str]) {
    const op = comparisonOperators[str];

    if (typeof val === 'number' && isNaN(val) && op !== 'EQUAL') {
      throw new Error(
          'Invalid query. You can only perform equals comparisons on NaN.');
    }

    if (val === null && op !== 'EQUAL') {
      throw new Error(
          'Invalid query. You can only perform equals comparisons on Null.');
    }
  }
}

/**
 * Validates that 'value' is a DocumentReference.
 *
 * @private
 * @param arg The argument name or argument index (for varargs methods).
 * @param value The argument to validate.
 */
export function validateDocumentReference(
    arg: string|number, value: unknown): void {
  if (!(value instanceof DocumentReference)) {
    throw new Error(invalidArgumentMessage(arg, 'DocumentReference'));
  }
}

/**
 * Validates that 'value' can be used as a query value.
 *
 * @private
 * @param arg The argument name or argument index (for varargs methods).
 * @param value The argument to validate.
 */
function validateQueryValue(arg: string|number, value: unknown): void {
  validateUserInput(
      arg, value, 'query constraint',
      {allowDeletes: 'none', allowTransforms: false});
}

/**
 * Verifies euqality for an array of objects using the `isEqual` interface.
 *
 * @private
 * @param left Array of objects supporting `isEqual`.
 * @param right Array of objects supporting `isEqual`.
 * @return True if arrays are equal.
 */
function isArrayEqual<T extends {isEqual: (t: T) => boolean}>(
    left: T[], right: T[]): boolean {
  if (left.length !== right.length) {
    return false;
  }

  for (let i = 0; i < left.length; ++i) {
    if (!left[i].isEqual(right[i])) {
      return false;
    }
  }

  return true;
}<|MERGE_RESOLUTION|>--- conflicted
+++ resolved
@@ -1384,13 +1384,8 @@
    * });
    */
   startAfter(...fieldValuesOrDocumentSnapshot:
-<<<<<<< HEAD
-                 Array<DocumentSnapshot|UserInput>): Query {
+                 Array<DocumentSnapshot|unknown>): Query {
     validateMinNumberOfArguments('Query.startAfter', arguments, 1);
-=======
-                 Array<DocumentSnapshot|unknown>): Query {
-    this._validator.minNumberOfArguments('startAfter', arguments, 1);
->>>>>>> f9ace4cc
 
     const options = extend(true, {}, this._queryOptions);
 
@@ -1423,13 +1418,8 @@
    * });
    */
   endBefore(...fieldValuesOrDocumentSnapshot:
-<<<<<<< HEAD
-                Array<DocumentSnapshot|UserInput>): Query {
+                Array<DocumentSnapshot|unknown>): Query {
     validateMinNumberOfArguments('Query.endBefore', arguments, 1);
-=======
-                Array<DocumentSnapshot|unknown>): Query {
-    this._validator.minNumberOfArguments('endBefore', arguments, 1);
->>>>>>> f9ace4cc
 
     const options = extend(true, {}, this._queryOptions);
 
