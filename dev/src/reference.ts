/*!
 * Copyright 2017 Google Inc. All Rights Reserved.
 *
 * Licensed under the Apache License, Version 2.0 (the "License");
 * you may not use this file except in compliance with the License.
 * You may obtain a copy of the License at
 *
 *      http://www.apache.org/licenses/LICENSE-2.0
 *
 * Unless required by applicable law or agreed to in writing, software
 * distributed under the License is distributed on an "AS IS" BASIS,
 * WITHOUT WARRANTIES OR CONDITIONS OF ANY KIND, either express or implied.
 * See the License for the specific language governing permissions and
 * limitations under the License.
 */

import * as firestore from '@google-cloud/firestore';
import * as assert from 'assert';
import * as deepEqual from 'fast-deep-equal';
import {GoogleError} from 'google-gax';
import {Duplex, Readable, Transform} from 'stream';

import * as protos from '../protos/firestore_v1_proto_api';

import {Aggregate, AggregateField, AggregateSpec} from './aggregate';
import {
  DocumentSnapshot,
  DocumentSnapshotBuilder,
  QueryDocumentSnapshot,
} from './document';
import {DocumentChange} from './document-change';
import {VectorValue} from './field-value';
import {CompositeFilter, Filter, UnaryFilter} from './filter';
import {Firestore} from './index';
import {logger} from './logger';
import {compare} from './order';
import {
  FieldPath,
  QualifiedResourcePath,
  ResourcePath,
  validateFieldPath,
  validateResourcePath,
} from './path';
import {Serializable, Serializer, validateUserInput} from './serializer';
import {Timestamp} from './timestamp';
import {defaultConverter} from './types';
import {
  autoId,
  Deferred,
  getTotalTimeout,
  isArrayEqual,
  isPermanentRpcError,
  isPrimitiveArrayEqual,
  mapToArray,
  requestTag,
  wrapError,
} from './util';
import {
  invalidArgumentMessage,
  validateEnumValue,
  validateFunction,
  validateInteger,
  validateMinNumberOfArguments,
} from './validate';
import {DocumentWatch, QueryWatch} from './watch';
import {validateDocumentData, WriteBatch, WriteResult} from './write-batch';
import api = protos.google.firestore.v1;
<<<<<<< HEAD
=======
import {CompositeFilter, Filter, UnaryFilter} from './filter';
import {AggregateField, Aggregate, AggregateSpec} from './aggregate';
>>>>>>> 1d751a86
import {ExplainMetrics, ExplainResults} from './query-profile';

/**
 * The direction of a `Query.orderBy()` clause is specified as 'desc' or 'asc'
 * (descending or ascending).
 *
 * @private
 * @internal
 */
const directionOperators: {[k: string]: api.StructuredQuery.Direction} = {
  asc: 'ASCENDING',
  desc: 'DESCENDING',
};

/**
 * Filter conditions in a `Query.where()` clause are specified using the
 * strings '<', '<=', '==', '!=', '>=', '>', 'array-contains', 'in', 'not-in',
 * and 'array-contains-any'.
 *
 * @private
 * @internal
 */
const comparisonOperators: {
  [k: string]: api.StructuredQuery.FieldFilter.Operator;
} = {
  '<': 'LESS_THAN',
  '<=': 'LESS_THAN_OR_EQUAL',
  '==': 'EQUAL',
  '!=': 'NOT_EQUAL',
  '>': 'GREATER_THAN',
  '>=': 'GREATER_THAN_OR_EQUAL',
  'array-contains': 'ARRAY_CONTAINS',
  in: 'IN',
  'not-in': 'NOT_IN',
  'array-contains-any': 'ARRAY_CONTAINS_ANY',
};

const NOOP_MESSAGE = Symbol('a noop message');

/**
 * onSnapshot() callback that receives a QuerySnapshot.
 *
 * @callback querySnapshotCallback
 * @param {QuerySnapshot} snapshot A query snapshot.
 */

/**
 * onSnapshot() callback that receives a DocumentSnapshot.
 *
 * @callback documentSnapshotCallback
 * @param {DocumentSnapshot} snapshot A document snapshot.
 */

/**
 * onSnapshot() callback that receives an error.
 *
 * @callback errorCallback
 * @param {Error} err An error from a listen.
 */

/**
 * A DocumentReference refers to a document location in a Firestore database
 * and can be used to write, read, or listen to the location. The document at
 * the referenced location may or may not exist. A DocumentReference can
 * also be used to create a
 * [CollectionReference]{@link CollectionReference} to a
 * subcollection.
 *
 * @class DocumentReference
 */
export class DocumentReference<
    AppModelType = firestore.DocumentData,
    DbModelType extends firestore.DocumentData = firestore.DocumentData,
  >
  implements
    Serializable,
    firestore.DocumentReference<AppModelType, DbModelType>
{
  /**
   * @private
   * @internal
   * @param _firestore The Firestore Database client.
   * @param _path The Path of this reference.
   * @param _converter The converter to use when serializing data.
   */
  constructor(
    private readonly _firestore: Firestore,
    /**
     * @private
     * @internal
     **/
    readonly _path: ResourcePath,
    /**
     * @internal
     * @private
     **/
    readonly _converter = defaultConverter<AppModelType, DbModelType>()
  ) {}

  /**
   * The string representation of the DocumentReference's location.
   * @private
   * @internal
   * @type {string}
   * @name DocumentReference#formattedName
   */
  get formattedName(): string {
    const projectId = this.firestore.projectId;
    const databaseId = this.firestore.databaseId;
    return this._path.toQualifiedResourcePath(projectId, databaseId)
      .formattedName;
  }

  /**
   * The [Firestore]{@link Firestore} instance for the Firestore
   * database (useful for performing transactions, etc.).
   *
   * @type {Firestore}
   * @name DocumentReference#firestore
   * @readonly
   *
   * @example
   * ```
   * let collectionRef = firestore.collection('col');
   *
   * collectionRef.add({foo: 'bar'}).then(documentReference => {
   *   let firestore = documentReference.firestore;
   *   console.log(`Root location for document is ${firestore.formattedName}`);
   * });
   * ```
   */
  get firestore(): Firestore {
    return this._firestore;
  }

  /**
   * A string representing the path of the referenced document (relative
   * to the root of the database).
   *
   * @type {string}
   * @name DocumentReference#path
   * @readonly
   *
   * @example
   * ```
   * let collectionRef = firestore.collection('col');
   *
   * collectionRef.add({foo: 'bar'}).then(documentReference => {
   *   console.log(`Added document at '${documentReference.path}'`);
   * });
   * ```
   */
  get path(): string {
    return this._path.relativeName;
  }

  /**
   * The last path element of the referenced document.
   *
   * @type {string}
   * @name DocumentReference#id
   * @readonly
   *
   * @example
   * ```
   * let collectionRef = firestore.collection('col');
   *
   * collectionRef.add({foo: 'bar'}).then(documentReference => {
   *   console.log(`Added document with name '${documentReference.id}'`);
   * });
   * ```
   */
  get id(): string {
    return this._path.id!;
  }

  /**
   * Returns a resource path for this document.
   * @private
   * @internal
   */
  get _resourcePath(): ResourcePath {
    return this._path;
  }

  /**
   * A reference to the collection to which this DocumentReference belongs.
   *
   * @name DocumentReference#parent
   * @type {CollectionReference}
   * @readonly
   *
   * @example
   * ```
   * let documentRef = firestore.doc('col/doc');
   * let collectionRef = documentRef.parent;
   *
   * collectionRef.where('foo', '==', 'bar').get().then(results => {
   *   console.log(`Found ${results.size} matches in parent collection`);
   * }):
   * ```
   */
  get parent(): CollectionReference<AppModelType, DbModelType> {
    return new CollectionReference<AppModelType, DbModelType>(
      this._firestore,
      this._path.parent()!,
      this._converter
    );
  }

  /**
   * Reads the document referred to by this DocumentReference.
   *
   * @returns {Promise.<DocumentSnapshot>} A Promise resolved with a
   * DocumentSnapshot for the retrieved document on success. For missing
   * documents, DocumentSnapshot.exists will be false. If the get() fails for
   * other reasons, the Promise will be rejected.
   *
   * @example
   * ```
   * let documentRef = firestore.doc('col/doc');
   *
   * documentRef.get().then(documentSnapshot => {
   *   if (documentSnapshot.exists) {
   *     console.log('Document retrieved successfully.');
   *   }
   * });
   * ```
   */
  get(): Promise<DocumentSnapshot<AppModelType, DbModelType>> {
    return this._firestore.getAll(this).then(([result]) => result);
  }

  /**
   * Gets a [CollectionReference]{@link CollectionReference} instance
   * that refers to the collection at the specified path.
   *
   * @param {string} collectionPath A slash-separated path to a collection.
   * @returns {CollectionReference} A reference to the new
   * subcollection.
   *
   * @example
   * ```
   * let documentRef = firestore.doc('col/doc');
   * let subcollection = documentRef.collection('subcollection');
   * console.log(`Path to subcollection: ${subcollection.path}`);
   * ```
   */
  collection(collectionPath: string): CollectionReference {
    validateResourcePath('collectionPath', collectionPath);

    const path = this._path.append(collectionPath);
    if (!path.isCollection) {
      throw new Error(
        `Value for argument "collectionPath" must point to a collection, but was "${collectionPath}". Your path does not contain an odd number of components.`
      );
    }

    return new CollectionReference(this._firestore, path);
  }

  /**
   * Fetches the subcollections that are direct children of this document.
   *
   * @returns {Promise.<Array.<CollectionReference>>} A Promise that resolves
   * with an array of CollectionReferences.
   *
   * @example
   * ```
   * let documentRef = firestore.doc('col/doc');
   *
   * documentRef.listCollections().then(collections => {
   *   for (let collection of collections) {
   *     console.log(`Found subcollection with id: ${collection.id}`);
   *   }
   * });
   * ```
   */
  listCollections(): Promise<Array<CollectionReference>> {
    const tag = requestTag();
    return this.firestore.initializeIfNeeded(tag).then(() => {
      const request: api.IListCollectionIdsRequest = {
        parent: this.formattedName,
        // Setting `pageSize` to an arbitrarily large value lets the backend cap
        // the page size (currently to 300). Note that the backend rejects
        // MAX_INT32 (b/146883794).
        pageSize: Math.pow(2, 16) - 1,
      };
      return this._firestore
        .request<api.IListCollectionIdsRequest, string[]>(
          'listCollectionIds',
          request,
          tag
        )
        .then(collectionIds => {
          const collections: Array<CollectionReference> = [];

          // We can just sort this list using the default comparator since it
          // will only contain collection ids.
          collectionIds.sort();

          for (const collectionId of collectionIds) {
            collections.push(this.collection(collectionId));
          }

          return collections;
        });
    });
  }

  /**
   * Create a document with the provided object values. This will fail the write
   * if a document exists at its location.
   *
   * @param {DocumentData} data An object that contains the fields and data to
   * serialize as the document.
   * @throws {Error} If the provided input is not a valid Firestore document or if the document already exists.
   * @returns {Promise.<WriteResult>} A Promise that resolves with the
   * write time of this create.
   *
   * @example
   * ```
   * let documentRef = firestore.collection('col').doc();
   *
   * documentRef.create({foo: 'bar'}).then((res) => {
   *   console.log(`Document created at ${res.updateTime}`);
   * }).catch((err) => {
   *   console.log(`Failed to create document: ${err}`);
   * });
   * ```
   */
  create(data: firestore.WithFieldValue<AppModelType>): Promise<WriteResult> {
    const writeBatch = new WriteBatch(this._firestore);
    return writeBatch
      .create(this, data)
      .commit()
      .then(([writeResult]) => writeResult);
  }

  /**
   * Deletes the document referred to by this `DocumentReference`.
   *
   * A delete for a non-existing document is treated as a success (unless
   * lastUptimeTime is provided).
   *
   * @param {Precondition=} precondition A precondition to enforce for this
   * delete.
   * @param {Timestamp=} precondition.lastUpdateTime If set, enforces that the
   * document was last updated at lastUpdateTime. Fails the delete if the
   * document was last updated at a different time.
   * @param {boolean=} precondition.exists If set, enforces that the target
   * document must or must not exist.
   * @returns {Promise.<WriteResult>} A Promise that resolves with the
   * delete time.
   *
   * @example
   * ```
   * let documentRef = firestore.doc('col/doc');
   *
   * documentRef.delete().then(() => {
   *   console.log('Document successfully deleted.');
   * });
   * ```
   */
  delete(precondition?: firestore.Precondition): Promise<WriteResult> {
    const writeBatch = new WriteBatch(this._firestore);
    return writeBatch
      .delete(this, precondition)
      .commit()
      .then(([writeResult]) => writeResult);
  }

  set(
    data: firestore.PartialWithFieldValue<AppModelType>,
    options: firestore.SetOptions
  ): Promise<WriteResult>;
  set(data: firestore.WithFieldValue<AppModelType>): Promise<WriteResult>;
  /**
   * Writes to the document referred to by this DocumentReference. If the
   * document does not yet exist, it will be created. If you pass
   * [SetOptions]{@link SetOptions}, the provided data can be merged into an
   * existing document.
   *
   * @param {T|Partial<AppModelType>} data A map of the fields and values for
   * the document.
   * @param {SetOptions=} options An object to configure the set behavior.
   * @param {boolean=} options.merge If true, set() merges the values specified
   * in its data argument. Fields omitted from this set() call remain untouched.
   * If your input sets any field to an empty map, all nested fields are
   * overwritten.
   * @param {Array.<string|FieldPath>=} options.mergeFields If provided,
   * set() only replaces the specified field paths. Any field path that is not
   * specified is ignored and remains untouched. If your input sets any field to
   * an empty map, all nested fields are overwritten.
   * @throws {Error} If the provided input is not a valid Firestore document.
   * @returns {Promise.<WriteResult>} A Promise that resolves with the
   * write time of this set.
   *
   * @example
   * ```
   * let documentRef = firestore.doc('col/doc');
   *
   * documentRef.set({foo: 'bar'}).then(res => {
   *   console.log(`Document written at ${res.updateTime}`);
   * });
   * ```
   */
  set(
    data: firestore.PartialWithFieldValue<AppModelType>,
    options?: firestore.SetOptions
  ): Promise<WriteResult> {
    let writeBatch = new WriteBatch(this._firestore);
    if (options) {
      writeBatch = writeBatch.set(this, data, options);
    } else {
      writeBatch = writeBatch.set(
        this,
        data as firestore.WithFieldValue<AppModelType>
      );
    }
    return writeBatch.commit().then(([writeResult]) => writeResult);
  }

  /**
   * Updates fields in the document referred to by this DocumentReference.
   * If the document doesn't yet exist, the update fails and the returned
   * Promise will be rejected.
   *
   * The update() method accepts either an object with field paths encoded as
   * keys and field values encoded as values, or a variable number of arguments
   * that alternate between field paths and field values.
   *
   * A Precondition restricting this update can be specified as the last
   * argument.
   *
   * @param {UpdateData|string|FieldPath} dataOrField An object containing the
   * fields and values with which to update the document or the path of the
   * first field to update.
   * @param {
   * ...(*|string|FieldPath|Precondition)} preconditionOrValues An alternating
   * list of field paths and values to update or a Precondition to restrict
   * this update.
   * @throws {Error} If the provided input is not valid Firestore data.
   * @returns {Promise.<WriteResult>} A Promise that resolves once the
   * data has been successfully written to the backend.
   *
   * @example
   * ```
   * let documentRef = firestore.doc('col/doc');
   *
   * documentRef.update({foo: 'bar'}).then(res => {
   *   console.log(`Document updated at ${res.updateTime}`);
   * });
   * ```
   */
  update(
    dataOrField:
      | firestore.UpdateData<DbModelType>
      | string
      | firestore.FieldPath,
    ...preconditionOrValues: Array<
      unknown | string | firestore.FieldPath | firestore.Precondition
    >
  ): Promise<WriteResult> {
    // eslint-disable-next-line prefer-rest-params
    validateMinNumberOfArguments('DocumentReference.update', arguments, 1);

    const writeBatch = new WriteBatch(this._firestore);
    return writeBatch
      .update(this, dataOrField, ...preconditionOrValues)
      .commit()
      .then(([writeResult]) => writeResult);
  }

  /**
   * Attaches a listener for DocumentSnapshot events.
   *
   * @param {documentSnapshotCallback} onNext A callback to be called every
   * time a new `DocumentSnapshot` is available.
   * @param {errorCallback=} onError A callback to be called if the listen fails
   * or is cancelled. No further callbacks will occur. If unset, errors will be
   * logged to the console.
   *
   * @returns {function()} An unsubscribe function that can be called to cancel
   * the snapshot listener.
   *
   * @example
   * ```
   * let documentRef = firestore.doc('col/doc');
   *
   * let unsubscribe = documentRef.onSnapshot(documentSnapshot => {
   *   if (documentSnapshot.exists) {
   *     console.log(documentSnapshot.data());
   *   }
   * }, err => {
   *   console.log(`Encountered error: ${err}`);
   * });
   *
   * // Remove this listener.
   * unsubscribe();
   * ```
   */
  onSnapshot(
    onNext: (
      snapshot: firestore.DocumentSnapshot<AppModelType, DbModelType>
    ) => void,
    onError?: (error: Error) => void
  ): () => void {
    validateFunction('onNext', onNext);
    validateFunction('onError', onError, {optional: true});

    const watch: DocumentWatch<AppModelType, DbModelType> =
      new (require('./watch').DocumentWatch)(this.firestore, this);
    return watch.onSnapshot((readTime, size, docs) => {
      for (const document of docs()) {
        if (document.ref.path === this.path) {
          onNext(document);
          return;
        }
      }

      // The document is missing.
      const ref = new DocumentReference(
        this._firestore,
        this._path,
        this._converter
      );
      const document = new DocumentSnapshotBuilder<AppModelType, DbModelType>(
        ref
      );
      document.readTime = readTime;
      onNext(document.build());
    }, onError || console.error);
  }

  /**
   * Returns true if this `DocumentReference` is equal to the provided value.
   *
   * @param {*} other The value to compare against.
   * @return {boolean} true if this `DocumentReference` is equal to the provided
   * value.
   */
  isEqual(
    other: firestore.DocumentReference<AppModelType, DbModelType>
  ): boolean {
    return (
      this === other ||
      (other instanceof DocumentReference &&
        this._firestore === other._firestore &&
        this._path.isEqual(other._path) &&
        this._converter === other._converter)
    );
  }

  /**
   * Converts this DocumentReference to the Firestore Proto representation.
   *
   * @private
   * @internal
   */
  toProto(): api.IValue {
    return {referenceValue: this.formattedName};
  }

  withConverter(converter: null): DocumentReference;
  withConverter<
    NewAppModelType,
    NewDbModelType extends firestore.DocumentData = firestore.DocumentData,
  >(
    converter: firestore.FirestoreDataConverter<NewAppModelType, NewDbModelType>
  ): DocumentReference<NewAppModelType, NewDbModelType>;
  /**
   * Applies a custom data converter to this DocumentReference, allowing you to
   * use your own custom model objects with Firestore. When you call set(),
   * get(), etc. on the returned DocumentReference instance, the provided
   * converter will convert between Firestore data of type `NewDbModelType` and
   * your custom type `NewAppModelType`.
   *
   * Using the converter allows you to specify generic type arguments when
   * storing and retrieving objects from Firestore.
   *
   * Passing in `null` as the converter parameter removes the current
   * converter.
   *
   * @example
   * ```
   * class Post {
   *   constructor(readonly title: string, readonly author: string) {}
   *
   *   toString(): string {
   *     return this.title + ', by ' + this.author;
   *   }
   * }
   *
   * const postConverter = {
   *   toFirestore(post: Post): FirebaseFirestore.DocumentData {
   *     return {title: post.title, author: post.author};
   *   },
   *   fromFirestore(
   *     snapshot: FirebaseFirestore.QueryDocumentSnapshot
   *   ): Post {
   *     const data = snapshot.data();
   *     return new Post(data.title, data.author);
   *   }
   * };
   *
   * const postSnap = await Firestore()
   *   .collection('posts')
   *   .withConverter(postConverter)
   *   .doc().get();
   * const post = postSnap.data();
   * if (post !== undefined) {
   *   post.title; // string
   *   post.toString(); // Should be defined
   *   post.someNonExistentProperty; // TS error
   * }
   *
   * ```
   * @param {FirestoreDataConverter | null} converter Converts objects to and
   * from Firestore. Passing in `null` removes the current converter.
   * @return A DocumentReference that uses the provided converter.
   */
  withConverter<
    NewAppModelType,
    NewDbModelType extends firestore.DocumentData = firestore.DocumentData,
  >(
    converter: firestore.FirestoreDataConverter<
      NewAppModelType,
      NewDbModelType
    > | null
  ): DocumentReference<NewAppModelType, NewDbModelType> {
    return new DocumentReference<NewAppModelType, NewDbModelType>(
      this.firestore,
      this._path,
      converter ?? defaultConverter()
    );
  }
}

/**
 * A Query order-by field.
 *
 * @private
 * @internal
 * @class
 */
export class FieldOrder {
  /**
   * @param field The name of a document field (member) on which to order query
   * results.
   * @param direction One of 'ASCENDING' (default) or 'DESCENDING' to
   * set the ordering direction to ascending or descending, respectively.
   */
  constructor(
    readonly field: FieldPath,
    readonly direction: api.StructuredQuery.Direction = 'ASCENDING'
  ) {}

  /**
   * Generates the proto representation for this field order.
   * @private
   * @internal
   */
  toProto(): api.StructuredQuery.IOrder {
    return {
      field: {
        fieldPath: this.field.formattedName,
      },
      direction: this.direction,
    };
  }
}

abstract class FilterInternal {
  /** Returns a list of all field filters that are contained within this filter */
  abstract getFlattenedFilters(): FieldFilterInternal[];

  /** Returns a list of all filters that are contained within this filter */
  abstract getFilters(): FilterInternal[];

  /** Returns the proto representation of this filter */
  abstract toProto(): Filter;

  abstract isEqual(other: FilterInternal): boolean;
}

class CompositeFilterInternal extends FilterInternal {
  constructor(
    private filters: FilterInternal[],
    private operator: api.StructuredQuery.CompositeFilter.Operator
  ) {
    super();
  }

  // Memoized list of all field filters that can be found by traversing the tree of filters
  // contained in this composite filter.
  private memoizedFlattenedFilters: FieldFilterInternal[] | null = null;

  public getFilters(): FilterInternal[] {
    return this.filters;
  }

  public isConjunction(): boolean {
    return this.operator === 'AND';
  }

  public getFlattenedFilters(): FieldFilterInternal[] {
    if (this.memoizedFlattenedFilters !== null) {
      return this.memoizedFlattenedFilters;
    }

    this.memoizedFlattenedFilters = this.filters.reduce(
      (allFilters: FieldFilterInternal[], subfilter: FilterInternal) =>
        allFilters.concat(subfilter.getFlattenedFilters()),
      []
    );

    return this.memoizedFlattenedFilters;
  }

  public toProto(): api.StructuredQuery.IFilter {
    if (this.filters.length === 1) {
      return this.filters[0].toProto();
    }

    const proto: api.StructuredQuery.IFilter = {
      compositeFilter: {
        op: this.operator,
        filters: this.filters.map(filter => filter.toProto()),
      },
    };

    return proto;
  }

  isEqual(other: FilterInternal): boolean {
    if (other instanceof CompositeFilterInternal) {
      const otherFilters = other.getFilters();
      return (
        this.operator === other.operator &&
        this.getFilters().length === other.getFilters().length &&
        this.getFilters().every((filter, index) =>
          filter.isEqual(otherFilters[index])
        )
      );
    } else {
      return false;
    }
  }
}

/**
 * A field constraint for a Query where clause.
 *
 * @private
 * @internal
 * @class
 */
class FieldFilterInternal extends FilterInternal {
  public getFlattenedFilters(): FieldFilterInternal[] {
    return [this];
  }

  public getFilters(): FilterInternal[] {
    return [this];
  }

  /**
   * @param serializer The Firestore serializer
   * @param field The path of the property value to compare.
   * @param op A comparison operation.
   * @param value The value to which to compare the field for inclusion in a
   * query.
   */
  constructor(
    private readonly serializer: Serializer,
    readonly field: FieldPath,
    private readonly op: api.StructuredQuery.FieldFilter.Operator,
    private readonly value: unknown
  ) {
    super();
  }

  /**
   * Returns whether this FieldFilter uses an equals comparison.
   *
   * @private
   * @internal
   */
  isInequalityFilter(): boolean {
    switch (this.op) {
      case 'GREATER_THAN':
      case 'GREATER_THAN_OR_EQUAL':
      case 'LESS_THAN':
      case 'LESS_THAN_OR_EQUAL':
      case 'NOT_EQUAL':
      case 'NOT_IN':
        return true;
      default:
        return false;
    }
  }

  /**
   * Generates the proto representation for this field filter.
   *
   * @private
   * @internal
   */
  toProto(): api.StructuredQuery.IFilter {
    if (typeof this.value === 'number' && isNaN(this.value)) {
      return {
        unaryFilter: {
          field: {
            fieldPath: this.field.formattedName,
          },
          op: this.op === 'EQUAL' ? 'IS_NAN' : 'IS_NOT_NAN',
        },
      };
    }

    if (this.value === null) {
      return {
        unaryFilter: {
          field: {
            fieldPath: this.field.formattedName,
          },
          op: this.op === 'EQUAL' ? 'IS_NULL' : 'IS_NOT_NULL',
        },
      };
    }

    return {
      fieldFilter: {
        field: {
          fieldPath: this.field.formattedName,
        },
        op: this.op,
        value: this.serializer.encodeValue(this.value),
      },
    };
  }

  isEqual(other: FilterInternal): boolean {
    return (
      other instanceof FieldFilterInternal &&
      this.field.isEqual(other.field) &&
      this.op === other.op &&
      deepEqual(this.value, other.value)
    );
  }
}

/**
 * A QuerySnapshot contains zero or more
 * [QueryDocumentSnapshot]{@link QueryDocumentSnapshot} objects
 * representing the results of a query. The documents can be accessed as an
 * array via the [documents]{@link QuerySnapshot#documents} property
 * or enumerated using the [forEach]{@link QuerySnapshot#forEach}
 * method. The number of documents can be determined via the
 * [empty]{@link QuerySnapshot#empty} and
 * [size]{@link QuerySnapshot#size} properties.
 *
 * @class QuerySnapshot
 */
export class QuerySnapshot<
  AppModelType = firestore.DocumentData,
  DbModelType extends firestore.DocumentData = firestore.DocumentData,
> implements firestore.QuerySnapshot<AppModelType, DbModelType>
{
  private _materializedDocs: Array<
    QueryDocumentSnapshot<AppModelType, DbModelType>
  > | null = null;
  private _materializedChanges: Array<
    DocumentChange<AppModelType, DbModelType>
  > | null = null;
  private _docs:
    | (() => Array<QueryDocumentSnapshot<AppModelType, DbModelType>>)
    | null = null;
  private _changes:
    | (() => Array<DocumentChange<AppModelType, DbModelType>>)
    | null = null;

  /**
   * @private
   *
   * @param _query The originating query.
   * @param _readTime The time when this query snapshot was obtained.
   * @param _size The number of documents in the result set.
   * @param docs A callback returning a sorted array of documents matching
   * this query
   * @param changes A callback returning a sorted array of document change
   * events for this snapshot.
   */
  constructor(
    private readonly _query: Query<AppModelType, DbModelType>,
    private readonly _readTime: Timestamp,
    private readonly _size: number,
    docs: () => Array<QueryDocumentSnapshot<AppModelType, DbModelType>>,
    changes: () => Array<DocumentChange<AppModelType, DbModelType>>
  ) {
    this._docs = docs;
    this._changes = changes;
  }

  /**
   * The query on which you called get() or onSnapshot() in order to get this
   * QuerySnapshot.
   *
   * @type {Query}
   * @name QuerySnapshot#query
   * @readonly
   *
   * @example
   * ```
   * let query = firestore.collection('col').where('foo', '==', 'bar');
   *
   * query.limit(10).get().then(querySnapshot => {
   *   console.log(`Returned first batch of results`);
   *   let query = querySnapshot.query;
   *   return query.offset(10).get();
   * }).then(() => {
   *   console.log(`Returned second batch of results`);
   * });
   * ```
   */
  get query(): Query<AppModelType, DbModelType> {
    return this._query;
  }

  /**
   * An array of all the documents in this QuerySnapshot.
   *
   * @type {Array.<QueryDocumentSnapshot>}
   * @name QuerySnapshot#docs
   * @readonly
   *
   * @example
   * ```
   * let query = firestore.collection('col').where('foo', '==', 'bar');
   *
   * query.get().then(querySnapshot => {
   *   let docs = querySnapshot.docs;
   *   for (let doc of docs) {
   *     console.log(`Document found at path: ${doc.ref.path}`);
   *   }
   * });
   * ```
   */
  get docs(): Array<QueryDocumentSnapshot<AppModelType, DbModelType>> {
    if (this._materializedDocs) {
      return this._materializedDocs!;
    }
    this._materializedDocs = this._docs!();
    this._docs = null;
    return this._materializedDocs!;
  }

  /**
   * True if there are no documents in the QuerySnapshot.
   *
   * @type {boolean}
   * @name QuerySnapshot#empty
   * @readonly
   *
   * @example
   * ```
   * let query = firestore.collection('col').where('foo', '==', 'bar');
   *
   * query.get().then(querySnapshot => {
   *   if (querySnapshot.empty) {
   *     console.log('No documents found.');
   *   }
   * });
   * ```
   */
  get empty(): boolean {
    return this._size === 0;
  }

  /**
   * The number of documents in the QuerySnapshot.
   *
   * @type {number}
   * @name QuerySnapshot#size
   * @readonly
   *
   * @example
   * ```
   * let query = firestore.collection('col').where('foo', '==', 'bar');
   *
   * query.get().then(querySnapshot => {
   *   console.log(`Found ${querySnapshot.size} documents.`);
   * });
   * ```
   */
  get size(): number {
    return this._size;
  }

  /**
   * The time this query snapshot was obtained.
   *
   * @type {Timestamp}
   * @name QuerySnapshot#readTime
   *
   * @example
   * ```
   * let query = firestore.collection('col').where('foo', '==', 'bar');
   *
   * query.get().then((querySnapshot) => {
   *   let readTime = querySnapshot.readTime;
   *   console.log(`Query results returned at '${readTime.toDate()}'`);
   * });
   * ```
   */
  get readTime(): Timestamp {
    return this._readTime;
  }

  /**
   * Returns an array of the documents changes since the last snapshot. If
   * this is the first snapshot, all documents will be in the list as added
   * changes.
   *
   * @return {Array.<DocumentChange>}
   *
   * @example
   * ```
   * let query = firestore.collection('col').where('foo', '==', 'bar');
   *
   * query.onSnapshot(querySnapshot => {
   *   let changes = querySnapshot.docChanges();
   *   for (let change of changes) {
   *     console.log(`A document was ${change.type}.`);
   *   }
   * });
   * ```
   */
  docChanges(): Array<DocumentChange<AppModelType, DbModelType>> {
    if (this._materializedChanges) {
      return this._materializedChanges!;
    }
    this._materializedChanges = this._changes!();
    this._changes = null;
    return this._materializedChanges!;
  }

  /**
   * Enumerates all of the documents in the QuerySnapshot. This is a convenience
   * method for running the same callback on each {@link QueryDocumentSnapshot}
   * that is returned.
   *
   * @param {function} callback A callback to be called with a
   * [QueryDocumentSnapshot]{@link QueryDocumentSnapshot} for each document in
   * the snapshot.
   * @param {*=} thisArg The `this` binding for the callback..
   *
   * @example
   * ```
   * let query = firestore.collection('col').where('foo', '==', 'bar');
   *
   * query.get().then(querySnapshot => {
   *   querySnapshot.forEach(documentSnapshot => {
   *     console.log(`Document found at path: ${documentSnapshot.ref.path}`);
   *   });
   * });
   * ```
   */
  forEach(
    callback: (
      result: firestore.QueryDocumentSnapshot<AppModelType, DbModelType>
    ) => void,
    thisArg?: unknown
  ): void {
    validateFunction('callback', callback);

    for (const doc of this.docs) {
      callback.call(thisArg, doc);
    }
  }

  /**
   * Returns true if the document data in this `QuerySnapshot` is equal to the
   * provided value.
   *
   * @param {*} other The value to compare against.
   * @return {boolean} true if this `QuerySnapshot` is equal to the provided
   * value.
   */
  isEqual(other: firestore.QuerySnapshot<AppModelType, DbModelType>): boolean {
    // Since the read time is different on every query read, we explicitly
    // ignore all metadata in this comparison.

    if (this === other) {
      return true;
    }

    if (!(other instanceof QuerySnapshot)) {
      return false;
    }

    if (this._size !== other._size) {
      return false;
    }

    if (!this._query.isEqual(other._query)) {
      return false;
    }

    if (this._materializedDocs && !this._materializedChanges) {
      // If we have only materialized the documents, we compare them first.
      return (
        isArrayEqual(this.docs, other.docs) &&
        isArrayEqual(this.docChanges(), other.docChanges())
      );
    }

    // Otherwise, we compare the changes first as we expect there to be fewer.
    return (
      isArrayEqual(this.docChanges(), other.docChanges()) &&
      isArrayEqual(this.docs, other.docs)
    );
  }
}

/**
 * A `VectorQuerySnapshot` contains zero or more `QueryDocumentSnapshot` objects
 * representing the results of a query. The documents can be accessed as an
 * array via the `docs` property or enumerated using the `forEach` method. The
 * number of documents can be determined via the `empty` and `size`
 * properties.
 */
export class VectorQuerySnapshot<
  AppModelType = firestore.DocumentData,
  DbModelType extends firestore.DocumentData = firestore.DocumentData,
> implements firestore.VectorQuerySnapshot<AppModelType, DbModelType>
{
  private _materializedDocs: Array<
    QueryDocumentSnapshot<AppModelType, DbModelType>
  > | null = null;
  private _materializedChanges: Array<
    DocumentChange<AppModelType, DbModelType>
  > | null = null;
  private _docs:
    | (() => Array<QueryDocumentSnapshot<AppModelType, DbModelType>>)
    | null = null;
  private _changes:
    | (() => Array<DocumentChange<AppModelType, DbModelType>>)
    | null = null;

  /**
   * @private
   * @internal
   *
   * @param _query - The originating query.
   * @param _readTime - The time when this query snapshot was obtained.
   * @param _size - The number of documents in the result set.
   * @param docs - A callback returning a sorted array of documents matching
   * this query
   * @param changes - A callback returning a sorted array of document change
   * events for this snapshot.
   */
  constructor(
    private readonly _query: VectorQuery<AppModelType, DbModelType>,
    private readonly _readTime: Timestamp,
    private readonly _size: number,
    docs: () => Array<QueryDocumentSnapshot<AppModelType, DbModelType>>,
    changes: () => Array<DocumentChange<AppModelType, DbModelType>>
  ) {
    this._docs = docs;
    this._changes = changes;
  }

  /**
   * The `VectorQuery` on which you called get() in order to get this
   * `VectorQuerySnapshot`.
   *
   * @readonly
   *
   * @example
   * ```
   * let query = firestore.collection('col').where('foo', '==', 'bar');
   *
   * query.findNearest("embedding", [0, 0], {limit: 10, distanceMeasure: "EUCLIDEAN"})
   *   .get().then(querySnapshot => {
   *     console.log(`Returned first batch of results`);
   *     let query = querySnapshot.query;
   *     return query.offset(10).get();
   *   }).then(() => {
   *   console.log(`Returned second batch of results`);
   *   });
   * ```
   */
  get query(): VectorQuery<AppModelType, DbModelType> {
    return this._query;
  }

  /**
   * An array of all the documents in this `VectorQuerySnapshot`.
   *
   * @readonly
   *
   * @example
   * ```
   * let query = firestore.collection('col')
   *   .findNearest("embedding", [0, 0], {limit: 10, distanceMeasure: "EUCLIDEAN"});
   *
   * query.get().then(querySnapshot => {
   *   let docs = querySnapshot.docs;
   *   for (let doc of docs) {
   *     console.log(`Document found at path: ${doc.ref.path}`);
   *   }
   * });
   * ```
   */
  get docs(): Array<QueryDocumentSnapshot<AppModelType, DbModelType>> {
    if (this._materializedDocs) {
      return this._materializedDocs!;
    }
    this._materializedDocs = this._docs!();
    this._docs = null;
    return this._materializedDocs!;
  }

  /**
   * `true` if there are no documents in the `VectorQuerySnapshot`.
   *
   * @readonly
   *
   * @example
   * ```
   * let query = firestore.collection('col')
   *   .findNearest("embedding", [0, 0], {limit: 10, distanceMeasure: "EUCLIDEAN"});
   *
   * query.get().then(querySnapshot => {
   *   if (querySnapshot.empty) {
   *     console.log('No documents found.');
   *   }
   * });
   * ```
   */
  get empty(): boolean {
    return this._size === 0;
  }

  /**
   * The number of documents in the `VectorQuerySnapshot`.
   *
   * @readonly
   *
   * @example
   * ```
   * let query = firestore.collection('col')
   *   .findNearest("embedding", [0, 0], {limit: 10, distanceMeasure: "EUCLIDEAN"});
   *
   * query.get().then(querySnapshot => {
   *   console.log(`Found ${querySnapshot.size} documents.`);
   * });
   * ```
   */
  get size(): number {
    return this._size;
  }

  /**
   * The time this `VectorQuerySnapshot` was obtained.
   *
   * @example
   * ```
   * let query = firestore.collection('col')
   *   .findNearest("embedding", [0, 0], {limit: 10, distanceMeasure: "EUCLIDEAN"});
   *
   * query.get().then((querySnapshot) => {
   *   let readTime = querySnapshot.readTime;
   *   console.log(`Query results returned at '${readTime.toDate()}'`);
   * });
   * ```
   */
  get readTime(): Timestamp {
    return this._readTime;
  }

  /**
   * Returns an array of the documents changes since the last snapshot. If
   * this is the first snapshot, all documents will be in the list as added
   * changes.
   *
   * @returns An array of the documents changes since the last snapshot.
   *
   * @example
   * ```
   * let query = firestore.collection('col')
   *   .findNearest("embedding", [0, 0], {limit: 10, distanceMeasure: "EUCLIDEAN"});
   *
   * query.get().then(querySnapshot => {
   *   let changes = querySnapshot.docChanges();
   *   for (let change of changes) {
   *     console.log(`A document was ${change.type}.`);
   *   }
   * });
   * ```
   */
  docChanges(): Array<DocumentChange<AppModelType, DbModelType>> {
    if (this._materializedChanges) {
      return this._materializedChanges!;
    }
    this._materializedChanges = this._changes!();
    this._changes = null;
    return this._materializedChanges!;
  }

  /**
   * Enumerates all of the documents in the `VectorQuerySnapshot`. This is a convenience
   * method for running the same callback on each {@link QueryDocumentSnapshot}
   * that is returned.
   *
   * @param callback - A callback to be called with a
   * {@link QueryDocumentSnapshot} for each document in
   * the snapshot.
   * @param thisArg - The `this` binding for the callback..
   *
   * @example
   * ```
   * let query = firestore.collection('col')
   *   .findNearest("embedding", [0, 0], {limit: 10, distanceMeasure: "EUCLIDEAN"});
   *
   * query.get().then(querySnapshot => {
   *   querySnapshot.forEach(documentSnapshot => {
   *     console.log(`Document found at path: ${documentSnapshot.ref.path}`);
   *   });
   * });
   * ```
   */
  forEach(
    callback: (
      result: firestore.QueryDocumentSnapshot<AppModelType, DbModelType>
    ) => void,
    thisArg?: unknown
  ): void {
    validateFunction('callback', callback);

    for (const doc of this.docs) {
      callback.call(thisArg, doc);
    }
  }

  /**
   * Returns true if the document data in this `VectorQuerySnapshot` is equal to the
   * provided value.
   *
   * @param other - The value to compare against.
   * @returns true if this `VectorQuerySnapshot` is equal to the provided
   * value.
   */
  isEqual(
    other: firestore.VectorQuerySnapshot<AppModelType, DbModelType>
  ): boolean {
    // Since the read time is different on every query read, we explicitly
    // ignore all metadata in this comparison.

    if (this === other) {
      return true;
    }

    if (!(other instanceof VectorQuerySnapshot)) {
      return false;
    }

    if (this._size !== other._size) {
      return false;
    }

    if (!this._query.isEqual(other._query)) {
      return false;
    }

    if (this._materializedDocs && !this._materializedChanges) {
      // If we have only materialized the documents, we compare them first.
      return (
        isArrayEqual(this.docs, other.docs) &&
        isArrayEqual(this.docChanges(), other.docChanges())
      );
    }

    // Otherwise, we compare the changes first as we expect there to be fewer.
    return (
      isArrayEqual(this.docChanges(), other.docChanges()) &&
      isArrayEqual(this.docs, other.docs)
    );
  }
}

/** Internal representation of a query cursor before serialization. */
interface QueryCursor {
  before: boolean;
  values: api.IValue[];
}

/*!
 * Denotes whether a provided limit is applied to the beginning or the end of
 * the result set.
 */
enum LimitType {
  First,
  Last,
}

/**
 * Internal class representing custom Query options.
 *
 * These options are immutable. Modified options can be created using `with()`.
 * @private
 * @internal
 */
export class QueryOptions<
  AppModelType,
  DbModelType extends firestore.DocumentData,
> {
  constructor(
    readonly parentPath: ResourcePath,
    readonly collectionId: string,
    readonly converter: firestore.FirestoreDataConverter<
      AppModelType,
      DbModelType
    >,
    readonly allDescendants: boolean,
    readonly filters: FilterInternal[],
    readonly fieldOrders: FieldOrder[],
    readonly startAt?: QueryCursor,
    readonly endAt?: QueryCursor,
    readonly limit?: number,
    readonly limitType?: LimitType,
    readonly offset?: number,
    readonly projection?: api.StructuredQuery.IProjection,
    // Whether to select all documents under `parentPath`. By default, only
    // collections that match `collectionId` are selected.
    readonly kindless = false,
    // Whether to require consistent documents when restarting the query. By
    // default, restarting the query uses the readTime offset of the original
    // query to provide consistent results.
    readonly requireConsistency = true
  ) {}

  /**
   * Returns query options for a collection group query.
   * @private
   * @internal
   */
  static forCollectionGroupQuery<
    AppModelType = firestore.DocumentData,
    DbModelType extends firestore.DocumentData = firestore.DocumentData,
  >(
    collectionId: string,
    converter = defaultConverter<AppModelType, DbModelType>()
  ): QueryOptions<AppModelType, DbModelType> {
    return new QueryOptions<AppModelType, DbModelType>(
      /*parentPath=*/ ResourcePath.EMPTY,
      collectionId,
      converter,
      /*allDescendants=*/ true,
      /*fieldFilters=*/ [],
      /*fieldOrders=*/ []
    );
  }

  /**
   * Returns query options for a single-collection query.
   * @private
   * @internal
   */
  static forCollectionQuery<
    AppModelType = firestore.DocumentData,
    DbModelType extends firestore.DocumentData = firestore.DocumentData,
  >(
    collectionRef: ResourcePath,
    converter = defaultConverter<AppModelType, DbModelType>()
  ): QueryOptions<AppModelType, DbModelType> {
    return new QueryOptions<AppModelType, DbModelType>(
      collectionRef.parent()!,
      collectionRef.id!,
      converter,
      /*allDescendants=*/ false,
      /*fieldFilters=*/ [],
      /*fieldOrders=*/ []
    );
  }

  /**
   * Returns query options for a query that fetches all descendants under the
   * specified reference.
   *
   * @private
   * @internal
   */
  static forKindlessAllDescendants(
    parent: ResourcePath,
    id: string,
    requireConsistency = true
  ): QueryOptions<firestore.DocumentData, firestore.DocumentData> {
    let options = new QueryOptions<
      firestore.DocumentData,
      firestore.DocumentData
    >(
      parent,
      id,
      defaultConverter(),
      /*allDescendants=*/ true,
      /*fieldFilters=*/ [],
      /*fieldOrders=*/ []
    );

    options = options.with({
      kindless: true,
      requireConsistency,
    });
    return options;
  }

  /**
   * Returns the union of the current and the provided options.
   * @private
   * @internal
   */
  with(
    settings: Partial<
      Omit<QueryOptions<AppModelType, DbModelType>, 'converter'>
    >
  ): QueryOptions<AppModelType, DbModelType> {
    return new QueryOptions(
      coalesce(settings.parentPath, this.parentPath)!,
      coalesce(settings.collectionId, this.collectionId)!,
      this.converter,
      coalesce(settings.allDescendants, this.allDescendants)!,
      coalesce(settings.filters, this.filters)!,
      coalesce(settings.fieldOrders, this.fieldOrders)!,
      coalesce(settings.startAt, this.startAt),
      coalesce(settings.endAt, this.endAt),
      coalesce(settings.limit, this.limit),
      coalesce(settings.limitType, this.limitType),
      coalesce(settings.offset, this.offset),
      coalesce(settings.projection, this.projection),
      coalesce(settings.kindless, this.kindless),
      coalesce(settings.requireConsistency, this.requireConsistency)
    );
  }

  withConverter<
    NewAppModelType,
    NewDbModelType extends firestore.DocumentData = firestore.DocumentData,
  >(
    converter: firestore.FirestoreDataConverter<NewAppModelType, NewDbModelType>
  ): QueryOptions<NewAppModelType, NewDbModelType> {
    return new QueryOptions<NewAppModelType, NewDbModelType>(
      this.parentPath,
      this.collectionId,
      converter,
      this.allDescendants,
      this.filters,
      this.fieldOrders,
      this.startAt,
      this.endAt,
      this.limit,
      this.limitType,
      this.offset,
      this.projection
    );
  }

  hasFieldOrders(): boolean {
    return this.fieldOrders.length > 0;
  }

  isEqual(other: QueryOptions<AppModelType, DbModelType>): boolean {
    if (this === other) {
      return true;
    }

    return (
      other instanceof QueryOptions &&
      this.parentPath.isEqual(other.parentPath) &&
      this.filtersEqual(other.filters) &&
      this.collectionId === other.collectionId &&
      this.converter === other.converter &&
      this.allDescendants === other.allDescendants &&
      this.limit === other.limit &&
      this.offset === other.offset &&
      deepEqual(this.fieldOrders, other.fieldOrders) &&
      deepEqual(this.startAt, other.startAt) &&
      deepEqual(this.endAt, other.endAt) &&
      deepEqual(this.projection, other.projection) &&
      this.kindless === other.kindless &&
      this.requireConsistency === other.requireConsistency
    );
  }

  private filtersEqual(other: FilterInternal[]): boolean {
    if (this.filters.length !== other.length) {
      return false;
    }

    for (let i = 0; i < other.length; i++) {
      if (!this.filters[i].isEqual(other[i])) {
        return false;
      }
    }
    return true;
  }
}

class QueryUtil<
  AppModelType,
  DbModelType extends firestore.DocumentData,
  Template extends
    | Query<AppModelType, DbModelType>
    | VectorQuery<AppModelType, DbModelType>,
> {
  constructor(
    /** @private */
    readonly _firestore: Firestore,
    /** @private */
    readonly _queryOptions: QueryOptions<AppModelType, DbModelType>,
    /** @private */
    readonly _serializer: Serializer
  ) {}

  _get(
    query: Template,
    transactionIdOrReadTime?: Uint8Array | Timestamp,
    retryWithCursor = true
  ): Promise<
    | QuerySnapshot<AppModelType, DbModelType>
    | VectorQuerySnapshot<AppModelType, DbModelType>
  > {
    const docs: Array<QueryDocumentSnapshot<AppModelType, DbModelType>> = [];

    // Capture the error stack to preserve stack tracing across async calls.
    const stack = Error().stack!;

    return new Promise((resolve, reject) => {
      let readTime: Timestamp;

      this._stream(query, transactionIdOrReadTime, retryWithCursor)
        .on('error', err => {
          reject(wrapError(err, stack));
        })
        .on('data', result => {
          readTime = result.readTime;
          if (result.document) {
            docs.push(result.document);
          }
        })
        .on('end', () => {
          if (this._queryOptions.limitType === LimitType.Last) {
            // The results for limitToLast queries need to be flipped since
            // we reversed the ordering constraints before sending the query
            // to the backend.
            docs.reverse();
          }

          resolve(
            query._createSnapshot(
              readTime,
              docs.length,
              () => docs,
              () => {
                const changes: Array<
                  DocumentChange<AppModelType, DbModelType>
                > = [];
                for (let i = 0; i < docs.length; ++i) {
                  changes.push(new DocumentChange('added', docs[i], -1, i));
                }
                return changes;
              }
            )
          );
        });
    });
  }

  // This method exists solely to enable unit tests to mock it.
  _isPermanentRpcError(err: GoogleError, methodName: string): boolean {
    return isPermanentRpcError(err, methodName);
  }

  _hasRetryTimedOut(methodName: string, startTime: number): boolean {
    const totalTimeout = getTotalTimeout(methodName);
    if (totalTimeout === 0) {
      return false;
    }

    return Date.now() - startTime >= totalTimeout;
  }

  stream(query: Template): NodeJS.ReadableStream {
    if (this._queryOptions.limitType === LimitType.Last) {
      throw new Error(
        'Query results for queries that include limitToLast() ' +
          'constraints cannot be streamed. Use Query.get() instead.'
      );
    }

    const responseStream = this._stream(query);
    const transform = new Transform({
      objectMode: true,
      transform(chunk, encoding, callback) {
        callback(undefined, chunk.document);
      },
    });

    responseStream.pipe(transform);
    responseStream.on('error', e => transform.destroy(e));
    return transform;
  }

  _stream(
    query: Template,
    transactionIdOrReadTime?: Uint8Array | Timestamp,
    retryWithCursor = true,
    explainOptions?: firestore.ExplainOptions
  ): NodeJS.ReadableStream {
    const tag = requestTag();
    const startTime = Date.now();
    const isExplain = explainOptions !== undefined;

    let lastReceivedDocument: QueryDocumentSnapshot<
      AppModelType,
      DbModelType
    > | null = null;

    let backendStream: Duplex;
    const stream = new Transform({
      objectMode: true,
      transform: (proto, enc, callback) => {
        if (proto === NOOP_MESSAGE) {
          callback(undefined);
          return;
        }

        const output: {
          readTime?: Timestamp;
          document?: QueryDocumentSnapshot<AppModelType, DbModelType>;
          explainMetrics?: ExplainMetrics;
        } = {};

        if (proto.readTime) {
          output.readTime = Timestamp.fromProto(proto.readTime);
        }

        if (proto.document) {
          const document = this._firestore.snapshot_(
            proto.document,
            proto.readTime
          );
          const finalDoc = new DocumentSnapshotBuilder<
            AppModelType,
            DbModelType
          >(document.ref.withConverter(this._queryOptions.converter));
          // Recreate the QueryDocumentSnapshot with the DocumentReference
          // containing the original converter.
          finalDoc.fieldsProto = document._fieldsProto;
          finalDoc.readTime = document.readTime;
          finalDoc.createTime = document.createTime;
          finalDoc.updateTime = document.updateTime;
          lastReceivedDocument = finalDoc.build() as QueryDocumentSnapshot<
            AppModelType,
            DbModelType
          >;
          output.document = lastReceivedDocument;
        }

        if (proto.explainMetrics) {
          output.explainMetrics = ExplainMetrics.fromProto(
            proto.explainMetrics,
            this._serializer
          );
        }

        callback(undefined, output);

        if (proto.done) {
          logger('QueryUtil._stream', tag, 'Trigger Logical Termination.');
          backendStream.unpipe(stream);
          backendStream.resume();
          backendStream.end();
          stream.end();
        }
      },
    });

    this._firestore
      .initializeIfNeeded(tag)
      .then(async () => {
        // `toProto()` might throw an exception. We rely on the behavior of an
        // async function to convert this exception into the rejected Promise we
        // catch below.
        let request = query._toProto(transactionIdOrReadTime, explainOptions);

        let streamActive: Deferred<boolean>;
        do {
          streamActive = new Deferred<boolean>();
          const methodName = 'runQuery';
          backendStream = await this._firestore.requestStream(
            methodName,
            /* bidirectional= */ false,
            request,
            tag
          );
          backendStream.on('error', err => {
            backendStream.unpipe(stream);

            // If a non-transactional query failed, attempt to restart.
            // Transactional queries are retried via the transaction runner.
            // Explain queries are not retried with a cursor. That would produce
            // incorrect/partial profiling results.
            if (
              !isExplain &&
              !transactionIdOrReadTime &&
              !this._isPermanentRpcError(err, 'runQuery')
            ) {
              logger(
                'QueryUtil._stream',
                tag,
                'Query failed with retryable stream error:',
                err
              );

              // Enqueue a "no-op" write into the stream and wait for it to be
              // read by the downstream consumer. This ensures that all enqueued
              // results in the stream are consumed, which will give us an accurate
              // value for `lastReceivedDocument`.
              stream.write(NOOP_MESSAGE, () => {
                if (this._hasRetryTimedOut(methodName, startTime)) {
                  logger(
                    'QueryUtil._stream',
                    tag,
                    'Query failed with retryable stream error but the total retry timeout has exceeded.'
                  );
                  stream.destroy(err);
                  streamActive.resolve(/* active= */ false);
                } else if (lastReceivedDocument && retryWithCursor) {
                  logger(
                    'Query._stream',
                    tag,
                    'Query failed with retryable stream error and progress was made receiving ' +
                      'documents, so the stream is being retried.'
                  );

                  // Restart the query but use the last document we received as
                  // the query cursor. Note that we do not use backoff here. The
                  // call to `requestStream()` will backoff should the restart
                  // fail before delivering any results.
                  if (this._queryOptions.requireConsistency) {
                    request = query
                      .startAfter(lastReceivedDocument)
                      ._toProto(lastReceivedDocument.readTime);
                  } else {
                    request = query.startAfter(lastReceivedDocument)._toProto();
                  }

                  // Set lastReceivedDocument to null before each retry attempt to ensure the retry makes progress
                  lastReceivedDocument = null;

                  streamActive.resolve(/* active= */ true);
                } else {
                  logger(
                    'QueryUtil._stream',
                    tag,
                    `Query failed with retryable stream error however either retryWithCursor="${retryWithCursor}", or ` +
                      'no progress was made receiving documents, so the stream is being closed.'
                  );
                  stream.destroy(err);
                  streamActive.resolve(/* active= */ false);
                }
              });
            } else {
              logger(
                'QueryUtil._stream',
                tag,
                'Query failed with stream error:',
                err
              );
              stream.destroy(err);
              streamActive.resolve(/* active= */ false);
            }
          });
          backendStream.on('end', () => {
            streamActive.resolve(/* active= */ false);
          });
          backendStream.resume();
          backendStream.pipe(stream);
        } while (await streamActive.promise);
      })
      .catch(e => stream.destroy(e));

    return stream;
  }
}

/**
 * A Query refers to a query which you can read or stream from. You can also
 * construct refined Query objects by adding filters and ordering.
 *
 * @class Query
 */
export class Query<
  AppModelType = firestore.DocumentData,
  DbModelType extends firestore.DocumentData = firestore.DocumentData,
> implements firestore.Query<AppModelType, DbModelType>
{
  /**
   * @internal
   * @private
   **/
  readonly _serializer: Serializer;
  /**
   * @internal
   * @private
   **/
  protected readonly _allowUndefined: boolean;
  /**
   * @internal
   * @private
   **/
  readonly _queryUtil: QueryUtil<
    AppModelType,
    DbModelType,
    Query<AppModelType, DbModelType>
  >;

  /**
   * @internal
   * @private
   *
   * @param _firestore The Firestore Database client.
   * @param _queryOptions Options that define the query.
   */
  constructor(
    /**
     * @internal
     * @private
     **/
    readonly _firestore: Firestore,
    /**
     * @internal
     * @private
     **/
    readonly _queryOptions: QueryOptions<AppModelType, DbModelType>
  ) {
    this._serializer = new Serializer(_firestore);
    this._allowUndefined =
      !!this._firestore._settings.ignoreUndefinedProperties;
    this._queryUtil = new QueryUtil<
      AppModelType,
      DbModelType,
      Query<AppModelType, DbModelType>
    >(_firestore, _queryOptions, this._serializer);
  }

  /**
   * Extracts field values from the DocumentSnapshot based on the provided
   * field order.
   *
   * @private
   * @internal
   * @param documentSnapshot The document to extract the fields from.
   * @param fieldOrders The field order that defines what fields we should
   * extract.
   * @return {Array.<*>} The field values to use.
   */
  static _extractFieldValues(
    documentSnapshot: DocumentSnapshot,
    fieldOrders: FieldOrder[]
  ): unknown[] {
    const fieldValues: unknown[] = [];

    for (const fieldOrder of fieldOrders) {
      if (FieldPath.documentId().isEqual(fieldOrder.field)) {
        fieldValues.push(documentSnapshot.ref);
      } else {
        const fieldValue = documentSnapshot.get(fieldOrder.field);
        if (fieldValue === undefined) {
          throw new Error(
            `Field "${fieldOrder.field}" is missing in the provided DocumentSnapshot. ` +
              'Please provide a document that contains values for all specified ' +
              'orderBy() and where() constraints.'
          );
        } else {
          fieldValues.push(fieldValue);
        }
      }
    }
    return fieldValues;
  }

  /**
   * The [Firestore]{@link Firestore} instance for the Firestore
   * database (useful for performing transactions, etc.).
   *
   * @type {Firestore}
   * @name Query#firestore
   * @readonly
   *
   * @example
   * ```
   * let collectionRef = firestore.collection('col');
   *
   * collectionRef.add({foo: 'bar'}).then(documentReference => {
   *   let firestore = documentReference.firestore;
   *   console.log(`Root location for document is ${firestore.formattedName}`);
   * });
   * ```
   */
  get firestore(): Firestore {
    return this._firestore;
  }

  /**
   * Creates and returns a new [Query]{@link Query} with the additional filter
   * that documents must contain the specified field and that its value should
   * satisfy the relation constraint provided.
   *
   * This function returns a new (immutable) instance of the Query (rather than
   * modify the existing instance) to impose the filter.
   *
   * @param {string|FieldPath} fieldPath The name of a property value to compare.
   * @param {string} opStr A comparison operation in the form of a string.
   * Acceptable operator strings are "<", "<=", "==", "!=", ">=", ">", "array-contains",
   * "in", "not-in", and "array-contains-any".
   * @param {*} value The value to which to compare the field for inclusion in
   * a query.
   * @returns {Query} The created Query.
   *
   * @example
   * ```
   * let collectionRef = firestore.collection('col');
   *
   * collectionRef.where('foo', '==', 'bar').get().then(querySnapshot => {
   *   querySnapshot.forEach(documentSnapshot => {
   *     console.log(`Found document at ${documentSnapshot.ref.path}`);
   *   });
   * });
   * ```
   */
  where(
    fieldPath: string | FieldPath,
    opStr: firestore.WhereFilterOp,
    value: unknown
  ): Query<AppModelType, DbModelType>;

  /**
   * Creates and returns a new [Query]{@link Query} with the additional filter
   * that documents should satisfy the relation constraint(s) provided.
   *
   * This function returns a new (immutable) instance of the Query (rather than
   * modify the existing instance) to impose the filter.
   *
   * @param {Filter} filter A unary or composite filter to apply to the Query.
   * @returns {Query} The created Query.
   *
   * @example
   * ```
   * let collectionRef = firestore.collection('col');
   *
   * collectionRef.where(Filter.and(Filter.where('foo', '==', 'bar'), Filter.where('foo', '!=', 'baz'))).get()
   *   .then(querySnapshot => {
   *     querySnapshot.forEach(documentSnapshot => {
   *       console.log(`Found document at ${documentSnapshot.ref.path}`);
   *     });
   * });
   * ```
   */
  where(filter: Filter): Query<AppModelType, DbModelType>;

  where(
    fieldPathOrFilter: string | firestore.FieldPath | Filter,
    opStr?: firestore.WhereFilterOp,
    value?: unknown
  ): Query<AppModelType, DbModelType> {
    let filter: Filter;

    if (fieldPathOrFilter instanceof Filter) {
      filter = fieldPathOrFilter;
    } else {
      filter = Filter.where(fieldPathOrFilter, opStr!, value);
    }

    if (this._queryOptions.startAt || this._queryOptions.endAt) {
      throw new Error(
        'Cannot specify a where() filter after calling startAt(), ' +
          'startAfter(), endBefore() or endAt().'
      );
    }

    const parsedFilter = this._parseFilter(filter);

    if (parsedFilter.getFilters().length === 0) {
      // Return the existing query if not adding any more filters (e.g. an empty composite filter).
      return this;
    }

    const options = this._queryOptions.with({
      filters: this._queryOptions.filters.concat(parsedFilter),
    });
    return new Query(this._firestore, options);
  }

  /**
   * @internal
   * @private
   */
  _parseFilter(filter: Filter): FilterInternal {
    if (filter instanceof UnaryFilter) {
      return this._parseFieldFilter(filter);
    }
    return this._parseCompositeFilter(filter as CompositeFilter);
  }

  /**
   * @internal
   * @private
   */
  _parseFieldFilter(fieldFilterData: UnaryFilter): FieldFilterInternal {
    let value = fieldFilterData._getValue();
    let operator = fieldFilterData._getOperator();
    const fieldPath = fieldFilterData._getField();

    validateFieldPath('fieldPath', fieldPath);

    operator = validateQueryOperator('opStr', operator, value);
    validateQueryValue('value', value, this._allowUndefined);

    const path = FieldPath.fromArgument(fieldPath);

    if (FieldPath.documentId().isEqual(path)) {
      if (operator === 'array-contains' || operator === 'array-contains-any') {
        throw new Error(
          `Invalid Query. You can't perform '${operator}' ` +
            'queries on FieldPath.documentId().'
        );
      } else if (operator === 'in' || operator === 'not-in') {
        if (!Array.isArray(value) || value.length === 0) {
          throw new Error(
            `Invalid Query. A non-empty array is required for '${operator}' filters.`
          );
        }
        value = value.map(el => this.validateReference(el));
      } else {
        value = this.validateReference(value);
      }
    }

    return new FieldFilterInternal(
      this._serializer,
      path,
      comparisonOperators[operator],
      value
    );
  }

  /**
   * @internal
   * @private
   */
  _parseCompositeFilter(compositeFilterData: CompositeFilter): FilterInternal {
    const parsedFilters = compositeFilterData
      ._getFilters()
      .map(filter => this._parseFilter(filter))
      .filter(parsedFilter => parsedFilter.getFilters().length > 0);

    // For composite filters containing 1 filter, return the only filter.
    // For example: AND(FieldFilter1) == FieldFilter1
    if (parsedFilters.length === 1) {
      return parsedFilters[0];
    }
    return new CompositeFilterInternal(
      parsedFilters,
      compositeFilterData._getOperator() === 'AND' ? 'AND' : 'OR'
    );
  }

  /**
   * Creates and returns a new [Query]{@link Query} instance that applies a
   * field mask to the result and returns only the specified subset of fields.
   * You can specify a list of field paths to return, or use an empty list to
   * only return the references of matching documents.
   *
   * Queries that contain field masks cannot be listened to via `onSnapshot()`
   * listeners.
   *
   * This function returns a new (immutable) instance of the Query (rather than
   * modify the existing instance) to impose the field mask.
   *
   * @param {...(string|FieldPath)} fieldPaths The field paths to return.
   * @returns {Query} The created Query.
   *
   * @example
   * ```
   * let collectionRef = firestore.collection('col');
   * let documentRef = collectionRef.doc('doc');
   *
   * return documentRef.set({x:10, y:5}).then(() => {
   *   return collectionRef.where('x', '>', 5).select('y').get();
   * }).then((res) => {
   *   console.log(`y is ${res.docs[0].get('y')}.`);
   * });
   * ```
   */
  select(...fieldPaths: Array<string | FieldPath>): Query {
    const fields: api.StructuredQuery.IFieldReference[] = [];

    if (fieldPaths.length === 0) {
      fields.push({fieldPath: FieldPath.documentId().formattedName});
    } else {
      for (let i = 0; i < fieldPaths.length; ++i) {
        validateFieldPath(i, fieldPaths[i]);
        fields.push({
          fieldPath: FieldPath.fromArgument(fieldPaths[i]).formattedName,
        });
      }
    }

    // By specifying a field mask, the query result no longer conforms to type
    // `T`. We there return `Query<DocumentData>`;
    const options = this._queryOptions.with({
      projection: {fields},
    }) as QueryOptions<firestore.DocumentData, firestore.DocumentData>;
    return new Query(this._firestore, options);
  }

  /**
   * Creates and returns a new [Query]{@link Query} that's additionally sorted
   * by the specified field, optionally in descending order instead of
   * ascending.
   *
   * This function returns a new (immutable) instance of the Query (rather than
   * modify the existing instance) to impose the field mask.
   *
   * @param {string|FieldPath} fieldPath The field to sort by.
   * @param {string=} directionStr Optional direction to sort by ('asc' or
   * 'desc'). If not specified, order will be ascending.
   * @returns {Query} The created Query.
   *
   * @example
   * ```
   * let query = firestore.collection('col').where('foo', '>', 42);
   *
   * query.orderBy('foo', 'desc').get().then(querySnapshot => {
   *   querySnapshot.forEach(documentSnapshot => {
   *     console.log(`Found document at ${documentSnapshot.ref.path}`);
   *   });
   * });
   * ```
   */
  orderBy(
    fieldPath: string | firestore.FieldPath,
    directionStr?: firestore.OrderByDirection
  ): Query<AppModelType, DbModelType> {
    validateFieldPath('fieldPath', fieldPath);
    directionStr = validateQueryOrder('directionStr', directionStr);

    if (this._queryOptions.startAt || this._queryOptions.endAt) {
      throw new Error(
        'Cannot specify an orderBy() constraint after calling ' +
          'startAt(), startAfter(), endBefore() or endAt().'
      );
    }

    const newOrder = new FieldOrder(
      FieldPath.fromArgument(fieldPath),
      directionOperators[directionStr || 'asc']
    );

    const options = this._queryOptions.with({
      fieldOrders: this._queryOptions.fieldOrders.concat(newOrder),
    });
    return new Query(this._firestore, options);
  }

  /**
   * Creates and returns a new [Query]{@link Query} that only returns the
   * first matching documents.
   *
   * This function returns a new (immutable) instance of the Query (rather than
   * modify the existing instance) to impose the limit.
   *
   * @param {number} limit The maximum number of items to return.
   * @returns {Query} The created Query.
   *
   * @example
   * ```
   * let query = firestore.collection('col').where('foo', '>', 42);
   *
   * query.limit(1).get().then(querySnapshot => {
   *   querySnapshot.forEach(documentSnapshot => {
   *     console.log(`Found document at ${documentSnapshot.ref.path}`);
   *   });
   * });
   * ```
   */
  limit(limit: number): Query<AppModelType, DbModelType> {
    validateInteger('limit', limit);

    const options = this._queryOptions.with({
      limit,
      limitType: LimitType.First,
    });
    return new Query(this._firestore, options);
  }

  /**
   * Creates and returns a new [Query]{@link Query} that only returns the
   * last matching documents.
   *
   * You must specify at least one orderBy clause for limitToLast queries,
   * otherwise an exception will be thrown during execution.
   *
   * Results for limitToLast queries cannot be streamed via the `stream()` API.
   *
   * @param limit The maximum number of items to return.
   * @return The created Query.
   *
   * @example
   * ```
   * let query = firestore.collection('col').where('foo', '>', 42);
   *
   * query.limitToLast(1).get().then(querySnapshot => {
   *   querySnapshot.forEach(documentSnapshot => {
   *     console.log(`Last matching document is ${documentSnapshot.ref.path}`);
   *   });
   * });
   * ```
   */
  limitToLast(limit: number): Query<AppModelType, DbModelType> {
    validateInteger('limitToLast', limit);

    const options = this._queryOptions.with({limit, limitType: LimitType.Last});
    return new Query(this._firestore, options);
  }

  /**
   * Specifies the offset of the returned results.
   *
   * This function returns a new (immutable) instance of the
   * [Query]{@link Query} (rather than modify the existing instance)
   * to impose the offset.
   *
   * @param {number} offset The offset to apply to the Query results
   * @returns {Query} The created Query.
   *
   * @example
   * ```
   * let query = firestore.collection('col').where('foo', '>', 42);
   *
   * query.limit(10).offset(20).get().then(querySnapshot => {
   *   querySnapshot.forEach(documentSnapshot => {
   *     console.log(`Found document at ${documentSnapshot.ref.path}`);
   *   });
   * });
   * ```
   */
  offset(offset: number): Query<AppModelType, DbModelType> {
    validateInteger('offset', offset);

    const options = this._queryOptions.with({offset});
    return new Query(this._firestore, options);
  }

  /**
   * Returns a query that counts the documents in the result set of this
   * query.
   *
   * The returned query, when executed, counts the documents in the result set
   * of this query without actually downloading the documents.
   *
   * Using the returned query to count the documents is efficient because only
   * the final count, not the documents' data, is downloaded. The returned
   * query can count the documents in cases where the result set is
   * prohibitively large to download entirely (thousands of documents).
   *
   * @return a query that counts the documents in the result set of this
   * query. The count can be retrieved from `snapshot.data().count`, where
   * `snapshot` is the `AggregateQuerySnapshot` resulting from running the
   * returned query.
   */
  count(): AggregateQuery<
    {count: firestore.AggregateField<number>},
    AppModelType,
    DbModelType
  > {
    return this.aggregate({
      count: AggregateField.count(),
    });
  }

  /**
   * Returns a query that can perform the given aggregations.
   *
   * The returned query, when executed, calculates the specified aggregations
   * over the documents in the result set of this query without actually
   * downloading the documents.
   *
   * Using the returned query to perform aggregations is efficient because only
   * the final aggregation values, not the documents' data, is downloaded. The
   * returned query can perform aggregations of the documents count the
   * documents in cases where the result set is prohibitively large to download
   * entirely (thousands of documents).
   *
   * @param aggregateSpec An `AggregateSpec` object that specifies the aggregates
   * to perform over the result set. The AggregateSpec specifies aliases for each
   * aggregate, which can be used to retrieve the aggregate result.
   * @example
   * ```typescript
   * const aggregateQuery = col.aggregate(query, {
   *   countOfDocs: count(),
   *   totalHours: sum('hours'),
   *   averageScore: average('score')
   * });
   *
   * const aggregateSnapshot = await aggregateQuery.get();
   * const countOfDocs: number = aggregateSnapshot.data().countOfDocs;
   * const totalHours: number = aggregateSnapshot.data().totalHours;
   * const averageScore: number | null = aggregateSnapshot.data().averageScore;
   * ```
   */
  aggregate<T extends firestore.AggregateSpec>(
    aggregateSpec: T
  ): AggregateQuery<T, AppModelType, DbModelType> {
    return new AggregateQuery<T, AppModelType, DbModelType>(
      this,
      aggregateSpec
    );
  }

  /**
   * Returns a query that can perform vector distance (similarity) search with given parameters.
   *
   * The returned query, when executed, performs a distance (similarity) search on the specified
   * `vectorField` against the given `queryVector` and returns the top documents that are closest
   * to the `queryVector`.
   *
   * Only documents whose `vectorField` field is a {@link VectorValue} of the same dimension as `queryVector`
   * participate in the query, all other documents are ignored.
   *
   * @example
   * ```
   * // Returns the closest 10 documents whose Euclidean distance from their 'embedding' fields are closed to [41, 42].
   * const vectorQuery = col.findNearest('embedding', [41, 42], {limit: 10, distanceMeasure: 'EUCLIDEAN'});
   *
   * const querySnapshot = await aggregateQuery.get();
   * querySnapshot.forEach(...);
   * ```
   *
   * @param vectorField - A string or {@link FieldPath} specifying the vector field to search on.
   * @param queryVector - The {@link VectorValue} used to measure the distance from `vectorField` values in the documents.
   * @param options - Options control the vector query. `limit` specifies the upper bound of documents to return, must
   * be a positive integer with a maximum value of 1000. `distanceMeasure` specifies what type of distance is calculated
   * when performing the query.
   */
  findNearest(
    vectorField: string | firestore.FieldPath,
    queryVector: firestore.VectorValue | Array<number>,
    options: {
      limit: number;
      distanceMeasure: 'EUCLIDEAN' | 'COSINE' | 'DOT_PRODUCT';
    }
  ): VectorQuery<AppModelType, DbModelType> {
    validateFieldPath('vectorField', vectorField);

    if (options.limit <= 0) {
      throw invalidArgumentMessage('options.limit', 'positive limit number');
    }

    if (
      (Array.isArray(queryVector)
        ? queryVector.length
        : queryVector.toArray().length) === 0
    ) {
      throw invalidArgumentMessage(
        'queryVector',
        'vector size must be larger than 0'
      );
    }

    return new VectorQuery<AppModelType, DbModelType>(
      this,
      vectorField,
      queryVector,
      new VectorQueryOptions(options.limit, options.distanceMeasure)
    );
  }

  /**
   * Returns true if this `Query` is equal to the provided value.
   *
   * @param {*} other The value to compare against.
   * @return {boolean} true if this `Query` is equal to the provided value.
   */
  isEqual(other: firestore.Query<AppModelType, DbModelType>): boolean {
    if (this === other) {
      return true;
    }

    return (
      other instanceof Query && this._queryOptions.isEqual(other._queryOptions)
    );
  }

  /**
   * Returns the sorted array of inequality filter fields used in this query.
   *
   * @return An array of inequality filter fields sorted lexicographically by FieldPath.
   */
  private getInequalityFilterFields(): FieldPath[] {
    const inequalityFields: FieldPath[] = [];

    for (const filter of this._queryOptions.filters) {
      for (const subFilter of filter.getFlattenedFilters()) {
        if (subFilter.isInequalityFilter()) {
          inequalityFields.push(subFilter.field);
        }
      }
    }

    return inequalityFields.sort((a, b) => a.compareTo(b));
  }

  /**
   * Computes the backend ordering semantics for DocumentSnapshot cursors.
   *
   * @private
   * @internal
   * @param cursorValuesOrDocumentSnapshot The snapshot of the document or the
   * set of field values to use as the boundary.
   * @returns The implicit ordering semantics.
   */
  private createImplicitOrderBy(
    cursorValuesOrDocumentSnapshot: Array<
      DocumentSnapshot<AppModelType, DbModelType> | unknown
    >
  ): FieldOrder[] {
    // Add an implicit orderBy if the only cursor value is a DocumentSnapshot.
    if (
      cursorValuesOrDocumentSnapshot.length !== 1 ||
      !(cursorValuesOrDocumentSnapshot[0] instanceof DocumentSnapshot)
    ) {
      return this._queryOptions.fieldOrders;
    }

    const fieldOrders = this._queryOptions.fieldOrders.slice();
    const fieldsNormalized = new Set([
      ...fieldOrders.map(item => item.field.toString()),
    ]);

    /** The order of the implicit ordering always matches the last explicit order by. */
    const lastDirection =
      fieldOrders.length === 0
        ? directionOperators.ASC
        : fieldOrders[fieldOrders.length - 1].direction;

    /**
     * Any inequality fields not explicitly ordered should be implicitly ordered in a
     * lexicographical order. When there are multiple inequality filters on the same field, the
     * field should be added only once.
     * Note: getInequalityFilterFields function sorts the key field before
     * other fields. However, we want the key field to be sorted last.
     */
    const inequalityFields = this.getInequalityFilterFields();
    for (const field of inequalityFields) {
      if (
        !fieldsNormalized.has(field.toString()) &&
        !field.isEqual(FieldPath.documentId())
      ) {
        fieldOrders.push(new FieldOrder(field, lastDirection));
        fieldsNormalized.add(field.toString());
      }
    }

    // Add the document key field to the last if it is not explicitly ordered.
    if (!fieldsNormalized.has(FieldPath.documentId().toString())) {
      fieldOrders.push(new FieldOrder(FieldPath.documentId(), lastDirection));
    }

    return fieldOrders;
  }

  /**
   * Builds a Firestore 'Position' proto message.
   *
   * @private
   * @internal
   * @param {Array.<FieldOrder>} fieldOrders The field orders to use for this
   * cursor.
   * @param {Array.<DocumentSnapshot|*>} cursorValuesOrDocumentSnapshot The
   * snapshot of the document or the set of field values to use as the boundary.
   * @param before Whether the query boundary lies just before or after the
   * provided data.
   * @returns {Object} The proto message.
   */
  private createCursor(
    fieldOrders: FieldOrder[],
    cursorValuesOrDocumentSnapshot: Array<DocumentSnapshot | unknown>,
    before: boolean
  ): QueryCursor {
    let fieldValues;

    if (
      cursorValuesOrDocumentSnapshot.length === 1 &&
      cursorValuesOrDocumentSnapshot[0] instanceof DocumentSnapshot
    ) {
      fieldValues = Query._extractFieldValues(
        cursorValuesOrDocumentSnapshot[0] as DocumentSnapshot,
        fieldOrders
      );
    } else {
      fieldValues = cursorValuesOrDocumentSnapshot;
    }

    if (fieldValues.length > fieldOrders.length) {
      throw new Error(
        'Too many cursor values specified. The specified ' +
          'values must match the orderBy() constraints of the query.'
      );
    }

    const options: QueryCursor = {values: [], before};

    for (let i = 0; i < fieldValues.length; ++i) {
      let fieldValue = fieldValues[i];

      if (FieldPath.documentId().isEqual(fieldOrders[i].field)) {
        fieldValue = this.validateReference(fieldValue);
      }

      validateQueryValue(i, fieldValue, this._allowUndefined);
      options.values!.push(this._serializer.encodeValue(fieldValue)!);
    }

    return options;
  }

  /**
   * Validates that a value used with FieldValue.documentId() is either a
   * string or a DocumentReference that is part of the query`s result set.
   * Throws a validation error or returns a DocumentReference that can
   * directly be used in the Query.
   *
   * @param val The value to validate.
   * @throws If the value cannot be used for this query.
   * @return If valid, returns a DocumentReference that can be used with the
   * query.
   * @private
   * @internal
   */
  private validateReference(
    val: unknown
  ): DocumentReference<AppModelType, DbModelType> {
    const basePath = this._queryOptions.allDescendants
      ? this._queryOptions.parentPath
      : this._queryOptions.parentPath.append(this._queryOptions.collectionId);
    let reference: DocumentReference<AppModelType, DbModelType>;

    if (typeof val === 'string') {
      const path = basePath.append(val);

      if (this._queryOptions.allDescendants) {
        if (!path.isDocument) {
          throw new Error(
            'When querying a collection group and ordering by ' +
              'FieldPath.documentId(), the corresponding value must result in ' +
              `a valid document path, but '${val}' is not because it ` +
              'contains an odd number of segments.'
          );
        }
      } else if (val.indexOf('/') !== -1) {
        throw new Error(
          'When querying a collection and ordering by FieldPath.documentId(), ' +
            `the corresponding value must be a plain document ID, but '${val}' ` +
            'contains a slash.'
        );
      }

      reference = new DocumentReference(
        this._firestore,
        basePath.append(val),
        this._queryOptions.converter
      );
    } else if (val instanceof DocumentReference) {
      reference = val;
      if (!basePath.isPrefixOf(reference._path)) {
        throw new Error(
          `"${reference.path}" is not part of the query result set and ` +
            'cannot be used as a query boundary.'
        );
      }
    } else {
      throw new Error(
        'The corresponding value for FieldPath.documentId() must be a ' +
          `string or a DocumentReference, but was "${val}".`
      );
    }

    if (
      !this._queryOptions.allDescendants &&
      reference._path.parent()!.compareTo(basePath) !== 0
    ) {
      throw new Error(
        'Only a direct child can be used as a query boundary. ' +
          `Found: "${reference.path}".`
      );
    }
    return reference;
  }

  /**
   * Creates and returns a new [Query]{@link Query} that starts at the provided
   * set of field values relative to the order of the query. The order of the
   * provided values must match the order of the order by clauses of the query.
   *
   * @param {...*|DocumentSnapshot} fieldValuesOrDocumentSnapshot The snapshot
   * of the document the query results should start at or the field values to
   * start this query at, in order of the query's order by.
   * @returns {Query} A query with the new starting point.
   *
   * @example
   * ```
   * let query = firestore.collection('col');
   *
   * query.orderBy('foo').startAt(42).get().then(querySnapshot => {
   *   querySnapshot.forEach(documentSnapshot => {
   *     console.log(`Found document at ${documentSnapshot.ref.path}`);
   *   });
   * });
   * ```
   */
  startAt(
    ...fieldValuesOrDocumentSnapshot: Array<unknown>
  ): Query<AppModelType, DbModelType> {
    validateMinNumberOfArguments(
      'Query.startAt',
      fieldValuesOrDocumentSnapshot,
      1
    );

    const fieldOrders = this.createImplicitOrderBy(
      fieldValuesOrDocumentSnapshot
    );
    const startAt = this.createCursor(
      fieldOrders,
      fieldValuesOrDocumentSnapshot,
      true
    );

    const options = this._queryOptions.with({fieldOrders, startAt});
    return new Query(this._firestore, options);
  }

  /**
   * Creates and returns a new [Query]{@link Query} that starts after the
   * provided set of field values relative to the order of the query. The order
   * of the provided values must match the order of the order by clauses of the
   * query.
   *
   * @param {...*|DocumentSnapshot} fieldValuesOrDocumentSnapshot The snapshot
   * of the document the query results should start after or the field values to
   * start this query after, in order of the query's order by.
   * @returns {Query} A query with the new starting point.
   *
   * @example
   * ```
   * let query = firestore.collection('col');
   *
   * query.orderBy('foo').startAfter(42).get().then(querySnapshot => {
   *   querySnapshot.forEach(documentSnapshot => {
   *     console.log(`Found document at ${documentSnapshot.ref.path}`);
   *   });
   * });
   * ```
   */
  startAfter(
    ...fieldValuesOrDocumentSnapshot: Array<unknown>
  ): Query<AppModelType, DbModelType> {
    validateMinNumberOfArguments(
      'Query.startAfter',
      fieldValuesOrDocumentSnapshot,
      1
    );

    const fieldOrders = this.createImplicitOrderBy(
      fieldValuesOrDocumentSnapshot
    );
    const startAt = this.createCursor(
      fieldOrders,
      fieldValuesOrDocumentSnapshot,
      false
    );

    const options = this._queryOptions.with({fieldOrders, startAt});
    return new Query(this._firestore, options);
  }

  /**
   * Creates and returns a new [Query]{@link Query} that ends before the set of
   * field values relative to the order of the query. The order of the provided
   * values must match the order of the order by clauses of the query.
   *
   * @param {...*|DocumentSnapshot} fieldValuesOrDocumentSnapshot The snapshot
   * of the document the query results should end before or the field values to
   * end this query before, in order of the query's order by.
   * @returns {Query} A query with the new ending point.
   *
   * @example
   * ```
   * let query = firestore.collection('col');
   *
   * query.orderBy('foo').endBefore(42).get().then(querySnapshot => {
   *   querySnapshot.forEach(documentSnapshot => {
   *     console.log(`Found document at ${documentSnapshot.ref.path}`);
   *   });
   * });
   * ```
   */
  endBefore(
    ...fieldValuesOrDocumentSnapshot: Array<unknown>
  ): Query<AppModelType, DbModelType> {
    validateMinNumberOfArguments(
      'Query.endBefore',
      fieldValuesOrDocumentSnapshot,
      1
    );

    const fieldOrders = this.createImplicitOrderBy(
      fieldValuesOrDocumentSnapshot
    );
    const endAt = this.createCursor(
      fieldOrders,
      fieldValuesOrDocumentSnapshot,
      true
    );

    const options = this._queryOptions.with({fieldOrders, endAt});
    return new Query(this._firestore, options);
  }

  /**
   * Creates and returns a new [Query]{@link Query} that ends at the provided
   * set of field values relative to the order of the query. The order of the
   * provided values must match the order of the order by clauses of the query.
   *
   * @param {...*|DocumentSnapshot} fieldValuesOrDocumentSnapshot The snapshot
   * of the document the query results should end at or the field values to end
   * this query at, in order of the query's order by.
   * @returns {Query} A query with the new ending point.
   *
   * @example
   * ```
   * let query = firestore.collection('col');
   *
   * query.orderBy('foo').endAt(42).get().then(querySnapshot => {
   *   querySnapshot.forEach(documentSnapshot => {
   *     console.log(`Found document at ${documentSnapshot.ref.path}`);
   *   });
   * });
   * ```
   */
  endAt(
    ...fieldValuesOrDocumentSnapshot: Array<unknown>
  ): Query<AppModelType, DbModelType> {
    validateMinNumberOfArguments(
      'Query.endAt',
      fieldValuesOrDocumentSnapshot,
      1
    );

    const fieldOrders = this.createImplicitOrderBy(
      fieldValuesOrDocumentSnapshot
    );
    const endAt = this.createCursor(
      fieldOrders,
      fieldValuesOrDocumentSnapshot,
      false
    );

    const options = this._queryOptions.with({fieldOrders, endAt});
    return new Query(this._firestore, options);
  }

  /**
   * Executes the query and returns the results as a
   * [QuerySnapshot]{@link QuerySnapshot}.
   *
   * @returns {Promise.<QuerySnapshot>} A Promise that resolves with the results
   * of the Query.
   *
   * @example
   * ```
   * let query = firestore.collection('col').where('foo', '==', 'bar');
   *
   * query.get().then(querySnapshot => {
   *   querySnapshot.forEach(documentSnapshot => {
   *     console.log(`Found document at ${documentSnapshot.ref.path}`);
   *   });
   * });
   * ```
   */
  get(): Promise<QuerySnapshot<AppModelType, DbModelType>> {
    return this._get();
  }

  /**
   * Plans and optionally executes this query. Returns a Promise that will be
   * resolved with the planner information, statistics from the query execution (if any),
   * and the query results (if any).
<<<<<<< HEAD
=======
   *
   * @return A Promise that will be resolved with the planner information, statistics
   *  from the query execution (if any), and the query results (if any).
   */
  explain(
    options?: firestore.ExplainOptions
  ): Promise<ExplainResults<QuerySnapshot<AppModelType, DbModelType>>> {
    if (options === undefined) {
      options = {};
    }

    // Capture the error stack to preserve stack tracing across async calls.
    const stack = Error().stack!;

    return new Promise((resolve, reject) => {
      let readTime: Timestamp;
      let docs: Array<QueryDocumentSnapshot<AppModelType, DbModelType>> | null =
        null;
      let metrics: ExplainMetrics | null = null;

      this._stream(undefined, options)
        .on('error', err => {
          reject(wrapError(err, stack));
        })
        .on('data', data => {
          if (data.readTime) {
            readTime = data.readTime;
          }
          if (data.document) {
            if (docs === null) {
              docs = [];
            }
            docs.push(data.document);
          }
          if (data.explainMetrics) {
            metrics = data.explainMetrics;

            if (docs === null && metrics?.executionStats !== null) {
              // This indicates that the query was executed, but no documents
              // had matched the query.
              docs = [];
            }
          }
        })
        .on('end', () => {
          if (metrics === null) {
            reject('No explain results.');
          }

          // Some explain queries will not have a snapshot associated with them.
          let snapshot: QuerySnapshot<AppModelType, DbModelType> | null = null;
          if (docs !== null) {
            if (this._queryOptions.limitType === LimitType.Last) {
              // The results for limitToLast queries need to be flipped since
              // we reversed the ordering constraints before sending the query
              // to the backend.
              docs.reverse();
            }

            snapshot = new QuerySnapshot(
              this,
              readTime,
              docs.length,
              () => docs!,
              () => {
                const changes: Array<
                  DocumentChange<AppModelType, DbModelType>
                > = [];
                for (let i = 0; i < docs!.length; ++i) {
                  changes.push(new DocumentChange('added', docs![i], -1, i));
                }
                return changes;
              }
            );
          }

          resolve(new ExplainResults(metrics!, snapshot));
        });
    });
  }

  /**
   * Internal get() method that accepts an optional transaction id.
>>>>>>> 1d751a86
   *
   * @return A Promise that will be resolved with the planner information, statistics
   *  from the query execution (if any), and the query results (if any).
   */
  explain(
    options?: firestore.ExplainOptions
  ): Promise<ExplainResults<QuerySnapshot<AppModelType, DbModelType>>> {
    if (options === undefined) {
      options = {};
    }

    // Capture the error stack to preserve stack tracing across async calls.
    const stack = Error().stack!;

    return new Promise((resolve, reject) => {
      let readTime: Timestamp;
      let docs: Array<QueryDocumentSnapshot<AppModelType, DbModelType>> | null =
        null;
      let metrics: ExplainMetrics | null = null;

      this._stream(undefined, options)
        .on('error', err => {
          reject(wrapError(err, stack));
        })
        .on('data', data => {
          if (data.readTime) {
            readTime = data.readTime;
          }
          if (data.document) {
            if (docs === null) {
              docs = [];
            }
            docs.push(data.document);
          }
          if (data.explainMetrics) {
            metrics = data.explainMetrics;

            if (docs === null && metrics?.executionStats !== null) {
              // This indicates that the query was executed, but no documents
              // had matched the query.
              docs = [];
            }
          }
        })
        .on('end', () => {
          if (metrics === null) {
            reject('No explain results.');
          }

          // Some explain queries will not have a snapshot associated with them.
          let snapshot: QuerySnapshot<AppModelType, DbModelType> | null = null;
          if (docs !== null) {
            if (this._queryOptions.limitType === LimitType.Last) {
              // The results for limitToLast queries need to be flipped since
              // we reversed the ordering constraints before sending the query
              // to the backend.
              docs.reverse();
            }

            snapshot = new QuerySnapshot(
              this,
              readTime,
              docs.length,
              () => docs!,
              () => {
                const changes: Array<
                  DocumentChange<AppModelType, DbModelType>
                > = [];
                for (let i = 0; i < docs!.length; ++i) {
                  changes.push(new DocumentChange('added', docs![i], -1, i));
                }
                return changes;
              }
            );
          }

          resolve(new ExplainResults(metrics!, snapshot));
        });
    });
  }

  /**
   * Internal get() method that accepts an optional transaction id.
   *
   * @private
   * @internal
   * @param transactionIdOrReadTime A transaction ID or the read time at which
   * to execute the query.
   */
  _get(
    transactionIdOrReadTime?: Uint8Array | Timestamp
  ): Promise<QuerySnapshot<AppModelType, DbModelType>> {
    return this._queryUtil._get(this, transactionIdOrReadTime) as Promise<
      QuerySnapshot<AppModelType, DbModelType>
    >;
  }

  /**
   * Executes the query and streams the results as
   * [QueryDocumentSnapshots]{@link QueryDocumentSnapshot}.
   *
   * @returns {Stream.<QueryDocumentSnapshot>} A stream of
   * QueryDocumentSnapshots.
   *
   * @example
   * ```
   * let query = firestore.collection('col').where('foo', '==', 'bar');
   *
   * let count = 0;
   *
   * query.stream().on('data', (documentSnapshot) => {
   *   console.log(`Found document with name '${documentSnapshot.id}'`);
   *   ++count;
   * }).on('end', () => {
   *   console.log(`Total count is ${count}`);
   * });
   * ```
   */
  stream(): NodeJS.ReadableStream {
    return this._queryUtil.stream(this);
  }

  /**
   * Executes the query and streams the results as the following object:
   * {document?: DocumentSnapshot, metrics?: ExplainMetrics}
   *
   * The stream surfaces documents one at a time as they are received from the
   * server, and at the end, it will surface the metrics associated with
   * executing the query.
   *
   * @example
   * ```
   * let query = firestore.collection('col').where('foo', '==', 'bar');
   *
   * let count = 0;
   *
   * query.explainStream({analyze: true}).on('data', (data) => {
   *   if (data.document) {
   *     // Use data.document which is a DocumentSnapshot instance.
   *     console.log(`Found document with name '${data.document.id}'`);
   *     ++count;
   *   }
   *   if (data.metrics) {
   *     // Use data.metrics which is an ExplainMetrics instance.
   *   }
   * }).on('end', () => {
   *   console.log(`Received ${count} documents.`);
   * });
   * ```
   */
  explainStream(
    explainOptions?: firestore.ExplainOptions
  ): NodeJS.ReadableStream {
    if (explainOptions === undefined) {
      explainOptions = {};
    }
    if (this._queryOptions.limitType === LimitType.Last) {
      throw new Error(
        'Query results for queries that include limitToLast() ' +
          'constraints cannot be streamed. Use Query.explain() instead.'
      );
    }

    const responseStream = this._stream(undefined, explainOptions);
    const transform = new Transform({
      objectMode: true,
      transform(chunk, encoding, callback) {
        callback(undefined, {
          document: chunk.document,
          metrics: chunk.explainMetrics,
        });
      },
    });
    responseStream.pipe(transform);
    responseStream.on('error', e => transform.destroy(e));
    return transform;
  }

  /**
   * Executes the query and streams the results as the following object:
   * {document?: DocumentSnapshot, metrics?: ExplainMetrics}
   *
   * The stream surfaces documents one at a time as they are received from the
   * server, and at the end, it will surface the metrics associated with
   * executing the query.
   *
   * @example
   * ```
   * let query = firestore.collection('col').where('foo', '==', 'bar');
   *
   * let count = 0;
   *
   * query.explainStream({analyze: true}).on('data', (data) => {
   *   if (data.document) {
   *     // Use data.document which is a DocumentSnapshot instance.
   *     console.log(`Found document with name '${data.document.id}'`);
   *     ++count;
   *   }
   *   if (data.metrics) {
   *     // Use data.metrics which is an ExplainMetrics instance.
   *   }
   * }).on('end', () => {
   *   console.log(`Received ${count} documents.`);
   * });
   * ```
   */
  explainStream(
    explainOptions?: firestore.ExplainOptions
  ): NodeJS.ReadableStream {
    if (explainOptions === undefined) {
      explainOptions = {};
    }
    if (this._queryOptions.limitType === LimitType.Last) {
      throw new Error(
        'Query results for queries that include limitToLast() ' +
          'constraints cannot be streamed. Use Query.explain() instead.'
      );
    }

    const responseStream = this._stream(undefined, explainOptions);
    const transform = new Transform({
      objectMode: true,
      transform(chunk, encoding, callback) {
        callback(undefined, {
          document: chunk.document,
          metrics: chunk.explainMetrics,
        });
      },
    });
    responseStream.pipe(transform);
    responseStream.on('error', e => transform.destroy(e));
    return transform;
  }

  /**
   * Converts a QueryCursor to its proto representation.
   *
   * @param cursor The original cursor value
   * @private
   * @internal
   */
  private toCursor(cursor: QueryCursor | undefined): api.ICursor | undefined {
    if (cursor) {
      return cursor.before
        ? {before: true, values: cursor.values}
        : {values: cursor.values};
    }

    return undefined;
  }

  /**
   * Internal method for serializing a query to its RunQuery proto
   * representation with an optional transaction id or read time.
   *
   * @param transactionIdOrReadTime A transaction ID or the read time at which
   * to execute the query.
   * @param explainOptions Options to use for explaining the query (if any).
   * @private
   * @internal
   * @returns Serialized JSON for the query.
   */
<<<<<<< HEAD
  _toProto(
=======
  toProto(
>>>>>>> 1d751a86
    transactionIdOrReadTime?: Uint8Array | Timestamp,
    explainOptions?: firestore.ExplainOptions
  ): api.IRunQueryRequest {
    const projectId = this.firestore.projectId;
    const databaseId = this.firestore.databaseId;
    const parentPath = this._queryOptions.parentPath.toQualifiedResourcePath(
      projectId,
      databaseId
    );

    const structuredQuery = this.toStructuredQuery();

    // For limitToLast queries, the structured query has to be translated to a version with
    // reversed ordered, and flipped startAt/endAt to work properly.
    if (this._queryOptions.limitType === LimitType.Last) {
      if (!this._queryOptions.hasFieldOrders()) {
        throw new Error(
          'limitToLast() queries require specifying at least one orderBy() clause.'
        );
      }

      structuredQuery.orderBy = this._queryOptions.fieldOrders!.map(order => {
        // Flip the orderBy directions since we want the last results
        const dir =
          order.direction === 'DESCENDING' ? 'ASCENDING' : 'DESCENDING';
        return new FieldOrder(order.field, dir).toProto();
      });

      // Swap the cursors to match the now-flipped query ordering.
      structuredQuery.startAt = this._queryOptions.endAt
        ? this.toCursor({
            values: this._queryOptions.endAt.values,
            before: !this._queryOptions.endAt.before,
          })
        : undefined;
      structuredQuery.endAt = this._queryOptions.startAt
        ? this.toCursor({
            values: this._queryOptions.startAt.values,
            before: !this._queryOptions.startAt.before,
          })
        : undefined;
    }

    const runQueryRequest: api.IRunQueryRequest = {
      parent: parentPath.formattedName,
      structuredQuery,
    };

    if (transactionIdOrReadTime instanceof Uint8Array) {
      runQueryRequest.transaction = transactionIdOrReadTime;
    } else if (transactionIdOrReadTime instanceof Timestamp) {
      runQueryRequest.readTime =
        transactionIdOrReadTime.toProto().timestampValue;
    }

    if (explainOptions) {
      runQueryRequest.explainOptions = explainOptions;
    }

    return runQueryRequest;
  }

  /**
   * Converts current Query to an IBundledQuery.
   *
   * @private
   * @internal
   */
  _toBundledQuery(): protos.firestore.IBundledQuery {
    const projectId = this.firestore.projectId;
    const databaseId = this.firestore.databaseId;
    const parentPath = this._queryOptions.parentPath.toQualifiedResourcePath(
      projectId,
      databaseId
    );
    const structuredQuery = this.toStructuredQuery();

    const bundledQuery: protos.firestore.IBundledQuery = {
      parent: parentPath.formattedName,
      structuredQuery,
    };
    if (this._queryOptions.limitType === LimitType.First) {
      bundledQuery.limitType = 'FIRST';
    } else if (this._queryOptions.limitType === LimitType.Last) {
      bundledQuery.limitType = 'LAST';
    }

    return bundledQuery;
  }

  private toStructuredQuery(): api.IStructuredQuery {
    const structuredQuery: api.IStructuredQuery = {
      from: [{}],
    };

    if (this._queryOptions.allDescendants) {
      structuredQuery.from![0].allDescendants = true;
    }

    // Kindless queries select all descendant documents, so we remove the
    // collectionId field.
    if (!this._queryOptions.kindless) {
      structuredQuery.from![0].collectionId = this._queryOptions.collectionId;
    }

    if (this._queryOptions.filters.length >= 1) {
      structuredQuery.where = new CompositeFilterInternal(
        this._queryOptions.filters,
        'AND'
      ).toProto();
    }

    if (this._queryOptions.hasFieldOrders()) {
      structuredQuery.orderBy = this._queryOptions.fieldOrders.map(o =>
        o.toProto()
      );
    }

    structuredQuery.startAt = this.toCursor(this._queryOptions.startAt);
    structuredQuery.endAt = this.toCursor(this._queryOptions.endAt);

    if (this._queryOptions.limit) {
      structuredQuery.limit = {value: this._queryOptions.limit};
    }

    structuredQuery.offset = this._queryOptions.offset;
    structuredQuery.select = this._queryOptions.projection;

    return structuredQuery;
  }
<<<<<<< HEAD
=======

  /**
   * @internal
   * @private
   * This method exists solely to enable unit tests to mock it.
   */
  _isPermanentRpcError(err: GoogleError, methodName: string): boolean {
    return isPermanentRpcError(err, methodName);
  }

  /**
   * @internal
   * @private
   */
  _hasRetryTimedOut(methodName: string, startTime: number): boolean {
    const totalTimeout = getTotalTimeout(methodName);
    if (totalTimeout === 0) {
      return false;
    }

    return Date.now() - startTime >= totalTimeout;
  }

  /**
   * Internal streaming method that accepts an optional transaction ID.
   *
   * @param transactionIdOrReadTime A transaction ID or the read time at which
   * to execute the query.
   * @param explainOptions Options to use for explaining the query (if any).
   * @private
   * @internal
   * @returns A stream of document results.
   */
  _stream(
    transactionIdOrReadTime?: Uint8Array | Timestamp,
    explainOptions?: firestore.ExplainOptions
  ): NodeJS.ReadableStream {
    const tag = requestTag();
    const startTime = Date.now();
    const isExplain = explainOptions !== undefined;

    let lastReceivedDocument: QueryDocumentSnapshot<
      AppModelType,
      DbModelType
    > | null = null;

    let backendStream: Duplex;
    const stream = new Transform({
      objectMode: true,
      transform: (proto, enc, callback) => {
        if (proto === NOOP_MESSAGE) {
          callback(undefined);
          return;
        }

        const output: {
          readTime?: Timestamp;
          document?: QueryDocumentSnapshot<AppModelType, DbModelType>;
          explainMetrics?: ExplainMetrics;
        } = {};

        if (proto.readTime) {
          output.readTime = Timestamp.fromProto(proto.readTime);
        }

        if (proto.document) {
          const document = this.firestore.snapshot_(
            proto.document,
            proto.readTime
          );
          const finalDoc = new DocumentSnapshotBuilder<
            AppModelType,
            DbModelType
          >(document.ref.withConverter(this._queryOptions.converter));
          // Recreate the QueryDocumentSnapshot with the DocumentReference
          // containing the original converter.
          finalDoc.fieldsProto = document._fieldsProto;
          finalDoc.readTime = document.readTime;
          finalDoc.createTime = document.createTime;
          finalDoc.updateTime = document.updateTime;
          lastReceivedDocument = finalDoc.build() as QueryDocumentSnapshot<
            AppModelType,
            DbModelType
          >;
          output.document = lastReceivedDocument;
        }

        if (proto.explainMetrics) {
          output.explainMetrics = ExplainMetrics._fromProto(
            proto.explainMetrics,
            this._serializer
          );
        }

        callback(undefined, output);

        if (proto.done) {
          logger('Query._stream', tag, 'Trigger Logical Termination.');
          backendStream.unpipe(stream);
          backendStream.resume();
          backendStream.end();
          stream.end();
        }
      },
    });

    this.firestore
      .initializeIfNeeded(tag)
      .then(async () => {
        // `toProto()` might throw an exception. We rely on the behavior of an
        // async function to convert this exception into the rejected Promise we
        // catch below.
        let request = this.toProto(transactionIdOrReadTime, explainOptions);

        let streamActive: Deferred<boolean>;
        do {
          streamActive = new Deferred<boolean>();
          const methodName = 'runQuery';
          backendStream = await this._firestore.requestStream(
            methodName,
            /* bidirectional= */ false,
            request,
            tag
          );
          backendStream.on('error', err => {
            backendStream.unpipe(stream);

            // If a non-transactional query failed, attempt to restart.
            // Transactional queries are retried via the transaction runner.
            // Explain queries are not retried with a cursor. That would produce
            // incorrect/partial profiling results.
            if (
              !isExplain &&
              !transactionIdOrReadTime &&
              !this._isPermanentRpcError(err, 'runQuery')
            ) {
              logger(
                'Query._stream',
                tag,
                'Query failed with retryable stream error:',
                err
              );

              // Enqueue a "no-op" write into the stream and wait for it to be
              // read by the downstream consumer. This ensures that all enqueued
              // results in the stream are consumed, which will give us an accurate
              // value for `lastReceivedDocument`.
              stream.write(NOOP_MESSAGE, () => {
                if (this._hasRetryTimedOut(methodName, startTime)) {
                  logger(
                    'Query._stream',
                    tag,
                    'Query failed with retryable stream error but the total retry timeout has exceeded.'
                  );
                  stream.destroy(err);
                  streamActive.resolve(/* active= */ false);
                } else if (lastReceivedDocument) {
                  logger(
                    'Query._stream',
                    tag,
                    'Query failed with retryable stream error and progress was made receiving ' +
                      'documents, so the stream is being retried.'
                  );

                  // Restart the query but use the last document we received as
                  // the query cursor. Note that we do not use backoff here. The
                  // call to `requestStream()` will backoff should the restart
                  // fail before delivering any results.
                  if (this._queryOptions.requireConsistency) {
                    request = this.startAfter(lastReceivedDocument).toProto(
                      lastReceivedDocument.readTime
                    );
                  } else {
                    request = this.startAfter(lastReceivedDocument).toProto();
                  }

                  // Set lastReceivedDocument to null before each retry attempt to ensure the retry makes progress
                  lastReceivedDocument = null;

                  streamActive.resolve(/* active= */ true);
                } else {
                  logger(
                    'Query._stream',
                    tag,
                    'Query failed with retryable stream error however no progress was made receiving ' +
                      'documents, so the stream is being closed.'
                  );
                  stream.destroy(err);
                  streamActive.resolve(/* active= */ false);
                }
              });
            } else {
              logger(
                'Query._stream',
                tag,
                'Query failed with stream error:',
                err
              );
              stream.destroy(err);
              streamActive.resolve(/* active= */ false);
            }
          });
          backendStream.on('end', () => {
            streamActive.resolve(/* active= */ false);
          });
          backendStream.resume();
          backendStream.pipe(stream);
        } while (await streamActive.promise);
      })
      .catch(e => stream.destroy(e));
>>>>>>> 1d751a86

  /**
   * Internal streaming method that accepts an optional transaction ID.
   *
   * @param transactionIdOrReadTime A transaction ID or the read time at which
   * to execute the query.
   * @param explainOptions Options to use for explaining the query (if any).
   * @private
   * @internal
   * @returns A stream of document results.
   */
  _stream(
    transactionIdOrReadTime?: Uint8Array | Timestamp,
    explainOptions?: firestore.ExplainOptions
  ): NodeJS.ReadableStream {
    return this._queryUtil._stream(
      this,
      transactionIdOrReadTime,
      true,
      explainOptions
    );
  }

  /**
   * Attaches a listener for QuerySnapshot events.
   *
   * @param {querySnapshotCallback} onNext A callback to be called every time
   * a new [QuerySnapshot]{@link QuerySnapshot} is available.
   * @param {errorCallback=} onError A callback to be called if the listen
   * fails or is cancelled. No further callbacks will occur.
   *
   * @returns {function()} An unsubscribe function that can be called to cancel
   * the snapshot listener.
   *
   * @example
   * ```
   * let query = firestore.collection('col').where('foo', '==', 'bar');
   *
   * let unsubscribe = query.onSnapshot(querySnapshot => {
   *   console.log(`Received query snapshot of size ${querySnapshot.size}`);
   * }, err => {
   *   console.log(`Encountered error: ${err}`);
   * });
   *
   * // Remove this listener.
   * unsubscribe();
   * ```
   */
  onSnapshot(
    onNext: (snapshot: QuerySnapshot<AppModelType, DbModelType>) => void,
    onError?: (error: Error) => void
  ): () => void {
    validateFunction('onNext', onNext);
    validateFunction('onError', onError, {optional: true});

    const watch: QueryWatch<AppModelType, DbModelType> =
      new (require('./watch').QueryWatch)(
        this.firestore,
        this,
        this._queryOptions.converter
      );

    return watch.onSnapshot((readTime, size, docs, changes) => {
      onNext(new QuerySnapshot(this, readTime, size, docs, changes));
    }, onError || console.error);
  }

  /**
   * Returns a function that can be used to sort QueryDocumentSnapshots
   * according to the sort criteria of this query.
   *
   * @private
   * @internal
   */
  comparator(): (
    s1: QueryDocumentSnapshot<AppModelType, DbModelType>,
    s2: QueryDocumentSnapshot<AppModelType, DbModelType>
  ) => number {
    return (doc1, doc2) => {
      // Add implicit sorting by name, using the last specified direction.
      const lastDirection = this._queryOptions.hasFieldOrders()
        ? this._queryOptions.fieldOrders[
            this._queryOptions.fieldOrders.length - 1
          ].direction
        : 'ASCENDING';
      const orderBys = this._queryOptions.fieldOrders.concat(
        new FieldOrder(FieldPath.documentId(), lastDirection)
      );

      for (const orderBy of orderBys) {
        let comp;
        if (FieldPath.documentId().isEqual(orderBy.field)) {
          comp = doc1.ref._path.compareTo(doc2.ref._path);
        } else {
          const v1 = doc1.protoField(orderBy.field);
          const v2 = doc2.protoField(orderBy.field);
          if (v1 === undefined || v2 === undefined) {
            throw new Error(
              'Trying to compare documents on fields that ' +
                "don't exist. Please include the fields you are ordering on " +
                'in your select() call.'
            );
          }
          comp = compare(v1, v2);
        }

        if (comp !== 0) {
          const direction = orderBy.direction === 'ASCENDING' ? 1 : -1;
          return direction * comp;
        }
      }

      return 0;
    };
  }

  withConverter(converter: null): Query;
  withConverter<
    NewAppModelType,
    NewDbModelType extends firestore.DocumentData = firestore.DocumentData,
  >(
    converter: firestore.FirestoreDataConverter<NewAppModelType, NewDbModelType>
  ): Query<NewAppModelType, NewDbModelType>;
  /**
   * Applies a custom data converter to this Query, allowing you to use your
   * own custom model objects with Firestore. When you call get() on the
   * returned Query, the provided converter will convert between Firestore
   * data of type `NewDbModelType` and your custom type `NewAppModelType`.
   *
   * Using the converter allows you to specify generic type arguments when
   * storing and retrieving objects from Firestore.
   *
   * Passing in `null` as the converter parameter removes the current
   * converter.
   *
   * @example
   * ```
   * class Post {
   *   constructor(readonly title: string, readonly author: string) {}
   *
   *   toString(): string {
   *     return this.title + ', by ' + this.author;
   *   }
   * }
   *
   * const postConverter = {
   *   toFirestore(post: Post): FirebaseFirestore.DocumentData {
   *     return {title: post.title, author: post.author};
   *   },
   *   fromFirestore(
   *     snapshot: FirebaseFirestore.QueryDocumentSnapshot
   *   ): Post {
   *     const data = snapshot.data();
   *     return new Post(data.title, data.author);
   *   }
   * };
   *
   * const postSnap = await Firestore()
   *   .collection('posts')
   *   .withConverter(postConverter)
   *   .doc().get();
   * const post = postSnap.data();
   * if (post !== undefined) {
   *   post.title; // string
   *   post.toString(); // Should be defined
   *   post.someNonExistentProperty; // TS error
   * }
   *
   * ```
   * @param {FirestoreDataConverter | null} converter Converts objects to and
   * from Firestore. Passing in `null` removes the current converter.
   * @return A Query that uses the provided converter.
   */
  withConverter<
    NewAppModelType,
    NewDbModelType extends firestore.DocumentData = firestore.DocumentData,
  >(
    converter: firestore.FirestoreDataConverter<
      NewAppModelType,
      NewDbModelType
    > | null
  ): Query<NewAppModelType, NewDbModelType> {
    return new Query<NewAppModelType, NewDbModelType>(
      this.firestore,
      this._queryOptions.withConverter(converter ?? defaultConverter())
    );
  }

  /**
   * Construct the resulting snapshot for this query with given documents.
   *
   * @private
   * @internal
   */
  _createSnapshot(
    readTime: Timestamp,
    size: number,
    docs: () => Array<QueryDocumentSnapshot<AppModelType, DbModelType>>,
    changes: () => Array<DocumentChange<AppModelType, DbModelType>>
  ): QuerySnapshot<AppModelType, DbModelType> {
    return new QuerySnapshot<AppModelType, DbModelType>(
      this,
      readTime,
      size,
      docs,
      changes
    );
  }
}

/**
 * A CollectionReference object can be used for adding documents, getting
 * document references, and querying for documents (using the methods
 * inherited from [Query]{@link Query}).
 *
 * @class CollectionReference
 * @extends Query
 */
export class CollectionReference<
    AppModelType = firestore.DocumentData,
    DbModelType extends firestore.DocumentData = firestore.DocumentData,
  >
  extends Query<AppModelType, DbModelType>
  implements firestore.CollectionReference<AppModelType, DbModelType>
{
  /**
   * @private
   *
   * @param firestore The Firestore Database client.
   * @param path The Path of this collection.
   */
  constructor(
    firestore: Firestore,
    path: ResourcePath,
    converter?: firestore.FirestoreDataConverter<AppModelType, DbModelType>
  ) {
    super(firestore, QueryOptions.forCollectionQuery(path, converter));
  }

  /**
   * Returns a resource path for this collection.
   * @private
   * @internal
   */
  get _resourcePath(): ResourcePath {
    return this._queryOptions.parentPath.append(
      this._queryOptions.collectionId
    );
  }

  /**
   * The last path element of the referenced collection.
   *
   * @type {string}
   * @name CollectionReference#id
   * @readonly
   *
   * @example
   * ```
   * let collectionRef = firestore.collection('col/doc/subcollection');
   * console.log(`ID of the subcollection: ${collectionRef.id}`);
   * ```
   */
  get id(): string {
    return this._queryOptions.collectionId;
  }

  /**
   * A reference to the containing Document if this is a subcollection, else
   * null.
   *
   * @type {DocumentReference|null}
   * @name CollectionReference#parent
   * @readonly
   *
   * @example
   * ```
   * let collectionRef = firestore.collection('col/doc/subcollection');
   * let documentRef = collectionRef.parent;
   * console.log(`Parent name: ${documentRef.path}`);
   * ```
   */
  get parent(): DocumentReference | null {
    if (this._queryOptions.parentPath.isDocument) {
      return new DocumentReference(
        this.firestore,
        this._queryOptions.parentPath
      );
    }

    return null;
  }

  /**
   * A string representing the path of the referenced collection (relative
   * to the root of the database).
   *
   * @type {string}
   * @name CollectionReference#path
   * @readonly
   *
   * @example
   * ```
   * let collectionRef = firestore.collection('col/doc/subcollection');
   * console.log(`Path of the subcollection: ${collectionRef.path}`);
   * ```
   */
  get path(): string {
    return this._resourcePath.relativeName;
  }

  /**
   * Retrieves the list of documents in this collection.
   *
   * The document references returned may include references to "missing
   * documents", i.e. document locations that have no document present but
   * which contain subcollections with documents. Attempting to read such a
   * document reference (e.g. via `.get()` or `.onSnapshot()`) will return a
   * `DocumentSnapshot` whose `.exists` property is false.
   *
   * @return {Promise<DocumentReference[]>} The list of documents in this
   * collection.
   *
   * @example
   * ```
   * let collectionRef = firestore.collection('col');
   *
   * return collectionRef.listDocuments().then(documentRefs => {
   *    return firestore.getAll(...documentRefs);
   * }).then(documentSnapshots => {
   *    for (let documentSnapshot of documentSnapshots) {
   *       if (documentSnapshot.exists) {
   *         console.log(`Found document with data: ${documentSnapshot.id}`);
   *       } else {
   *         console.log(`Found missing document: ${documentSnapshot.id}`);
   *       }
   *    }
   * });
   * ```
   */
  listDocuments(): Promise<
    Array<DocumentReference<AppModelType, DbModelType>>
  > {
    const tag = requestTag();
    return this.firestore.initializeIfNeeded(tag).then(() => {
      const parentPath = this._queryOptions.parentPath.toQualifiedResourcePath(
        this.firestore.projectId,
        this.firestore.databaseId
      );

      const request: api.IListDocumentsRequest = {
        parent: parentPath.formattedName,
        collectionId: this.id,
        showMissing: true,
        // Setting `pageSize` to an arbitrarily large value lets the backend cap
        // the page size (currently to 300). Note that the backend rejects
        // MAX_INT32 (b/146883794).
        pageSize: Math.pow(2, 16) - 1,
        mask: {fieldPaths: []},
      };

      return this.firestore
        .request<api.IListDocumentsRequest, api.IDocument[]>(
          'listDocuments',
          request,
          tag
        )
        .then(documents => {
          // Note that the backend already orders these documents by name,
          // so we do not need to manually sort them.
          return documents.map(doc => {
            const path = QualifiedResourcePath.fromSlashSeparatedString(
              doc.name!
            );
            return this.doc(path.id!);
          });
        });
    });
  }

  doc(): DocumentReference<AppModelType, DbModelType>;
  doc(documentPath: string): DocumentReference<AppModelType, DbModelType>;
  /**
   * Gets a [DocumentReference]{@link DocumentReference} instance that
   * refers to the document at the specified path. If no path is specified, an
   * automatically-generated unique ID will be used for the returned
   * DocumentReference.
   *
   * @param {string=} documentPath A slash-separated path to a document.
   * @returns {DocumentReference} The `DocumentReference`
   * instance.
   *
   * @example
   * ```
   * let collectionRef = firestore.collection('col');
   * let documentRefWithName = collectionRef.doc('doc');
   * let documentRefWithAutoId = collectionRef.doc();
   * console.log(`Reference with name: ${documentRefWithName.path}`);
   * console.log(`Reference with auto-id: ${documentRefWithAutoId.path}`);
   * ```
   */
  doc(documentPath?: string): DocumentReference<AppModelType, DbModelType> {
    if (arguments.length === 0) {
      documentPath = autoId();
    } else {
      validateResourcePath('documentPath', documentPath!);
    }

    const path = this._resourcePath.append(documentPath!);
    if (!path.isDocument) {
      throw new Error(
        `Value for argument "documentPath" must point to a document, but was "${documentPath}". Your path does not contain an even number of components.`
      );
    }

    return new DocumentReference(
      this.firestore,
      path,
      this._queryOptions.converter
    );
  }

  /**
   * Add a new document to this collection with the specified data, assigning
   * it a document ID automatically.
   *
   * @param {DocumentData} data An Object containing the data for the new
   * document.
   * @throws {Error} If the provided input is not a valid Firestore document.
   * @returns {Promise.<DocumentReference>} A Promise resolved with a
   * [DocumentReference]{@link DocumentReference} pointing to the
   * newly created document.
   *
   * @example
   * ```
   * let collectionRef = firestore.collection('col');
   * collectionRef.add({foo: 'bar'}).then(documentReference => {
   *   console.log(`Added document with name: ${documentReference.id}`);
   * });
   * ```
   */
  add(
    data: firestore.WithFieldValue<AppModelType>
  ): Promise<DocumentReference<AppModelType, DbModelType>> {
    const firestoreData = this._queryOptions.converter.toFirestore(data);
    validateDocumentData(
      'data',
      firestoreData,
      /*allowDeletes=*/ false,
      this._allowUndefined
    );

    const documentRef = this.doc();
    return documentRef.create(data).then(() => documentRef);
  }

  /**
   * Returns true if this `CollectionReference` is equal to the provided value.
   *
   * @param {*} other The value to compare against.
   * @return {boolean} true if this `CollectionReference` is equal to the
   * provided value.
   */
  isEqual(
    other: firestore.CollectionReference<AppModelType, DbModelType>
  ): boolean {
    return (
      this === other ||
      (other instanceof CollectionReference && super.isEqual(other))
    );
  }

  withConverter(converter: null): CollectionReference;
  withConverter<
    NewAppModelType,
    NewDbModelType extends firestore.DocumentData = firestore.DocumentData,
  >(
    converter: firestore.FirestoreDataConverter<NewAppModelType, NewDbModelType>
  ): CollectionReference<NewAppModelType, NewDbModelType>;
  /**
   * Applies a custom data converter to this CollectionReference, allowing you
   * to use your own custom model objects with Firestore. When you call add() on
   * the returned CollectionReference instance, the provided converter will
   * convert between Firestore data of type `NewDbModelType` and your custom
   * type `NewAppModelType`.
   *
   * Using the converter allows you to specify generic type arguments when
   * storing and retrieving objects from Firestore.
   *
   * Passing in `null` as the converter parameter removes the current
   * converter.
   *
   * @example
   * ```
   * class Post {
   *   constructor(readonly title: string, readonly author: string) {}
   *
   *   toString(): string {
   *     return this.title + ', by ' + this.author;
   *   }
   * }
   *
   * const postConverter = {
   *   toFirestore(post: Post): FirebaseFirestore.DocumentData {
   *     return {title: post.title, author: post.author};
   *   },
   *   fromFirestore(
   *     snapshot: FirebaseFirestore.QueryDocumentSnapshot
   *   ): Post {
   *     const data = snapshot.data();
   *     return new Post(data.title, data.author);
   *   }
   * };
   *
   * const postSnap = await Firestore()
   *   .collection('posts')
   *   .withConverter(postConverter)
   *   .doc().get();
   * const post = postSnap.data();
   * if (post !== undefined) {
   *   post.title; // string
   *   post.toString(); // Should be defined
   *   post.someNonExistentProperty; // TS error
   * }
   *
   * ```
   * @param {FirestoreDataConverter | null} converter Converts objects to and
   * from Firestore. Passing in `null` removes the current converter.
   * @return A CollectionReference that uses the provided converter.
   */
  withConverter<
    NewAppModelType,
    NewDbModelType extends firestore.DocumentData = firestore.DocumentData,
  >(
    converter: firestore.FirestoreDataConverter<
      NewAppModelType,
      NewDbModelType
    > | null
  ): CollectionReference<NewAppModelType, NewDbModelType> {
    return new CollectionReference<NewAppModelType, NewDbModelType>(
      this.firestore,
      this._resourcePath,
      converter ?? defaultConverter()
    );
  }
}

/**
 * A query that calculates aggregations over an underlying query.
 */
export class AggregateQuery<
  AggregateSpecType extends AggregateSpec,
  AppModelType = firestore.DocumentData,
  DbModelType extends firestore.DocumentData = firestore.DocumentData,
> implements
    firestore.AggregateQuery<AggregateSpecType, AppModelType, DbModelType>
{
  private readonly clientAliasToServerAliasMap: Record<string, string> = {};
  private readonly serverAliasToClientAliasMap: Record<string, string> = {};

  /**
   * @internal
   * @param _query The query whose aggregations will be calculated by this
   * object.
   * @param _aggregates The aggregations that will be performed by this query.
   */
  constructor(
    // eslint-disable-next-line @typescript-eslint/no-explicit-any
    private readonly _query: Query<AppModelType, DbModelType>,
    private readonly _aggregates: AggregateSpecType
  ) {
    // Client-side aliases may be too long and exceed the 1500-byte string size limit.
    // Such long strings do not need to be transferred over the wire either.
    // The client maps the user's alias to a short form alias and send that to the server.
    let aggregationNum = 0;
    for (const clientAlias in this._aggregates) {
      if (Object.prototype.hasOwnProperty.call(this._aggregates, clientAlias)) {
        const serverAlias = `aggregate_${aggregationNum++}`;
        this.clientAliasToServerAliasMap[clientAlias] = serverAlias;
        this.serverAliasToClientAliasMap[serverAlias] = clientAlias;
      }
    }
  }

  /** The query whose aggregations will be calculated by this object. */
  get query(): Query<AppModelType, DbModelType> {
    return this._query;
  }

  /**
   * Executes this query.
   *
   * @return A promise that will be resolved with the results of the query.
   */
  get(): Promise<
    AggregateQuerySnapshot<AggregateSpecType, AppModelType, DbModelType>
  > {
    return this._get();
  }

  /**
   * Internal get() method that accepts an optional transaction id.
   *
   * @private
   * @internal
   * @param {bytes=} transactionId A transaction ID.
   */
  _get(
    transactionIdOrReadTime?: Uint8Array | Timestamp
  ): Promise<
    AggregateQuerySnapshot<AggregateSpecType, AppModelType, DbModelType>
  > {
    // Capture the error stack to preserve stack tracing across async calls.
    const stack = Error().stack!;

    let result: AggregateQuerySnapshot<
      AggregateSpecType,
      AppModelType,
      DbModelType
    > | null = null;

    return new Promise((resolve, reject) => {
      const stream = this._stream(transactionIdOrReadTime);
      stream.on('error', err => {
        reject(wrapError(err, stack));
      });
      stream.on('data', data => {
        if (data.aggregationResult) {
          result = data.aggregationResult;
        }
      });
      stream.on('end', () => {
        stream.destroy();
        if (result === null) {
          reject(Error('RunAggregationQueryResponse is missing result'));
        }
        resolve(result!);
      });
    });
  }

  /**
   * Internal streaming method that accepts an optional transaction ID.
   *
   * @private
   * @internal
   * @param transactionIdOrReadTime A transaction ID or the read time at which
   * to execute the query.
   * @param explainOptions Options to use for explaining the query (if any).
   * @returns A stream of document results.
   */
  _stream(
    transactionIdOrReadTime?: Uint8Array | Timestamp,
    explainOptions?: firestore.ExplainOptions
  ): Readable {
    const tag = requestTag();
    const firestore = this._query.firestore;

    const stream: Transform = new Transform({
      objectMode: true,
      transform: (proto: api.IRunAggregationQueryResponse, enc, callback) => {
        const output: {
          aggregationResult?: AggregateQuerySnapshot<
            AggregateSpecType,
            AppModelType,
            DbModelType
          >;
          explainMetrics?: ExplainMetrics;
        } = {};

        if (proto.result) {
          const readTime = Timestamp.fromProto(proto.readTime!);
          const data = this.decodeResult(proto.result);
          output.aggregationResult = new AggregateQuerySnapshot(
            this,
            readTime,
            data
          );
<<<<<<< HEAD
        }

        if (proto.explainMetrics) {
          output.explainMetrics = ExplainMetrics.fromProto(
            proto.explainMetrics,
            firestore._serializer!
          );
        }

=======
        }

        if (proto.explainMetrics) {
          output.explainMetrics = ExplainMetrics._fromProto(
            proto.explainMetrics,
            firestore._serializer!
          );
        }

>>>>>>> 1d751a86
        callback(undefined, output);
      },
    });

    firestore
      .initializeIfNeeded(tag)
      .then(async () => {
        // `_toProto()` might throw an exception. We rely on the behavior of an
        // async function to convert this exception into the rejected Promise we
        // catch below.
        const request = this.toProto(transactionIdOrReadTime, explainOptions);

        const backendStream = await firestore.requestStream(
          'runAggregationQuery',
          /* bidirectional= */ false,
          request,
          tag
        );
        stream.on('close', () => {
          backendStream.resume();
          backendStream.end();
        });
        backendStream.on('error', err => {
          // TODO(group-by) When group-by queries are supported for aggregates
          // consider implementing retries if the stream is making progress
          // receiving results for groups. See the use of lastReceivedDocument
          // in the retry strategy for runQuery.
          // Also note that explain queries should not be retried.

          backendStream.unpipe(stream);
          logger(
            'AggregateQuery._stream',
            tag,
            'AggregateQuery failed with stream error:',
            err
          );
          stream.destroy(err);
        });
        backendStream.resume();
        backendStream.pipe(stream);
      })
      .catch(e => stream.destroy(e));

    return stream;
  }

  /**
   * Internal method to decode values within result.
   * @private
   */
  private decodeResult(
    proto: api.IAggregationResult
  ): firestore.AggregateSpecData<AggregateSpecType> {
    // eslint-disable-next-line @typescript-eslint/no-explicit-any
    const data: any = {};
    const fields = proto.aggregateFields;
    if (fields) {
      const serializer = this._query.firestore._serializer!;
      for (const prop of Object.keys(fields)) {
        const alias = this.serverAliasToClientAliasMap[prop];
        assert(
          alias !== null && alias !== undefined,
          `'${prop}' not present in server-client alias mapping.`
        );
        if (this._aggregates[alias] === undefined) {
          throw new Error(
            `Unexpected alias [${prop}] in result aggregate result`
          );
        }
        data[alias] = serializer.decodeValue(fields[prop]);
      }
    }
    return data;
  }

  /**
   * Internal method for serializing a query to its RunAggregationQuery proto
   * representation with an optional transaction id.
   *
   * @private
   * @internal
   * @returns Serialized JSON for the query.
   */
  toProto(
    transactionIdOrReadTime?: Uint8Array | Timestamp,
    explainOptions?: firestore.ExplainOptions
  ): api.IRunAggregationQueryRequest {
    const queryProto = this._query._toProto();
    const runQueryRequest: api.IRunAggregationQueryRequest = {
      parent: queryProto.parent,
      structuredAggregationQuery: {
        structuredQuery: queryProto.structuredQuery,
        aggregations: mapToArray(this._aggregates, (aggregate, clientAlias) => {
          const serverAlias = this.clientAliasToServerAliasMap[clientAlias];
          assert(
            serverAlias !== null && serverAlias !== undefined,
            `'${clientAlias}' not present in client-server alias mapping.`
          );
          return new Aggregate(
            serverAlias,
            aggregate.aggregateType,
            aggregate._field
          ).toProto();
        }),
      },
    };

    if (transactionIdOrReadTime instanceof Uint8Array) {
      runQueryRequest.transaction = transactionIdOrReadTime;
    } else if (transactionIdOrReadTime instanceof Timestamp) {
      runQueryRequest.readTime = transactionIdOrReadTime;
    }

    if (explainOptions) {
      runQueryRequest.explainOptions = explainOptions;
    }

    return runQueryRequest;
  }

  /**
   * Compares this object with the given object for equality.
   *
   * This object is considered "equal" to the other object if and only if
   * `other` performs the same aggregations as this `AggregateQuery` and
   * the underlying Query of `other` compares equal to that of this object
   * using `Query.isEqual()`.
   *
   * @param other The object to compare to this object for equality.
   * @return `true` if this object is "equal" to the given object, as
   * defined above, or `false` otherwise.
   */
  isEqual(
    other: firestore.AggregateQuery<
      AggregateSpecType,
      AppModelType,
      DbModelType
    >
  ): boolean {
    if (this === other) {
      return true;
    }
    if (!(other instanceof AggregateQuery)) {
      return false;
    }
    if (!this.query.isEqual(other.query)) {
      return false;
    }
    return deepEqual(this._aggregates, other._aggregates);
  }

  /**
   * Plans and optionally executes this query. Returns a Promise that will be
   * resolved with the planner information, statistics from the query
   * execution (if any), and the query results (if any).
   *
   * @return A Promise that will be resolved with the planner information,
   * statistics from the query execution (if any), and the query results (if any).
   */
  explain(
    options?: firestore.ExplainOptions
  ): Promise<
    ExplainResults<
      AggregateQuerySnapshot<AggregateSpecType, AppModelType, DbModelType>
    >
  > {
    if (options === undefined) {
      options = {};
    }
    // Capture the error stack to preserve stack tracing across async calls.
    const stack = Error().stack!;

    let metrics: ExplainMetrics | null = null;
    let aggregationResult: AggregateQuerySnapshot<
      AggregateSpecType,
      AppModelType,
      DbModelType
    > | null = null;

    return new Promise((resolve, reject) => {
      const stream = this._stream(undefined, options);
      stream.on('error', err => {
        reject(wrapError(err, stack));
      });
      stream.on('data', data => {
        if (data.aggregationResult) {
          aggregationResult = data.aggregationResult;
        }

        if (data.explainMetrics) {
          metrics = data.explainMetrics;
        }
      });
      stream.on('end', () => {
        stream.destroy();
        if (metrics === null) {
          reject('No explain results.');
        }
        resolve(
          new ExplainResults<
            AggregateQuerySnapshot<AggregateSpecType, AppModelType, DbModelType>
          >(metrics!, aggregationResult)
        );
      });
    });
  }
}

/**
 * The results of executing an aggregation query.
 */
export class AggregateQuerySnapshot<
  AggregateSpecType extends firestore.AggregateSpec,
  AppModelType = firestore.DocumentData,
  DbModelType extends firestore.DocumentData = firestore.DocumentData,
> implements
    firestore.AggregateQuerySnapshot<
      AggregateSpecType,
      AppModelType,
      DbModelType
    >
{
  /**
   * @internal
   *
   * @param _query The query that was executed to produce this result.
   * @param _readTime The time this snapshot was read.
   * @param _data The results of the aggregations performed over the underlying
   * query.
   */
  constructor(
    private readonly _query: AggregateQuery<
      AggregateSpecType,
      AppModelType,
      DbModelType
    >,
    private readonly _readTime: Timestamp,
    private readonly _data: firestore.AggregateSpecData<AggregateSpecType>
  ) {}

  /** The query that was executed to produce this result. */
  get query(): AggregateQuery<AggregateSpecType, AppModelType, DbModelType> {
    return this._query;
  }

  /** The time this snapshot was read. */
  get readTime(): Timestamp {
    return this._readTime;
  }

  /**
   * Returns the results of the aggregations performed over the underlying
   * query.
   *
   * The keys of the returned object will be the same as those of the
   * `AggregateSpec` object specified to the aggregation method, and the
   * values will be the corresponding aggregation result.
   *
   * @returns The results of the aggregations performed over the underlying
   * query.
   */
  data(): firestore.AggregateSpecData<AggregateSpecType> {
    return this._data;
  }

  /**
   * Compares this object with the given object for equality.
   *
   * Two `AggregateQuerySnapshot` instances are considered "equal" if they
   * have the same data and their underlying queries compare "equal" using
   * `AggregateQuery.isEqual()`.
   *
   * @param other The object to compare to this object for equality.
   * @return `true` if this object is "equal" to the given object, as
   * defined above, or `false` otherwise.
   */
  isEqual(
    other: firestore.AggregateQuerySnapshot<
      AggregateSpecType,
      AppModelType,
      DbModelType
    >
  ): boolean {
    if (this === other) {
      return true;
    }
    if (!(other instanceof AggregateQuerySnapshot)) {
      return false;
    }
    // Since the read time is different on every read, we explicitly ignore all
    // document metadata in this comparison, just like
    // `DocumentSnapshot.isEqual()` does.
    if (!this.query.isEqual(other.query)) {
      return false;
    }

    return deepEqual(this._data, other._data);
  }
}

class VectorQueryOptions {
  constructor(
    readonly limit: number,
    readonly distanceMeasure: 'EUCLIDEAN' | 'COSINE' | 'DOT_PRODUCT'
  ) {}

  isEqual(other: VectorQueryOptions): boolean {
    if (this === other) {
      return true;
    }
    if (!(other instanceof VectorQueryOptions)) {
      return false;
    }

    return (
      this.limit === other.limit &&
      this.distanceMeasure === other.distanceMeasure
    );
  }
}

/**
 * A query that finds the documents whose vector fields are closest to a certain query vector.
 * Create an instance of `VectorQuery` with {@link Query.findNearest}.
 */
export class VectorQuery<
  AppModelType = firestore.DocumentData,
  DbModelType extends firestore.DocumentData = firestore.DocumentData,
> implements firestore.VectorQuery<AppModelType, DbModelType>
{
  /**
   * @internal
   * @private
   **/
  readonly _queryUtil: QueryUtil<
    AppModelType,
    DbModelType,
    VectorQuery<AppModelType, DbModelType>
  >;

  /**
   * @private
   * @internal
   */
  constructor(
    private readonly _query: Query<AppModelType, DbModelType>,
    private readonly vectorField: string | firestore.FieldPath,
    private readonly queryVector: firestore.VectorValue | Array<number>,
    private readonly options: VectorQueryOptions
  ) {
    this._queryUtil = new QueryUtil<
      AppModelType,
      DbModelType,
      VectorQuery<AppModelType, DbModelType>
    >(_query._firestore, _query._queryOptions, _query._serializer);
  }

  /** The query whose results participants in the vector search. Filtering
   * performed by the query will apply before the vector search.
   **/
  get query(): Query<AppModelType, DbModelType> {
    return this._query;
  }

  /**
   * @private
   * @internal
   */
  private get _rawVectorField(): string {
    return typeof this.vectorField === 'string'
      ? this.vectorField
      : this.vectorField.toString();
  }

  /**
   * @private
   * @internal
   */
  private get _rawQueryVector(): Array<number> {
    return Array.isArray(this.queryVector)
      ? this.queryVector
      : this.queryVector.toArray();
  }

  /**
   * Executes this vector search query.
   *
   * @returns A promise that will be resolved with the results of the query.
   */
  get(): Promise<VectorQuerySnapshot<AppModelType, DbModelType>> {
    return this._queryUtil._get(
      this,
      /*transactionId*/ undefined,
      // VectorQuery cannot be retried with cursors as they do not support cursors yet.
      /*retryWithCursor*/ false
    ) as Promise<VectorQuerySnapshot<AppModelType, DbModelType>>;
  }

  /**
   * Internal streaming method that accepts an optional transaction ID.
   *
   * @param transactionId - A transaction ID.
   * @private
   * @internal
   * @returns A stream of document results.
   */
  _stream(transactionId?: Uint8Array): NodeJS.ReadableStream {
    return this._queryUtil._stream(
      this,
      transactionId,
      /*retryWithCursor*/ false
    );
  }

  /**
   * Internal method for serializing a query to its RunAggregationQuery proto
   * representation with an optional transaction id.
   *
   * @private
   * @internal
   * @returns Serialized JSON for the query.
   */
  _toProto(
    transactionIdOrReadTime?: Uint8Array | Timestamp
  ): api.IRunQueryRequest {
    const queryProto = this._query._toProto(transactionIdOrReadTime);

    const queryVector = Array.isArray(this.queryVector)
      ? new VectorValue(this.queryVector)
      : (this.queryVector as VectorValue);

    queryProto.structuredQuery!.findNearest = {
      limit: {value: this.options.limit},
      distanceMeasure: this.options.distanceMeasure,
      vectorField: {
        fieldPath: FieldPath.fromArgument(this.vectorField).formattedName,
      },
      queryVector: queryVector._toProto(this._query._serializer),
    };
    return queryProto;
  }

  /**
   * Construct the resulting vector snapshot for this query with given documents.
   *
   * @private
   * @internal
   */
  _createSnapshot(
    readTime: Timestamp,
    size: number,
    docs: () => Array<QueryDocumentSnapshot<AppModelType, DbModelType>>,
    changes: () => Array<DocumentChange<AppModelType, DbModelType>>
  ): VectorQuerySnapshot<AppModelType, DbModelType> {
    return new VectorQuerySnapshot<AppModelType, DbModelType>(
      this,
      readTime,
      size,
      docs,
      changes
    );
  }

  /**
   * Construct a new vector query whose result will start after To support stream().
   * This now throws an exception because cursors are not supported from the backend for vector queries yet.
   *
   * @private
   * @internal
   * @returns Serialized JSON for the query.
   */
  startAfter(
    // eslint-disable-next-line @typescript-eslint/no-unused-vars
    ...fieldValuesOrDocumentSnapshot: Array<unknown>
  ): VectorQuery<AppModelType, DbModelType> {
    throw new Error(
      'Unimplemented: Vector query does not support cursors yet.'
    );
  }

  /**
   * Compares this object with the given object for equality.
   *
   * This object is considered "equal" to the other object if and only if
   * `other` performs the same vector distance search as this `VectorQuery` and
   * the underlying Query of `other` compares equal to that of this object
   * using `Query.isEqual()`.
   *
   * @param other - The object to compare to this object for equality.
   * @returns `true` if this object is "equal" to the given object, as
   * defined above, or `false` otherwise.
   */
  isEqual(other: firestore.VectorQuery<AppModelType, DbModelType>): boolean {
    if (this === other) {
      return true;
    }
    if (!(other instanceof VectorQuery)) {
      return false;
    }
    if (!this.query.isEqual(other.query)) {
      return false;
    }
    return (
      this._rawVectorField === other._rawVectorField &&
      isPrimitiveArrayEqual(this._rawQueryVector, other._rawQueryVector) &&
      this.options.isEqual(other.options)
    );
  }
}

/**
 * Validates the input string as a field order direction.
 *
 * @private
 * @internal
 * @param arg The argument name or argument index (for varargs methods).
 * @param op Order direction to validate.
 * @throws when the direction is invalid
 * @return a validated input value, which may be different from the provided
 * value.
 */
export function validateQueryOrder(
  arg: string,
  op: unknown
): firestore.OrderByDirection | undefined {
  // For backwards compatibility, we support both lower and uppercase values.
  op = typeof op === 'string' ? op.toLowerCase() : op;
  validateEnumValue(arg, op, Object.keys(directionOperators), {optional: true});
  return op as firestore.OrderByDirection | undefined;
}

/**
 * Validates the input string as a field comparison operator.
 *
 * @private
 * @internal
 * @param arg The argument name or argument index (for varargs methods).
 * @param op Field comparison operator to validate.
 * @param fieldValue Value that is used in the filter.
 * @throws when the comparison operation is invalid
 * @return a validated input value, which may be different from the provided
 * value.
 */
export function validateQueryOperator(
  arg: string | number,
  op: unknown,
  fieldValue: unknown
): firestore.WhereFilterOp {
  // For backwards compatibility, we support both `=` and `==` for "equals".
  if (op === '=') {
    op = '==';
  }

  validateEnumValue(arg, op, Object.keys(comparisonOperators));

  if (
    typeof fieldValue === 'number' &&
    isNaN(fieldValue) &&
    op !== '==' &&
    op !== '!='
  ) {
    throw new Error(
      "Invalid query. You can only perform '==' and '!=' comparisons on NaN."
    );
  }

  if (fieldValue === null && op !== '==' && op !== '!=') {
    throw new Error(
      "Invalid query. You can only perform '==' and '!=' comparisons on Null."
    );
  }

  return op as firestore.WhereFilterOp;
}

/**
 * Validates that 'value' is a DocumentReference.
 *
 * @private
 * @internal
 * @param arg The argument name or argument index (for varargs methods).
 * @param value The argument to validate.
 * @return the DocumentReference if valid
 */
export function validateDocumentReference<
  AppModelType,
  DbModelType extends firestore.DocumentData,
>(
  arg: string | number,
  value: firestore.DocumentReference<AppModelType, DbModelType>
): DocumentReference<AppModelType, DbModelType> {
  if (!(value instanceof DocumentReference)) {
    throw new Error(invalidArgumentMessage(arg, 'DocumentReference'));
  }
  return value;
}

/**
 * Validates that 'value' can be used as a query value.
 *
 * @private
 * @internal
 * @param arg The argument name or argument index (for varargs methods).
 * @param value The argument to validate.
 * @param allowUndefined Whether to allow nested properties that are `undefined`.
 */
function validateQueryValue(
  arg: string | number,
  value: unknown,
  allowUndefined: boolean
): void {
  validateUserInput(arg, value, 'query constraint', {
    allowDeletes: 'none',
    allowTransforms: false,
    allowUndefined,
  });
}

/**
 * Returns the first non-undefined value or `undefined` if no such value exists.
 * @private
 * @internal
 */
function coalesce<T>(...values: Array<T | undefined>): T | undefined {
  return values.find(value => value !== undefined);
}<|MERGE_RESOLUTION|>--- conflicted
+++ resolved
@@ -16,9 +16,9 @@
 
 import * as firestore from '@google-cloud/firestore';
 import * as assert from 'assert';
+import {Duplex, Readable, Transform} from 'stream';
 import * as deepEqual from 'fast-deep-equal';
 import {GoogleError} from 'google-gax';
-import {Duplex, Readable, Transform} from 'stream';
 
 import * as protos from '../protos/firestore_v1_proto_api';
 
@@ -65,11 +65,6 @@
 import {DocumentWatch, QueryWatch} from './watch';
 import {validateDocumentData, WriteBatch, WriteResult} from './write-batch';
 import api = protos.google.firestore.v1;
-<<<<<<< HEAD
-=======
-import {CompositeFilter, Filter, UnaryFilter} from './filter';
-import {AggregateField, Aggregate, AggregateSpec} from './aggregate';
->>>>>>> 1d751a86
 import {ExplainMetrics, ExplainResults} from './query-profile';
 
 /**
@@ -1842,7 +1837,7 @@
         }
 
         if (proto.explainMetrics) {
-          output.explainMetrics = ExplainMetrics.fromProto(
+          output.explainMetrics = ExplainMetrics._fromProto(
             proto.explainMetrics,
             this._serializer
           );
@@ -2983,8 +2978,6 @@
    * Plans and optionally executes this query. Returns a Promise that will be
    * resolved with the planner information, statistics from the query execution (if any),
    * and the query results (if any).
-<<<<<<< HEAD
-=======
    *
    * @return A Promise that will be resolved with the planner information, statistics
    *  from the query execution (if any), and the query results (if any).
@@ -3068,90 +3061,6 @@
 
   /**
    * Internal get() method that accepts an optional transaction id.
->>>>>>> 1d751a86
-   *
-   * @return A Promise that will be resolved with the planner information, statistics
-   *  from the query execution (if any), and the query results (if any).
-   */
-  explain(
-    options?: firestore.ExplainOptions
-  ): Promise<ExplainResults<QuerySnapshot<AppModelType, DbModelType>>> {
-    if (options === undefined) {
-      options = {};
-    }
-
-    // Capture the error stack to preserve stack tracing across async calls.
-    const stack = Error().stack!;
-
-    return new Promise((resolve, reject) => {
-      let readTime: Timestamp;
-      let docs: Array<QueryDocumentSnapshot<AppModelType, DbModelType>> | null =
-        null;
-      let metrics: ExplainMetrics | null = null;
-
-      this._stream(undefined, options)
-        .on('error', err => {
-          reject(wrapError(err, stack));
-        })
-        .on('data', data => {
-          if (data.readTime) {
-            readTime = data.readTime;
-          }
-          if (data.document) {
-            if (docs === null) {
-              docs = [];
-            }
-            docs.push(data.document);
-          }
-          if (data.explainMetrics) {
-            metrics = data.explainMetrics;
-
-            if (docs === null && metrics?.executionStats !== null) {
-              // This indicates that the query was executed, but no documents
-              // had matched the query.
-              docs = [];
-            }
-          }
-        })
-        .on('end', () => {
-          if (metrics === null) {
-            reject('No explain results.');
-          }
-
-          // Some explain queries will not have a snapshot associated with them.
-          let snapshot: QuerySnapshot<AppModelType, DbModelType> | null = null;
-          if (docs !== null) {
-            if (this._queryOptions.limitType === LimitType.Last) {
-              // The results for limitToLast queries need to be flipped since
-              // we reversed the ordering constraints before sending the query
-              // to the backend.
-              docs.reverse();
-            }
-
-            snapshot = new QuerySnapshot(
-              this,
-              readTime,
-              docs.length,
-              () => docs!,
-              () => {
-                const changes: Array<
-                  DocumentChange<AppModelType, DbModelType>
-                > = [];
-                for (let i = 0; i < docs!.length; ++i) {
-                  changes.push(new DocumentChange('added', docs![i], -1, i));
-                }
-                return changes;
-              }
-            );
-          }
-
-          resolve(new ExplainResults(metrics!, snapshot));
-        });
-    });
-  }
-
-  /**
-   * Internal get() method that accepts an optional transaction id.
    *
    * @private
    * @internal
@@ -3248,62 +3157,6 @@
   }
 
   /**
-   * Executes the query and streams the results as the following object:
-   * {document?: DocumentSnapshot, metrics?: ExplainMetrics}
-   *
-   * The stream surfaces documents one at a time as they are received from the
-   * server, and at the end, it will surface the metrics associated with
-   * executing the query.
-   *
-   * @example
-   * ```
-   * let query = firestore.collection('col').where('foo', '==', 'bar');
-   *
-   * let count = 0;
-   *
-   * query.explainStream({analyze: true}).on('data', (data) => {
-   *   if (data.document) {
-   *     // Use data.document which is a DocumentSnapshot instance.
-   *     console.log(`Found document with name '${data.document.id}'`);
-   *     ++count;
-   *   }
-   *   if (data.metrics) {
-   *     // Use data.metrics which is an ExplainMetrics instance.
-   *   }
-   * }).on('end', () => {
-   *   console.log(`Received ${count} documents.`);
-   * });
-   * ```
-   */
-  explainStream(
-    explainOptions?: firestore.ExplainOptions
-  ): NodeJS.ReadableStream {
-    if (explainOptions === undefined) {
-      explainOptions = {};
-    }
-    if (this._queryOptions.limitType === LimitType.Last) {
-      throw new Error(
-        'Query results for queries that include limitToLast() ' +
-          'constraints cannot be streamed. Use Query.explain() instead.'
-      );
-    }
-
-    const responseStream = this._stream(undefined, explainOptions);
-    const transform = new Transform({
-      objectMode: true,
-      transform(chunk, encoding, callback) {
-        callback(undefined, {
-          document: chunk.document,
-          metrics: chunk.explainMetrics,
-        });
-      },
-    });
-    responseStream.pipe(transform);
-    responseStream.on('error', e => transform.destroy(e));
-    return transform;
-  }
-
-  /**
    * Converts a QueryCursor to its proto representation.
    *
    * @param cursor The original cursor value
@@ -3331,11 +3184,7 @@
    * @internal
    * @returns Serialized JSON for the query.
    */
-<<<<<<< HEAD
   _toProto(
-=======
-  toProto(
->>>>>>> 1d751a86
     transactionIdOrReadTime?: Uint8Array | Timestamp,
     explainOptions?: firestore.ExplainOptions
   ): api.IRunQueryRequest {
@@ -3466,219 +3315,6 @@
 
     return structuredQuery;
   }
-<<<<<<< HEAD
-=======
-
-  /**
-   * @internal
-   * @private
-   * This method exists solely to enable unit tests to mock it.
-   */
-  _isPermanentRpcError(err: GoogleError, methodName: string): boolean {
-    return isPermanentRpcError(err, methodName);
-  }
-
-  /**
-   * @internal
-   * @private
-   */
-  _hasRetryTimedOut(methodName: string, startTime: number): boolean {
-    const totalTimeout = getTotalTimeout(methodName);
-    if (totalTimeout === 0) {
-      return false;
-    }
-
-    return Date.now() - startTime >= totalTimeout;
-  }
-
-  /**
-   * Internal streaming method that accepts an optional transaction ID.
-   *
-   * @param transactionIdOrReadTime A transaction ID or the read time at which
-   * to execute the query.
-   * @param explainOptions Options to use for explaining the query (if any).
-   * @private
-   * @internal
-   * @returns A stream of document results.
-   */
-  _stream(
-    transactionIdOrReadTime?: Uint8Array | Timestamp,
-    explainOptions?: firestore.ExplainOptions
-  ): NodeJS.ReadableStream {
-    const tag = requestTag();
-    const startTime = Date.now();
-    const isExplain = explainOptions !== undefined;
-
-    let lastReceivedDocument: QueryDocumentSnapshot<
-      AppModelType,
-      DbModelType
-    > | null = null;
-
-    let backendStream: Duplex;
-    const stream = new Transform({
-      objectMode: true,
-      transform: (proto, enc, callback) => {
-        if (proto === NOOP_MESSAGE) {
-          callback(undefined);
-          return;
-        }
-
-        const output: {
-          readTime?: Timestamp;
-          document?: QueryDocumentSnapshot<AppModelType, DbModelType>;
-          explainMetrics?: ExplainMetrics;
-        } = {};
-
-        if (proto.readTime) {
-          output.readTime = Timestamp.fromProto(proto.readTime);
-        }
-
-        if (proto.document) {
-          const document = this.firestore.snapshot_(
-            proto.document,
-            proto.readTime
-          );
-          const finalDoc = new DocumentSnapshotBuilder<
-            AppModelType,
-            DbModelType
-          >(document.ref.withConverter(this._queryOptions.converter));
-          // Recreate the QueryDocumentSnapshot with the DocumentReference
-          // containing the original converter.
-          finalDoc.fieldsProto = document._fieldsProto;
-          finalDoc.readTime = document.readTime;
-          finalDoc.createTime = document.createTime;
-          finalDoc.updateTime = document.updateTime;
-          lastReceivedDocument = finalDoc.build() as QueryDocumentSnapshot<
-            AppModelType,
-            DbModelType
-          >;
-          output.document = lastReceivedDocument;
-        }
-
-        if (proto.explainMetrics) {
-          output.explainMetrics = ExplainMetrics._fromProto(
-            proto.explainMetrics,
-            this._serializer
-          );
-        }
-
-        callback(undefined, output);
-
-        if (proto.done) {
-          logger('Query._stream', tag, 'Trigger Logical Termination.');
-          backendStream.unpipe(stream);
-          backendStream.resume();
-          backendStream.end();
-          stream.end();
-        }
-      },
-    });
-
-    this.firestore
-      .initializeIfNeeded(tag)
-      .then(async () => {
-        // `toProto()` might throw an exception. We rely on the behavior of an
-        // async function to convert this exception into the rejected Promise we
-        // catch below.
-        let request = this.toProto(transactionIdOrReadTime, explainOptions);
-
-        let streamActive: Deferred<boolean>;
-        do {
-          streamActive = new Deferred<boolean>();
-          const methodName = 'runQuery';
-          backendStream = await this._firestore.requestStream(
-            methodName,
-            /* bidirectional= */ false,
-            request,
-            tag
-          );
-          backendStream.on('error', err => {
-            backendStream.unpipe(stream);
-
-            // If a non-transactional query failed, attempt to restart.
-            // Transactional queries are retried via the transaction runner.
-            // Explain queries are not retried with a cursor. That would produce
-            // incorrect/partial profiling results.
-            if (
-              !isExplain &&
-              !transactionIdOrReadTime &&
-              !this._isPermanentRpcError(err, 'runQuery')
-            ) {
-              logger(
-                'Query._stream',
-                tag,
-                'Query failed with retryable stream error:',
-                err
-              );
-
-              // Enqueue a "no-op" write into the stream and wait for it to be
-              // read by the downstream consumer. This ensures that all enqueued
-              // results in the stream are consumed, which will give us an accurate
-              // value for `lastReceivedDocument`.
-              stream.write(NOOP_MESSAGE, () => {
-                if (this._hasRetryTimedOut(methodName, startTime)) {
-                  logger(
-                    'Query._stream',
-                    tag,
-                    'Query failed with retryable stream error but the total retry timeout has exceeded.'
-                  );
-                  stream.destroy(err);
-                  streamActive.resolve(/* active= */ false);
-                } else if (lastReceivedDocument) {
-                  logger(
-                    'Query._stream',
-                    tag,
-                    'Query failed with retryable stream error and progress was made receiving ' +
-                      'documents, so the stream is being retried.'
-                  );
-
-                  // Restart the query but use the last document we received as
-                  // the query cursor. Note that we do not use backoff here. The
-                  // call to `requestStream()` will backoff should the restart
-                  // fail before delivering any results.
-                  if (this._queryOptions.requireConsistency) {
-                    request = this.startAfter(lastReceivedDocument).toProto(
-                      lastReceivedDocument.readTime
-                    );
-                  } else {
-                    request = this.startAfter(lastReceivedDocument).toProto();
-                  }
-
-                  // Set lastReceivedDocument to null before each retry attempt to ensure the retry makes progress
-                  lastReceivedDocument = null;
-
-                  streamActive.resolve(/* active= */ true);
-                } else {
-                  logger(
-                    'Query._stream',
-                    tag,
-                    'Query failed with retryable stream error however no progress was made receiving ' +
-                      'documents, so the stream is being closed.'
-                  );
-                  stream.destroy(err);
-                  streamActive.resolve(/* active= */ false);
-                }
-              });
-            } else {
-              logger(
-                'Query._stream',
-                tag,
-                'Query failed with stream error:',
-                err
-              );
-              stream.destroy(err);
-              streamActive.resolve(/* active= */ false);
-            }
-          });
-          backendStream.on('end', () => {
-            streamActive.resolve(/* active= */ false);
-          });
-          backendStream.resume();
-          backendStream.pipe(stream);
-        } while (await streamActive.promise);
-      })
-      .catch(e => stream.destroy(e));
->>>>>>> 1d751a86
 
   /**
    * Internal streaming method that accepts an optional transaction ID.
@@ -4357,17 +3993,6 @@
             readTime,
             data
           );
-<<<<<<< HEAD
-        }
-
-        if (proto.explainMetrics) {
-          output.explainMetrics = ExplainMetrics.fromProto(
-            proto.explainMetrics,
-            firestore._serializer!
-          );
-        }
-
-=======
         }
 
         if (proto.explainMetrics) {
@@ -4377,7 +4002,6 @@
           );
         }
 
->>>>>>> 1d751a86
         callback(undefined, output);
       },
     });
