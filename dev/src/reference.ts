--- conflicted
+++ resolved
@@ -1001,21 +1001,11 @@
    *   });
    * });
    */
-<<<<<<< HEAD
-  where(fieldPath: string|FieldPath, opStr: string, value: UserInput): Query {
+  where(fieldPath: string|FieldPath, opStr: WhereFilterOp, value: unknown) :
+      Query {
     validateFieldPath('fieldPath', fieldPath);
     validateQueryOperator('opStr', opStr, value);
     validateQueryValue('value', value);
-=======
-  where(fieldPath: string|FieldPath, opStr: WhereFilterOp, value: unknown):
-      Query {
-    this._validator.isFieldPath('fieldPath', fieldPath);
-    this._validator.isQueryComparison('opStr', opStr, value);
-    this._validator.isQueryValue('value', value, {
-      allowDeletes: 'none',
-      allowTransforms: false,
-    });
->>>>>>> 3b4af2b3
 
     if (this._queryOptions.startAt || this._queryOptions.endAt) {
       throw new Error(
@@ -1102,15 +1092,9 @@
    *   });
    * });
    */
-<<<<<<< HEAD
-  orderBy(fieldPath: string|FieldPath, directionStr?: string): Query {
+  orderBy(fieldPath: string|FieldPath, directionStr?: OrderByDirection): Query {
     validateFieldPath('fieldPath', fieldPath);
     validateQueryOrder('directionStr', directionStr);
-=======
-  orderBy(fieldPath: string|FieldPath, directionStr?: OrderByDirection): Query {
-    this._validator.isFieldPath('fieldPath', fieldPath);
-    this._validator.isOptionalFieldOrder('directionStr', directionStr);
->>>>>>> 3b4af2b3
 
     if (this._queryOptions.startAt || this._queryOptions.endAt) {
       throw new Error(
@@ -1958,15 +1942,8 @@
  * @param op Order direction to validate.
  * @throws when the direction is invalid
  */
-<<<<<<< HEAD
 export function validateQueryOrder(arg: string|number, op: unknown): void {
-  if (!is.string(str) || !is.defined(directionOperators[str])) {
-    throw new Error('Order must be one of "asc" or "desc".');
-  }
-=======
-export function validateFieldOrder(arg: string|number, op: unknown): void {
   validateEnumValue(arg, op, Object.keys(directionOperators), {optional: true});
->>>>>>> 3b4af2b3
 }
 
 /**
@@ -1978,23 +1955,6 @@
  * @param fieldValue Value that is used in the filter.
  * @throws when the comparison operation is invalid
  */
-<<<<<<< HEAD
-export function validateQueryOperator(
-    arg: string|number, op: unknown, fieldValue: unknown): void {
-  if (is.string(str) && comparisonOperators[str]) {
-    const op = comparisonOperators[str];
-
-    if (typeof val === 'number' && isNaN(val) && op !== 'EQUAL') {
-      throw new Error(
-          'Invalid query. You can only perform equals comparisons on NaN.');
-    }
-
-    if (val === null && op !== 'EQUAL') {
-      throw new Error(
-          'Invalid query. You can only perform equals comparisons on Null.');
-    }
-  }
-=======
 export function validateComparisonOperator(
     arg: string|number, op: unknown, fieldValue: unknown): void {
   validateEnumValue(arg, op, Object.keys(comparisonOperators));
@@ -2008,7 +1968,6 @@
     throw new Error(
         'Invalid query. You can only perform equals comparisons on Null.');
   }
->>>>>>> 3b4af2b3
 }
 
 /**
