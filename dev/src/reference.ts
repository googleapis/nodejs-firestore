/*!
 * Copyright 2017 Google Inc. All Rights Reserved.
 *
 * Licensed under the Apache License, Version 2.0 (the "License");
 * you may not use this file except in compliance with the License.
 * You may obtain a copy of the License at
 *
 *      http://www.apache.org/licenses/LICENSE-2.0
 *
 * Unless required by applicable law or agreed to in writing, software
 * distributed under the License is distributed on an "AS IS" BASIS,
 * WITHOUT WARRANTIES OR CONDITIONS OF ANY KIND, either express or implied.
 * See the License for the specific language governing permissions and
 * limitations under the License.
 */

const deepEqual = require('deep-equal');

import * as bun from 'bun';
import * as extend from 'extend';
import * as through2 from 'through2';

import {google} from '../protos/firestore_proto_api';
import {DocumentSnapshot, DocumentSnapshotBuilder, QueryDocumentSnapshot, validateUserInput} from './document';
import {DocumentChange} from './document-change';
import {Firestore} from './index';
import {logger} from './logger';
import {compare} from './order';
import {FieldPath, ResourcePath, validateFieldPath, validateResourcePath} from './path';
import {Serializer} from './serializer';
import {Timestamp} from './timestamp';
import {DocumentData, OrderByDirection, Precondition, SetOptions, UpdateData, WhereFilterOp} from './types';
import {autoId, requestTag} from './util';
import {invalidArgumentMessage, validateEnumValue, validateFunction, validateInteger, validateMinNumberOfArguments} from './validate';
import {Watch} from './watch';
import {validateDocumentData, WriteBatch, WriteResult} from './write-batch';

import api = google.firestore.v1beta1;

/*!
 * The direction of a `Query.orderBy()` clause is specified as 'desc' or 'asc'
 * (descending or ascending).
 *
 * @private
 */
const directionOperators: {[k: string]: api.StructuredQuery.Direction} = {
  asc: 'ASCENDING',
  ASC: 'ASCENDING',
  desc: 'DESCENDING',
  DESC: 'DESCENDING',
};

/*!
 * Filter conditions in a `Query.where()` clause are specified using the
 * strings '<', '<=', '==', '>=', and '>'.
 *
 * @private
 */
const comparisonOperators:
    {[k: string]: api.StructuredQuery.FieldFilter.Operator} = {
      '<': 'LESS_THAN',
      '<=': 'LESS_THAN_OR_EQUAL',
      '=': 'EQUAL',
      '==': 'EQUAL',
      '>': 'GREATER_THAN',
      '>=': 'GREATER_THAN_OR_EQUAL',
      'array-contains': 'ARRAY_CONTAINS'
    };

/**
 * onSnapshot() callback that receives a QuerySnapshot.
 *
 * @callback querySnapshotCallback
 * @param {QuerySnapshot} snapshot A query snapshot.
 */

/**
 * onSnapshot() callback that receives a DocumentSnapshot.
 *
 * @callback documentSnapshotCallback
 * @param {DocumentSnapshot} snapshot A document snapshot.
 */

/**
 * onSnapshot() callback that receives an error.
 *
 * @callback errorCallback
 * @param {Error} err An error from a listen.
 */

/**
 * A DocumentReference refers to a document location in a Firestore database
 * and can be used to write, read, or listen to the location. The document at
 * the referenced location may or may not exist. A DocumentReference can
 * also be used to create a
 * [CollectionReference]{@link CollectionReference} to a
 * subcollection.
 *
 * @class
 */
export class DocumentReference {
  /**
   * @private
   * @hideconstructor
   *
   * @param _firestore The Firestore Database client.
   * @param _path The Path of this reference.
   */
  constructor(
      private readonly _firestore: Firestore, readonly _path: ResourcePath) {}

  /**
   * The string representation of the DocumentReference's location.
   * @private
   * @type {string}
   * @name DocumentReference#formattedName
   */
  get formattedName(): string {
    return this._path.formattedName;
  }

  /**
   * The [Firestore]{@link Firestore} instance for the Firestore
   * database (useful for performing transactions, etc.).
   *
   * @type {Firestore}
   * @name DocumentReference#firestore
   * @readonly
   *
   * @example
   * let collectionRef = firestore.collection('col');
   *
   * collectionRef.add({foo: 'bar'}).then(documentReference => {
   *   let firestore = documentReference.firestore;
   *   console.log(`Root location for document is ${firestore.formattedName}`);
   * });
   */
  get firestore(): Firestore {
    return this._firestore;
  }

  /**
   * A string representing the path of the referenced document (relative
   * to the root of the database).
   *
   * @type {string}
   * @name DocumentReference#path
   * @readonly
   *
   * @example
   * let collectionRef = firestore.collection('col');
   *
   * collectionRef.add({foo: 'bar'}).then(documentReference => {
   *   console.log(`Added document at '${documentReference.path}'`);
   * });
   */
  get path(): string {
    return this._path.relativeName;
  }

  /**
   * The last path element of the referenced document.
   *
   * @type {string}
   * @name DocumentReference#id
   * @readonly
   *
   * @example
   * let collectionRef = firestore.collection('col');
   *
   * collectionRef.add({foo: 'bar'}).then(documentReference => {
   *   console.log(`Added document with name '${documentReference.id}'`);
   * });
   */
  get id(): string {
    return this._path.id!;
  }

  /**
   * A reference to the collection to which this DocumentReference belongs.
   *
   * @name DocumentReference#parent
   * @type {CollectionReference}
   * @readonly
   *
   * @example
   * let documentRef = firestore.doc('col/doc');
   * let collectionRef = documentRef.parent;
   *
   * collectionRef.where('foo', '==', 'bar').get().then(results => {
   *   console.log(`Found ${results.size} matches in parent collection`);
   * }):
   */
  get parent(): CollectionReference {
    return new CollectionReference(this._firestore, this._path.parent());
  }

  /**
   * Reads the document referred to by this DocumentReference.
   *
   * @returns {Promise.<DocumentSnapshot>} A Promise resolved with a
   * DocumentSnapshot for the retrieved document on success. For missing
   * documents, DocumentSnapshot.exists will be false. If the get() fails for
   * other reasons, the Promise will be rejected.
   *
   * @example
   * let documentRef = firestore.doc('col/doc');
   *
   * documentRef.get().then(documentSnapshot => {
   *   if (documentSnapshot.exists) {
   *     console.log('Document retrieved successfully.');
   *   }
   * });
   */
  get(): Promise<DocumentSnapshot> {
    return this._firestore.getAll(this).then(([result]) => result);
  }

  /**
   * Gets a [CollectionReference]{@link CollectionReference} instance
   * that refers to the collection at the specified path.
   *
   * @param {string} collectionPath A slash-separated path to a collection.
   * @returns {CollectionReference} A reference to the new
   * subcollection.
   *
   * @example
   * let documentRef = firestore.doc('col/doc');
   * let subcollection = documentRef.collection('subcollection');
   * console.log(`Path to subcollection: ${subcollection.path}`);
   */
  collection(collectionPath: string): CollectionReference {
    validateResourcePath('collectionPath', collectionPath);

    const path = this._path.append(collectionPath);
    if (!path.isCollection) {
      throw new Error(`Argument "collectionPath" must point to a collection, but was "${
          collectionPath}". Your path does not contain an odd number of components.`);
    }

    return new CollectionReference(this._firestore, path);
  }

  /**
   * Fetches the subcollections that are direct children of this document.
   *
   * @returns {Promise.<Array.<CollectionReference>>} A Promise that resolves
   * with an array of CollectionReferences.
   *
   * @example
   * let documentRef = firestore.doc('col/doc');
   *
   * documentRef.listCollections().then(collections => {
   *   for (let collection of collections) {
   *     console.log(`Found subcollection with id: ${collection.id}`);
   *   }
   * });
   */
  listCollections(): Promise<CollectionReference[]> {
    const request = {parent: this._path.formattedName};

    return this._firestore
        .request<string[]>(
            'listCollectionIds', request, requestTag(),
            /* allowRetries= */ true)
        .then(collectionIds => {
          const collections: CollectionReference[] = [];

          // We can just sort this list using the default comparator since it
          // will only contain collection ids.
          collectionIds.sort();

          for (const collectionId of collectionIds) {
            collections.push(this.collection(collectionId));
          }

          return collections;
        });
  }

  /**
   * Fetches the subcollections that are direct children of this document.
   *
   * @deprecated Use `.listCollections()`.
   *
   * @returns {Promise.<Array.<CollectionReference>>} A Promise that resolves
   * with an array of CollectionReferences.
   */
  getCollections(): Promise<CollectionReference[]> {
    return this.listCollections();
  }

  /**
   * Create a document with the provided object values. This will fail the write
   * if a document exists at its location.
   *
   * @param {DocumentData} data An object that contains the fields and data to
   * serialize as the document.
   * @returns {Promise.<WriteResult>} A Promise that resolves with the
   * write time of this create.
   *
   * @example
   * let documentRef = firestore.collection('col').doc();
   *
   * documentRef.create({foo: 'bar'}).then((res) => {
   *   console.log(`Document created at ${res.updateTime}`);
   * }).catch((err) => {
   *   console.log(`Failed to create document: ${err}`);
   * });
   */
  create(data: DocumentData): Promise<WriteResult> {
    const writeBatch = new WriteBatch(this._firestore);
    return writeBatch.create(this, data).commit().then(([
                                                         writeResult
                                                       ]) => writeResult);
  }

  /**
   * Deletes the document referred to by this `DocumentReference`.
   *
   * A delete for a non-existing document is treated as a success (unless
   * lastUptimeTime is provided).
   *
   * @param {Precondition=} precondition A precondition to enforce for this
   * delete.
   * @param {Timestamp=} precondition.lastUpdateTime If set, enforces that the
   * document was last updated at lastUpdateTime. Fails the delete if the
   * document was last updated at a different time.
   * @returns {Promise.<WriteResult>} A Promise that resolves with the
   * delete time.
   *
   * @example
   * let documentRef = firestore.doc('col/doc');
   *
   * documentRef.delete().then(() => {
   *   console.log('Document successfully deleted.');
   * });
   */
  delete(precondition?: Precondition): Promise<WriteResult> {
    const writeBatch = new WriteBatch(this._firestore);
    return writeBatch.delete(this, precondition)
        .commit()
        .then(([writeResult]) => writeResult);
  }

  /**
   * Writes to the document referred to by this DocumentReference. If the
   * document does not yet exist, it will be created. If you pass
   * [SetOptions]{@link SetOptions}, the provided data can be merged into an
   * existing document.
   *
   * @param {DocumentData} data A map of the fields and values for the document.
   * @param {SetOptions=} options An object to configure the set behavior.
   * @param {boolean=} options.merge If true, set() merges the values specified
   * in its data argument. Fields omitted from this set() call remain untouched.
   * @param {Array.<string|FieldPath>=} options.mergeFields If provided,
   * set() only replaces the specified field paths. Any field path that is not
   * specified is ignored and remains untouched.
   * @returns {Promise.<WriteResult>} A Promise that resolves with the
   * write time of this set.
   *
   * @example
   * let documentRef = firestore.doc('col/doc');
   *
   * documentRef.set({foo: 'bar'}).then(res => {
   *   console.log(`Document written at ${res.updateTime}`);
   * });
   */
  set(data: DocumentData, options?: SetOptions): Promise<WriteResult> {
    const writeBatch = new WriteBatch(this._firestore);
    return writeBatch.set(this, data, options).commit().then(([
                                                               writeResult
                                                             ]) => writeResult);
  }

  /**
   * Updates fields in the document referred to by this DocumentReference.
   * If the document doesn't yet exist, the update fails and the returned
   * Promise will be rejected.
   *
   * The update() method accepts either an object with field paths encoded as
   * keys and field values encoded as values, or a variable number of arguments
   * that alternate between field paths and field values.
   *
   * A Precondition restricting this update can be specified as the last
   * argument.
   *
   * @param {UpdateData|string|FieldPath} dataOrField An object containing the
   * fields and values with which to update the document or the path of the
   * first field to update.
   * @param {
   * ...(*|string|FieldPath|Precondition)} preconditionOrValues An alternating
   * list of field paths and values to update or a Precondition to restrict
   * this update.
   * @returns Promise.<WriteResult> A Promise that resolves once the
   * data has been successfully written to the backend.
   *
   * @example
   * let documentRef = firestore.doc('col/doc');
   *
   * documentRef.update({foo: 'bar'}).then(res => {
   *   console.log(`Document updated at ${res.updateTime}`);
   * });
   */
  update(
      dataOrField: (UpdateData|string|FieldPath),
      ...preconditionOrValues: Array<unknown|string|FieldPath|Precondition>):
      Promise<WriteResult> {
    validateMinNumberOfArguments('DocumentReference.update', arguments, 1);

    const writeBatch = new WriteBatch(this._firestore);
    return writeBatch
        .update
        .apply(
            writeBatch,
            [this, dataOrField].concat(
                preconditionOrValues) as [DocumentReference, string])
        .commit()
        .then(([writeResult]) => writeResult);
  }

  /**
   * Attaches a listener for DocumentSnapshot events.
   *
   * @param {documentSnapshotCallback} onNext A callback to be called every
   * time a new `DocumentSnapshot` is available.
   * @param {errorCallback=} onError A callback to be called if the listen fails
   * or is cancelled. No further callbacks will occur. If unset, errors will be
   * logged to the console.
   *
   * @returns {function()} An unsubscribe function that can be called to cancel
   * the snapshot listener.
   *
   * @example
   * let documentRef = firestore.doc('col/doc');
   *
   * let unsubscribe = documentRef.onSnapshot(documentSnapshot => {
   *   if (documentSnapshot.exists) {
   *     console.log(documentSnapshot.data());
   *   }
   * }, err => {
   *   console.log(`Encountered error: ${err}`);
   * });
   *
   * // Remove this listener.
   * unsubscribe();
   */
  onSnapshot(
      onNext: (snapshot: DocumentSnapshot) => void,
      onError?: (error: Error) => void): () => void {
    validateFunction('onNext', onNext);
    validateFunction('onError', onError, {optional: true});

    const watch = Watch.forDocument(this);

    return watch.onSnapshot((readTime, size, docs) => {
      for (const document of docs()) {
        if (document.ref.path === this.path) {
          onNext(document);
          return;
        }
      }

      // The document is missing.
      const document = new DocumentSnapshotBuilder();
      document.ref = new DocumentReference(this._firestore, this._path);
      document.readTime = readTime;
      onNext(document.build());
    }, onError || console.error);
  }

  /**
   * Returns true if this `DocumentReference` is equal to the provided value.
   *
   * @param {*} other The value to compare against.
   * @return {boolean} true if this `DocumentReference` is equal to the provided
   * value.
   */
  isEqual(other: DocumentReference): boolean {
    return (
        this === other ||
        (other instanceof DocumentReference &&
         this._firestore === other._firestore &&
         this._path.isEqual(other._path)));
  }

  /**
   * Converts this DocumentReference to the Firestore Proto representation.
   *
   * @private
   */
  toProto(): api.IValue {
    return {referenceValue: this.formattedName};
  }
}

/**
 * A Query order-by field.
 *
 * @private
 * @class
 */
class FieldOrder {
  /**
   * @param field The name of a document field (member) on which to order query
   * results.
   * @param direction One of 'ASCENDING' (default) or 'DESCENDING' to
   * set the ordering direction to ascending or descending, respectively.
   */
  constructor(
      readonly field: FieldPath,
      readonly direction: api.StructuredQuery.Direction = 'ASCENDING') {}

  /**
   * Generates the proto representation for this field order.
   */
  toProto(): api.StructuredQuery.IOrder {
    return {
      field: {
        fieldPath: this.field.formattedName,
      },
      direction: this.direction,
    };
  }
}

/**
 * A field constraint for a Query where clause.
 *
 * @private
 * @class
 */
class FieldFilter {
  /**
   * @param serializer The Firestore serializer
   * @param field The path of the property value to compare.
   * @param op A comparison operation.
   * @param value The value to which to compare the field for inclusion in a
   * query.
   */
  constructor(
      private readonly serializer: Serializer, readonly field: FieldPath,
      private readonly op: api.StructuredQuery.FieldFilter.Operator,
      private readonly value: unknown) {}

  /**
   * Returns whether this FieldFilter uses an equals comparison.
   *
   * @private
   */
  isInequalityFilter(): boolean {
    switch (this.op) {
      case 'GREATER_THAN':
      case 'GREATER_THAN_OR_EQUAL':
      case 'LESS_THAN':
      case 'LESS_THAN_OR_EQUAL':
        return true;
      default:
        return false;
    }
  }

  /**
   * Generates the proto representation for this field filter.
   *
   * @private
   */
  toProto(): api.StructuredQuery.IFilter {
    if (typeof this.value === 'number' && isNaN(this.value)) {
      return {
        unaryFilter: {
          field: {
            fieldPath: this.field.formattedName,
          },
          op: 'IS_NAN'
        },
      };
    }

    if (this.value === null) {
      return {
        unaryFilter: {
          field: {
            fieldPath: this.field.formattedName,
          },
          op: 'IS_NULL',
        },
      };
    }

    return {
      fieldFilter: {
        field: {
          fieldPath: this.field.formattedName,
        },
        op: this.op,
        value: this.serializer.encodeValue(this.value),
      },
    };
  }
}

/**
 * A QuerySnapshot contains zero or more
 * [QueryDocumentSnapshot]{@link QueryDocumentSnapshot} objects
 * representing the results of a query. The documents can be accessed as an
 * array via the [documents]{@link QuerySnapshot#documents} property
 * or enumerated using the [forEach]{@link QuerySnapshot#forEach}
 * method. The number of documents can be determined via the
 * [empty]{@link QuerySnapshot#empty} and
 * [size]{@link QuerySnapshot#size} properties.
 *
 * @class QuerySnapshot
 */
export class QuerySnapshot {
  private _materializedDocs: QueryDocumentSnapshot[]|null = null;
  private _materializedChanges: DocumentChange[]|null = null;
  private _docs: (() => QueryDocumentSnapshot[])|null = null;
  private _changes: (() => DocumentChange[])|null = null;

  /**
   * @private
   * @hideconstructor
   *
   * @param _query The originating query.
   * @param _readTime The time when this query snapshot was obtained.
   * @param _size The number of documents in the result set.
   * @param docs A callback returning a sorted array of documents matching
   * this query
   * @param changes A callback returning a sorted array of document change
   * events for this snapshot.
   */
  constructor(
      private readonly _query: Query, private readonly _readTime: Timestamp,
      private readonly _size: number, docs: () => QueryDocumentSnapshot[],
      changes: () => DocumentChange[]) {
    this._docs = docs;
    this._changes = changes;
  }

  /**
   * The query on which you called get() or onSnapshot() in order to get this
   * QuerySnapshot.
   *
   * @type {Query}
   * @name QuerySnapshot#query
   * @readonly
   *
   * @example
   * let query = firestore.collection('col').where('foo', '==', 'bar');
   *
   * query.limit(10).get().then(querySnapshot => {
   *   console.log(`Returned first batch of results`);
   *   let query = querySnapshot.query;
   *   return query.offset(10).get();
   * }).then(() => {
   *   console.log(`Returned second batch of results`);
   * });
   */
  get query(): Query {
    return this._query;
  }

  /**
   * An array of all the documents in this QuerySnapshot.
   *
   * @type {Array.<QueryDocumentSnapshot>}
   * @name QuerySnapshot#docs
   * @readonly
   *
   * @example
   * let query = firestore.collection('col').where('foo', '==', 'bar');
   *
   * query.get().then(querySnapshot => {
   *   let docs = querySnapshot.docs;
   *   for (let doc of docs) {
   *     console.log(`Document found at path: ${doc.ref.path}`);
   *   }
   * });
   */
  get docs(): QueryDocumentSnapshot[] {
    if (this._materializedDocs) {
      return this._materializedDocs!;
    }
    this._materializedDocs = this._docs!();
    this._docs = null;
    return this._materializedDocs!;
  }

  /**
   * True if there are no documents in the QuerySnapshot.
   *
   * @type {boolean}
   * @name QuerySnapshot#empty
   * @readonly
   *
   * @example
   * let query = firestore.collection('col').where('foo', '==', 'bar');
   *
   * query.get().then(querySnapshot => {
   *   if (querySnapshot.empty) {
   *     console.log('No documents found.');
   *   }
   * });
   */
  get empty(): boolean {
    return this._size === 0;
  }

  /**
   * The number of documents in the QuerySnapshot.
   *
   * @type {number}
   * @name QuerySnapshot#size
   * @readonly
   *
   * @example
   * let query = firestore.collection('col').where('foo', '==', 'bar');
   *
   * query.get().then(querySnapshot => {
   *   console.log(`Found ${querySnapshot.size} documents.`);
   * });
   */
  get size(): number {
    return this._size;
  }

  /**
   * The time this query snapshot was obtained.
   *
   * @type {Timestamp}
   * @name QuerySnapshot#readTime
   *
   * @example
   * let query = firestore.collection('col').where('foo', '==', 'bar');
   *
   * query.get().then((querySnapshot) => {
   *   let readTime = querySnapshot.readTime;
   *   console.log(`Query results returned at '${readTime.toDate()}'`);
   * });
   */
  get readTime(): Timestamp {
    return this._readTime;
  }

  /**
   * Returns an array of the documents changes since the last snapshot. If
   * this is the first snapshot, all documents will be in the list as added
   * changes.
   *
   * @return {Array.<DocumentChange>}
   *
   * @example
   * let query = firestore.collection('col').where('foo', '==', 'bar');
   *
   * query.onSnapshot(querySnapshot => {
   *   let changes = querySnapshot.docChanges();
   *   for (let change of changes) {
   *     console.log(`A document was ${change.type}.`);
   *   }
   * });
   */
  docChanges(): DocumentChange[] {
    if (this._materializedChanges) {
      return this._materializedChanges!;
    }
    this._materializedChanges = this._changes!();
    this._changes = null;
    return this._materializedChanges!;
  }

  /**
   * Enumerates all of the documents in the QuerySnapshot. This is a convenience
   * method for running the same callback on each {@link QueryDocumentSnapshot}
   * that is returned.
   *
   * @param {function} callback A callback to be called with a
   * [QueryDocumentSnapshot]{@link QueryDocumentSnapshot} for each document in
   * the snapshot.
   * @param {*=} thisArg The `this` binding for the callback..
   *
   * @example
   * let query = firestore.collection('col').where('foo', '==', 'bar');
   *
   * query.get().then(querySnapshot => {
   *   querySnapshot.forEach(documentSnapshot => {
   *     console.log(`Document found at path: ${documentSnapshot.ref.path}`);
   *   });
   * });
   */
  // tslint:disable-next-line:no-any
  forEach(callback: (result: QueryDocumentSnapshot) => void, thisArg?: any):
      void {
    validateFunction('callback', callback);

    for (const doc of this.docs) {
      callback.call(thisArg, doc);
    }
  }

  /**
   * Returns true if the document data in this `QuerySnapshot` is equal to the
   * provided value.
   *
   * @param {*} other The value to compare against.
   * @return {boolean} true if this `QuerySnapshot` is equal to the provided
   * value.
   */
  isEqual(other: QuerySnapshot): boolean {
    // Since the read time is different on every query read, we explicitly
    // ignore all metadata in this comparison.

    if (this === other) {
      return true;
    }

    if (!(other instanceof QuerySnapshot)) {
      return false;
    }

    if (this._size !== other._size) {
      return false;
    }

    if (!this._query.isEqual(other._query)) {
      return false;
    }

    if (this._materializedDocs && !this._materializedChanges) {
      // If we have only materialized the documents, we compare them first.
      return (
          isArrayEqual(this.docs, other.docs) &&
          isArrayEqual(this.docChanges(), other.docChanges()));
    }

    // Otherwise, we compare the changes first as we expect there to be fewer.
    return (
        isArrayEqual(this.docChanges(), other.docChanges()) &&
        isArrayEqual(this.docs, other.docs));
  }
}

// TODO: As of v0.17.0, we're changing docChanges from an array into a method.
// Because this is a runtime breaking change and somewhat subtle (both Array and
// Function have a .length, etc.), we'll replace commonly-used properties
// (including Symbol.iterator) to throw a custom error message. By our v1.0
// release, we should remove this code.
function throwDocChangesMethodError() {
  throw new Error(
      'QuerySnapshot.docChanges has been changed from a property into a ' +
      'method, so usages like "querySnapshot.docChanges" should become ' +
      '"querySnapshot.docChanges()"');
}

const docChangesPropertiesToOverride = [
  'length', 'forEach', 'map',
  ...(typeof Symbol !== 'undefined' ? [Symbol.iterator] : [])
];
docChangesPropertiesToOverride.forEach(property => {
  Object.defineProperty(
      QuerySnapshot.prototype.docChanges, property,
      {get: () => throwDocChangesMethodError()});
});

/** Internal options to customize the Query class. */
interface QueryOptions {
  startAt?: api.ICursor;
  startAfter?: api.ICursor;
  endAt?: api.ICursor;
  endBefore?: api.ICursor;
  limit?: number;
  offset?: number;
  projection?: api.StructuredQuery.IProjection;
}

/**
 * A Query refers to a query which you can read or stream from. You can also
 * construct refined Query objects by adding filters and ordering.
 *
 * @class Query
 */
export class Query {
  private readonly _serializer: Serializer;

  /**
   * @private
   * @hideconstructor
   *
   * @param _firestore The Firestore Database client.
   * @param _path Path of the collection to be queried.
   * @param _fieldFilters Sequence of fields constraining the results of the
   * query.
   * @param _fieldOrders Sequence of fields to control the order of results.
   * @param _queryOptions Additional query options.
   */
  constructor(
      private readonly _firestore: Firestore, readonly _path: ResourcePath,
      private readonly _fieldFilters: FieldFilter[] = [],
      private readonly _fieldOrders: FieldOrder[] = [],
      private readonly _queryOptions: QueryOptions = {}) {
    this._serializer = new Serializer(_firestore);
  }

  /**
   * Detects the argument type for Firestore cursors.
   *
   * @private
   * @param fieldValuesOrDocumentSnapshot A snapshot of the document or a set
   * of field values.
   * @returns 'true' if the input is a single DocumentSnapshot..
   */
  static _isDocumentSnapshot(fieldValuesOrDocumentSnapshot:
                                 Array<DocumentSnapshot|unknown>): boolean {
    return (
        fieldValuesOrDocumentSnapshot.length === 1 &&
        (fieldValuesOrDocumentSnapshot[0] instanceof DocumentSnapshot));
  }

  /**
   * Extracts field values from the DocumentSnapshot based on the provided
   * field order.
   *
   * @private
   * @param documentSnapshot The document to extract the fields from.
   * @param fieldOrders The field order that defines what fields we should
   * extract.
   * @return {Array.<*>} The field values to use.
   * @private
   */
  static _extractFieldValues(
      documentSnapshot: DocumentSnapshot, fieldOrders: FieldOrder[]) {
    const fieldValues: Array<unknown> = [];

    for (const fieldOrder of fieldOrders) {
      if (FieldPath.documentId().isEqual(fieldOrder.field)) {
        fieldValues.push(documentSnapshot.ref);
      } else {
        const fieldValue = documentSnapshot.get(fieldOrder.field);
        if (fieldValue === undefined) {
          throw new Error(
              `Field "${
                  fieldOrder
                      .field}" is missing in the provided DocumentSnapshot. ` +
              'Please provide a document that contains values for all specified ' +
              'orderBy() and where() constraints.');
        } else {
          fieldValues.push(fieldValue);
        }
      }
    }
    return fieldValues;
  }

  /**
   * The string representation of the Query's location.
   * @private
   */
  get formattedName(): string {
    return this._path.formattedName;
  }

  /**
   * The [Firestore]{@link Firestore} instance for the Firestore
   * database (useful for performing transactions, etc.).
   *
   * @type {Firestore}
   * @name Query#firestore
   * @readonly
   *
   * @example
   * let collectionRef = firestore.collection('col');
   *
   * collectionRef.add({foo: 'bar'}).then(documentReference => {
   *   let firestore = documentReference.firestore;
   *   console.log(`Root location for document is ${firestore.formattedName}`);
   * });
   */
  get firestore(): Firestore {
    return this._firestore;
  }

  /**
   * Creates and returns a new [Query]{@link Query} with the additional filter
   * that documents must contain the specified field and that its value should
   * satisfy the relation constraint provided.
   *
   * Returns a new Query that constrains the value of a Document property.
   *
   * This function returns a new (immutable) instance of the Query (rather than
   * modify the existing instance) to impose the filter.
   *
   * @param {string|FieldPath} fieldPath The name of a property value to compare.
   * @param {string} opStr A comparison operation in the form of a string
   * (e.g., "<").
   * @param {*} value The value to which to compare the field for inclusion in
   * a query.
   * @returns {Query} The created Query.
   *
   * @example
   * let collectionRef = firestore.collection('col');
   *
   * collectionRef.where('foo', '==', 'bar').get().then(querySnapshot => {
   *   querySnapshot.forEach(documentSnapshot => {
   *     console.log(`Found document at ${documentSnapshot.ref.path}`);
   *   });
   * });
   */
  where(fieldPath: string|FieldPath, opStr: string, value: UserInput): Query {
    validateFieldPath('fieldPath', fieldPath);
    validateQueryOperator('opStr', opStr, value);
    validateQueryValue('value', value);

    if (this._queryOptions.startAt || this._queryOptions.endAt) {
      throw new Error(
          'Cannot specify a where() filter after calling startAt(), ' +
          'startAfter(), endBefore() or endAt().');
    }

    fieldPath = FieldPath.fromArgument(fieldPath);

    if (FieldPath.documentId().isEqual(fieldPath)) {
      value = this.convertReference(value);
    }

    const combinedFilters = this._fieldFilters.concat(new FieldFilter(
        this._serializer, fieldPath, comparisonOperators[opStr], value));

    return new Query(
        this._firestore, this._path, combinedFilters, this._fieldOrders,
        this._queryOptions);
  }

  /**
   * Creates and returns a new [Query]{@link Query} instance that applies a
   * field mask to the result and returns only the specified subset of fields.
   * You can specify a list of field paths to return, or use an empty list to
   * only return the references of matching documents.
   *
   * This function returns a new (immutable) instance of the Query (rather than
   * modify the existing instance) to impose the field mask.
   *
   * @param {...(string|FieldPath)} fieldPaths The field paths to return.
   * @returns {Query} The created Query.
   *
   * @example
   * let collectionRef = firestore.collection('col');
   * let documentRef = collectionRef.doc('doc');
   *
   * return documentRef.set({x:10, y:5}).then(() => {
   *   return collectionRef.where('x', '>', 5).select('y').get();
   * }).then((res) => {
   *   console.log(`y is ${res.docs[0].get('y')}.`);
   * });
   */
  select(...fieldPaths: Array<string|FieldPath>): Query {
    const fields: api.StructuredQuery.IFieldReference[] = [];

    if (fieldPaths.length === 0) {
      fields.push({fieldPath: FieldPath.documentId().formattedName});
    } else {
      for (let i = 0; i < fieldPaths.length; ++i) {
        validateFieldPath(i, fieldPaths[i]);
        fields.push(
            {fieldPath: FieldPath.fromArgument(fieldPaths[i]).formattedName});
      }
    }

    const options = extend(true, {}, this._queryOptions);
    options.projection = {fields};

    return new Query(
        this._firestore, this._path, this._fieldFilters, this._fieldOrders,
        options);
  }

  /**
   * Creates and returns a new [Query]{@link Query} that's additionally sorted
   * by the specified field, optionally in descending order instead of
   * ascending.
   *
   * This function returns a new (immutable) instance of the Query (rather than
   * modify the existing instance) to impose the field mask.
   *
   * @param {string|FieldPath} fieldPath The field to sort by.
   * @param {string=} directionStr Optional direction to sort by ('asc' or
   * 'desc'). If not specified, order will be ascending.
   * @returns {Query} The created Query.
   *
   * @example
   * let query = firestore.collection('col').where('foo', '>', 42);
   *
   * query.orderBy('foo', 'desc').get().then(querySnapshot => {
   *   querySnapshot.forEach(documentSnapshot => {
   *     console.log(`Found document at ${documentSnapshot.ref.path}`);
   *   });
   * });
   */
  orderBy(fieldPath: string|FieldPath, directionStr?: string): Query {
    validateFieldPath('fieldPath', fieldPath);
    validateQueryOrder('directionStr', directionStr);

    if (this._queryOptions.startAt || this._queryOptions.endAt) {
      throw new Error(
          'Cannot specify an orderBy() constraint after calling ' +
          'startAt(), startAfter(), endBefore() or endAt().');
    }

    const newOrder = new FieldOrder(
        FieldPath.fromArgument(fieldPath),
        directionOperators[directionStr || 'asc']);
    const combinedOrders = this._fieldOrders.concat(newOrder);
    return new Query(
        this._firestore, this._path, this._fieldFilters, combinedOrders,
        this._queryOptions);
  }

  /**
   * Creates and returns a new [Query]{@link Query} that's additionally limited
   * to only return up to the specified number of documents.
   *
   * This function returns a new (immutable) instance of the Query (rather than
   * modify the existing instance) to impose the limit.
   *
   * @param {number} limit The maximum number of items to return.
   * @returns {Query} The created Query.
   *
   * @example
   * let query = firestore.collection('col').where('foo', '>', 42);
   *
   * query.limit(1).get().then(querySnapshot => {
   *   querySnapshot.forEach(documentSnapshot => {
   *     console.log(`Found document at ${documentSnapshot.ref.path}`);
   *   });
   * });
   */
  limit(limit: number): Query {
    validateInteger('limit', limit);

    const options = extend(true, {}, this._queryOptions);
    options.limit = limit;
    return new Query(
        this._firestore, this._path, this._fieldFilters, this._fieldOrders,
        options);
  }

  /**
   * Specifies the offset of the returned results.
   *
   * This function returns a new (immutable) instance of the
   * [Query]{@link Query} (rather than modify the existing instance)
   * to impose the offset.
   *
   * @param {number} offset The offset to apply to the Query results
   * @returns {Query} The created Query.
   *
   * @example
   * let query = firestore.collection('col').where('foo', '>', 42);
   *
   * query.limit(10).offset(20).get().then(querySnapshot => {
   *   querySnapshot.forEach(documentSnapshot => {
   *     console.log(`Found document at ${documentSnapshot.ref.path}`);
   *   });
   * });
   */
  offset(offset: number): Query {
    validateInteger('offset', offset);

    const options = extend(true, {}, this._queryOptions);
    options.offset = offset;
    return new Query(
        this._firestore, this._path, this._fieldFilters, this._fieldOrders,
        options);
  }

  /**
   * Returns true if this `Query` is equal to the provided value.
   *
   * @param {*} other The value to compare against.
   * @return {boolean} true if this `Query` is equal to the provided value.
   */
  isEqual(other: Query): boolean {
    if (this === other) {
      return true;
    }

    return (
        other instanceof Query && this._path.isEqual(other._path) &&
        deepEqual(this._fieldFilters, other._fieldFilters, {strict: true}) &&
        deepEqual(this._fieldOrders, other._fieldOrders, {strict: true}) &&
        deepEqual(this._queryOptions, other._queryOptions, {strict: true}));
  }

  /**
   * Computes the backend ordering semantics for DocumentSnapshot cursors.
   *
   * @private
   * @param cursorValuesOrDocumentSnapshot The snapshot of the document or the
   * set of field values to use as the boundary.
   * @returns The implicit ordering semantics.
   */
  private createImplicitOrderBy(cursorValuesOrDocumentSnapshot:
                                    Array<DocumentSnapshot|unknown>):
      FieldOrder[] {
    if (!Query._isDocumentSnapshot(cursorValuesOrDocumentSnapshot)) {
      return this._fieldOrders;
    }

    const fieldOrders = this._fieldOrders.slice();
    let hasDocumentId = false;

    if (fieldOrders.length === 0) {
      // If no explicit ordering is specified, use the first inequality to
      // define an implicit order.
      for (const fieldFilter of this._fieldFilters) {
        if (fieldFilter.isInequalityFilter()) {
          fieldOrders.push(new FieldOrder(fieldFilter.field));
          break;
        }
      }
    } else {
      for (const fieldOrder of fieldOrders) {
        if (FieldPath.documentId().isEqual(fieldOrder.field)) {
          hasDocumentId = true;
        }
      }
    }

    if (!hasDocumentId) {
      // Add implicit sorting by name, using the last specified direction.
      const lastDirection = fieldOrders.length === 0 ?
          directionOperators.ASC :
          fieldOrders[fieldOrders.length - 1].direction;

      fieldOrders.push(new FieldOrder(FieldPath.documentId(), lastDirection));
    }

    return fieldOrders;
  }

  /**
   * Builds a Firestore 'Position' proto message.
   *
   * @private
   * @param {Array.<FieldOrder>} fieldOrders The field orders to use for this
   * cursor.
   * @param {Array.<DocumentSnapshot|*>} cursorValuesOrDocumentSnapshot The
   * snapshot of the document or the set of field values to use as the boundary.
   * @param before Whether the query boundary lies just before or after the
   * provided data.
   * @returns {Object} The proto message.
   */
  private createCursor(
      fieldOrders: FieldOrder[],
      cursorValuesOrDocumentSnapshot: Array<DocumentSnapshot|unknown>,
      before: boolean): api.ICursor {
    let fieldValues;

    if (Query._isDocumentSnapshot(cursorValuesOrDocumentSnapshot)) {
      fieldValues = Query._extractFieldValues(
          cursorValuesOrDocumentSnapshot[0] as DocumentSnapshot, fieldOrders);
    } else {
      fieldValues = cursorValuesOrDocumentSnapshot;
    }

    if (fieldValues.length > fieldOrders.length) {
      throw new Error(
          'Too many cursor values specified. The specified ' +
          'values must match the orderBy() constraints of the query.');
    }

    const options: api.ICursor = {
      values: [],
    };

    if (before) {
      options.before = true;
    }

    for (let i = 0; i < fieldValues.length; ++i) {
      let fieldValue = fieldValues[i];

      if (FieldPath.documentId().isEqual(fieldOrders[i].field)) {
        fieldValue = this.convertReference(fieldValue);
      }

      validateQueryValue(i, fieldValue);
      options.values!.push(this._serializer.encodeValue(fieldValue)!);
    }

    return options;
  }

  /**
   * Validates that a value used with FieldValue.documentId() is either a
   * string or a DocumentReference that is part of the query`s result set.
   * Throws a validation error or returns a DocumentReference that can
   * directly be used in the Query.
   *
   * @param reference The value to validate.
   * @throws If the value cannot be used for this query.
   * @return If valid, returns a DocumentReference that can be used with the
   * query.
   * @private
   */
  private convertReference(val: unknown): DocumentReference {
    let reference: DocumentReference;

    if (typeof val === 'string') {
      reference =
          new DocumentReference(this._firestore, this._path.append(val));
    } else if (val instanceof DocumentReference) {
      reference = val;
      if (!this._path.isPrefixOf(reference._path)) {
        throw new Error(
            `"${reference.path}" is not part of the query result set and ` +
            'cannot be used as a query boundary.');
      }
    } else {
      throw new Error(
          'The corresponding value for FieldPath.documentId() must be a ' +
          'string or a DocumentReference.');
    }

    if (reference._path.parent()!.compareTo(this._path) !== 0) {
      throw new Error(
          'Only a direct child can be used as a query boundary. ' +
          `Found: "${reference.path}".`);
    }
    return reference;
  }

  /**
   * Creates and returns a new [Query]{@link Query} that starts at the provided
   * set of field values relative to the order of the query. The order of the
   * provided values must match the order of the order by clauses of the query.
   *
   * @param {...*|DocumentSnapshot} fieldValuesOrDocumentSnapshot The snapshot
   * of the document the query results should start at or the field values to
   * start this query at, in order of the query's order by.
   * @returns {Query} A query with the new starting point.
   *
   * @example
   * let query = firestore.collection('col');
   *
   * query.orderBy('foo').startAt(42).get().then(querySnapshot => {
   *   querySnapshot.forEach(documentSnapshot => {
   *     console.log(`Found document at ${documentSnapshot.ref.path}`);
   *   });
   * });
   */
  startAt(...fieldValuesOrDocumentSnapshot: Array<DocumentSnapshot|unknown>):
      Query {
    validateMinNumberOfArguments('Query.startAt', arguments, 1);

    const options = extend(true, {}, this._queryOptions);

    const fieldOrders =
        this.createImplicitOrderBy(fieldValuesOrDocumentSnapshot);
    options.startAt =
        this.createCursor(fieldOrders, fieldValuesOrDocumentSnapshot, true);

    return new Query(
        this._firestore, this._path, this._fieldFilters, fieldOrders, options);
  }

  /**
   * Creates and returns a new [Query]{@link Query} that starts after the
   * provided set of field values relative to the order of the query. The order
   * of the provided values must match the order of the order by clauses of the
   * query.
   *
   * @param {...*|DocumentSnapshot} fieldValuesOrDocumentSnapshot The snapshot
   * of the document the query results should start after or the field values to
   * start this query after, in order of the query's order by.
   * @returns {Query} A query with the new starting point.
   *
   * @example
   * let query = firestore.collection('col');
   *
   * query.orderBy('foo').startAfter(42).get().then(querySnapshot => {
   *   querySnapshot.forEach(documentSnapshot => {
   *     console.log(`Found document at ${documentSnapshot.ref.path}`);
   *   });
   * });
   */
  startAfter(...fieldValuesOrDocumentSnapshot:
                 Array<DocumentSnapshot|unknown>): Query {
    validateMinNumberOfArguments('Query.startAfter', arguments, 1);

    const options = extend(true, {}, this._queryOptions);

    const fieldOrders =
        this.createImplicitOrderBy(fieldValuesOrDocumentSnapshot);
    options.startAt =
        this.createCursor(fieldOrders, fieldValuesOrDocumentSnapshot, false);

    return new Query(
        this._firestore, this._path, this._fieldFilters, fieldOrders, options);
  }

  /**
   * Creates and returns a new [Query]{@link Query} that ends before the set of
   * field values relative to the order of the query. The order of the provided
   * values must match the order of the order by clauses of the query.
   *
   * @param {...*|DocumentSnapshot} fieldValuesOrDocumentSnapshot The snapshot
   * of the document the query results should end before or the field values to
   * end this query before, in order of the query's order by.
   * @returns {Query} A query with the new ending point.
   *
   * @example
   * let query = firestore.collection('col');
   *
   * query.orderBy('foo').endBefore(42).get().then(querySnapshot => {
   *   querySnapshot.forEach(documentSnapshot => {
   *     console.log(`Found document at ${documentSnapshot.ref.path}`);
   *   });
   * });
   */
  endBefore(...fieldValuesOrDocumentSnapshot:
                Array<DocumentSnapshot|unknown>): Query {
    validateMinNumberOfArguments('Query.endBefore', arguments, 1);

    const options = extend(true, {}, this._queryOptions);

    const fieldOrders =
        this.createImplicitOrderBy(fieldValuesOrDocumentSnapshot);
    options.endAt =
        this.createCursor(fieldOrders, fieldValuesOrDocumentSnapshot, true);

    return new Query(
        this._firestore, this._path, this._fieldFilters, fieldOrders, options);
  }

  /**
   * Creates and returns a new [Query]{@link Query} that ends at the provided
   * set of field values relative to the order of the query. The order of the
   * provided values must match the order of the order by clauses of the query.
   *
   * @param {...*|DocumentSnapshot} fieldValuesOrDocumentSnapshot The snapshot
   * of the document the query results should end at or the field values to end
   * this query at, in order of the query's order by.
   * @returns {Query} A query with the new ending point.
   *
   * @example
   * let query = firestore.collection('col');
   *
   * query.orderBy('foo').endAt(42).get().then(querySnapshot => {
   *   querySnapshot.forEach(documentSnapshot => {
   *     console.log(`Found document at ${documentSnapshot.ref.path}`);
   *   });
   * });
   */
  endAt(...fieldValuesOrDocumentSnapshot: Array<DocumentSnapshot|unknown>):
      Query {
    validateMinNumberOfArguments('Query.endAt', arguments, 1);

    const options = extend(true, {}, this._queryOptions);

    const fieldOrders =
        this.createImplicitOrderBy(fieldValuesOrDocumentSnapshot);
    options.endAt =
        this.createCursor(fieldOrders, fieldValuesOrDocumentSnapshot, false);

    return new Query(
        this._firestore, this._path, this._fieldFilters, fieldOrders, options);
  }

  /**
   * Executes the query and returns the results as a
   * [QuerySnapshot]{@link QuerySnapshot}.
   *
   * @returns {Promise.<QuerySnapshot>} A Promise that resolves with the results
   * of the Query.
   *
   * @example
   * let query = firestore.collection('col').where('foo', '==', 'bar');
   *
   * query.get().then(querySnapshot => {
   *   querySnapshot.forEach(documentSnapshot => {
   *     console.log(`Found document at ${documentSnapshot.ref.path}`);
   *   });
   * });
   */
  get(): Promise<QuerySnapshot> {
    return this._get();
  }

  /**
   * Internal get() method that accepts an optional transaction id.
   *
   * @private
   * @param {bytes=} transactionId A transaction ID.
   */
  _get(transactionId?: Uint8Array): Promise<QuerySnapshot> {
    const self = this;
    const docs: QueryDocumentSnapshot[] = [];

    return new Promise((resolve, reject) => {
      let readTime;

      self._stream(transactionId)
          .on('error',
              err => {
                reject(err);
              })
          .on('data',
              result => {
                readTime = result.readTime;
                if (result.document) {
                  const document = result.document;
                  docs.push(document);
                }
              })
          .on('end', () => {
            resolve(new QuerySnapshot(
                this, readTime, docs.length, () => docs, () => {
                  const changes: DocumentChange[] = [];
                  for (let i = 0; i < docs.length; ++i) {
                    changes.push(new DocumentChange('added', docs[i], -1, i));
                  }
                  return changes;
                }));
          });
    });
  }

  /**
   * Executes the query and streams the results as
   * [QueryDocumentSnapshots]{@link QueryDocumentSnapshot}.
   *
   * @returns {Stream.<QueryDocumentSnapshot>} A stream of
   * QueryDocumentSnapshots.
   *
   * @example
   * let query = firestore.collection('col').where('foo', '==', 'bar');
   *
   * let count = 0;
   *
   * query.stream().on('data', (documentSnapshot) => {
   *   console.log(`Found document with name '${documentSnapshot.id}'`);
   *   ++count;
   * }).on('end', () => {
   *   console.log(`Total count is ${count}`);
   * });
   */
  stream(): NodeJS.ReadableStream {
    const responseStream = this._stream();

    const transform = through2.obj(function(this, chunk, encoding, callback) {
      // Only send chunks with documents.
      if (chunk.document) {
        this.push(chunk.document);
      }
      callback();
    });

    return bun([responseStream, transform]);
  }

  /**
   * Internal method for serializing a query to its RunQuery proto
   * representation with an optional transaction id.
   *
   * @param transactionId A transaction ID.
   * @private
   * @returns Serialized JSON for the query.
   */
  toProto(transactionId?: Uint8Array): api.IRunQueryRequest {
    const reqOpts: api.IRunQueryRequest = {
      parent: this._path.parent()!.formattedName,
      structuredQuery: {
        from: [
          {
            collectionId: this._path.id,
          },
        ],
      },
    };

    const structuredQuery = reqOpts.structuredQuery!;

    if (this._fieldFilters.length === 1) {
      structuredQuery.where = this._fieldFilters[0].toProto();
    } else if (this._fieldFilters.length > 1) {
      const filters: api.StructuredQuery.IFilter[] = [];
      for (const fieldFilter of this._fieldFilters) {
        filters.push(fieldFilter.toProto());
      }
      structuredQuery.where = {
        compositeFilter: {
          op: 'AND',
          filters,
        },
      };
    }

    if (this._fieldOrders.length) {
      const orderBy: api.StructuredQuery.IOrder[] = [];
      for (const fieldOrder of this._fieldOrders) {
        orderBy.push(fieldOrder.toProto());
      }
      structuredQuery.orderBy = orderBy;
    }

    if (this._queryOptions.limit) {
      structuredQuery.limit = {value: this._queryOptions.limit};
    }

    structuredQuery.offset = this._queryOptions.offset;
    structuredQuery.startAt = this._queryOptions.startAt;
    structuredQuery.endAt = this._queryOptions.endAt;
    structuredQuery.select = this._queryOptions.projection;

    reqOpts.transaction = transactionId;

    return reqOpts;
  }

  /**
   * Internal streaming method that accepts an optional transaction id.
   *
   * @param transactionId A transaction ID.
   * @private
   * @returns A stream of document results.
   */
  _stream(transactionId?: Uint8Array): NodeJS.ReadableStream {
    const request = this.toProto(transactionId);
    const tag = requestTag();
    const self = this;

    const stream = through2.obj(function(this, proto, enc, callback) {
      const readTime = Timestamp.fromProto(proto.readTime);
      if (proto.document) {
        const document =
            self.firestore.snapshot_(proto.document, proto.readTime);
        this.push({document, readTime});
      } else {
        this.push({readTime});
      }
      callback();
    });

    this._firestore.readStream('runQuery', request, tag, true)
        .then(backendStream => {
          backendStream.on('error', err => {
            logger(
                'Query._stream', tag, 'Query failed with stream error:', err);
            stream.destroy(err);
          });
          backendStream.resume();
          backendStream.pipe(stream);
        })
        .catch(err => {
          stream.destroy(err);
        });

    return stream;
  }

  /**
   * Attaches a listener for QuerySnapshot events.
   *
   * @param {querySnapshotCallback} onNext A callback to be called every time
   * a new [QuerySnapshot]{@link QuerySnapshot} is available.
   * @param {errorCallback=} onError A callback to be called if the listen
   * fails or is cancelled. No further callbacks will occur.
   *
   * @returns {function()} An unsubscribe function that can be called to cancel
   * the snapshot listener.
   *
   * @example
   * let query = firestore.collection('col').where('foo', '==', 'bar');
   *
   * let unsubscribe = query.onSnapshot(querySnapshot => {
   *   console.log(`Received query snapshot of size ${querySnapshot.size}`);
   * }, err => {
   *   console.log(`Encountered error: ${err}`);
   * });
   *
   * // Remove this listener.
   * unsubscribe();
   */
  onSnapshot(
      onNext: (snapshot: QuerySnapshot) => void,
      onError?: (error: Error) => void): () => void {
    validateFunction('onNext', onNext);
    validateFunction('onError', onError, {optional: true});

    const watch = Watch.forQuery(this);

    return watch.onSnapshot((readTime, size, docs, changes) => {
      onNext(new QuerySnapshot(this, readTime, size, docs, changes));
    }, onError || console.error);
  }

  /**
   * Returns a function that can be used to sort QueryDocumentSnapshots
   * according to the sort criteria of this query.
   *
   * @private
   */
  comparator():
      (s1: QueryDocumentSnapshot, s2: QueryDocumentSnapshot) => number {
    return (doc1, doc2) => {
      // Add implicit sorting by name, using the last specified direction.
      const lastDirection = this._fieldOrders.length === 0 ?
          directionOperators.ASC :
          this._fieldOrders[this._fieldOrders.length - 1].direction;
      const orderBys = this._fieldOrders.concat(
          new FieldOrder(FieldPath.documentId(), lastDirection));

      for (const orderBy of orderBys) {
        let comp;
        if (FieldPath.documentId().isEqual(orderBy.field)) {
          comp = doc1.ref._path.compareTo(doc2.ref._path);
        } else {
          const v1 = doc1.protoField(orderBy.field);
          const v2 = doc2.protoField(orderBy.field);
          if (v1 === undefined || v2 === undefined) {
            throw new Error(
                'Trying to compare documents on fields that ' +
                'don\'t exist. Please include the fields you are ordering on ' +
                'in your select() call.');
          }
          comp = compare(v1, v2);
        }

        if (comp !== 0) {
          const direction =
              orderBy.direction === directionOperators.ASC ? 1 : -1;
          return direction * comp;
        }
      }

      return 0;
    };
  }
}

/**
 * A CollectionReference object can be used for adding documents, getting
 * document references, and querying for documents (using the methods
 * inherited from [Query]{@link Query}).
 *
 * @class
 * @extends Query
 */
export class CollectionReference extends Query {
  /**
   * @private
   * @hideconstructor
   *
   * @param {Firestore} firestore The Firestore Database client.
   * @param {ResourcePath} path The Path of this collection.
   */
  constructor(firestore, path) {
    super(firestore, path);
  }

  /**
   * The last path element of the referenced collection.
   *
   * @type {string}
   * @name CollectionReference#id
   * @readonly
   *
   * @example
   * let collectionRef = firestore.collection('col/doc/subcollection');
   * console.log(`ID of the subcollection: ${collectionRef.id}`);
   */
  get id(): string {
    return this._path.id!;
  }

  /**
   * A reference to the containing Document if this is a subcollection, else
   * null.
   *
   * @type {DocumentReference}
   * @name CollectionReference#parent
   * @readonly
   *
   * @example
   * let collectionRef = firestore.collection('col/doc/subcollection');
   * let documentRef = collectionRef.parent;
   * console.log(`Parent name: ${documentRef.path}`);
   */
  get parent(): DocumentReference {
    return new DocumentReference(this.firestore, this._path.parent()!);
  }

  /**
   * A string representing the path of the referenced collection (relative
   * to the root of the database).
   *
   * @type {string}
   * @name CollectionReference#path
   * @readonly
   *
   * @example
   * let collectionRef = firestore.collection('col/doc/subcollection');
   * console.log(`Path of the subcollection: ${collectionRef.path}`);
   */
  get path(): string {
    return this._path.relativeName;
  }

  /**
   * Retrieves the list of documents in this collection.
   *
   * The document references returned may include references to "missing
   * documents", i.e. document locations that have no document present but
   * which contain subcollections with documents. Attempting to read such a
   * document reference (e.g. via `.get()` or `.onSnapshot()`) will return a
   * `DocumentSnapshot` whose `.exists` property is false.
   *
   * @return {Promise<DocumentReference[]>} The list of documents in this
   * collection.
   *
   * @example
   * let collectionRef = firestore.collection('col');
   *
   * return collectionRef.listDocuments().then(documentRefs => {
   *    return firestore.getAll(documentRefs);
   * }).then(documentSnapshots => {
   *    for (let documentSnapshot of documentSnapshots) {
   *       if (documentSnapshot.exists) {
   *         console.log(`Found document with data: ${documentSnapshot.id}`);
   *       } else {
   *         console.log(`Found missing document: ${documentSnapshot.id}`);
   *       }
   *    }
   * });
   */
  listDocuments(): Promise<DocumentReference[]> {
    const request: api.IListDocumentsRequest = {
      parent: this._path.parent()!.formattedName,
      collectionId: this.id,
      showMissing: true,
      mask: {fieldPaths: []}
    };

    return this.firestore
        .request<api.IDocument[]>(
            'listDocuments', request, requestTag(), /*allowRetries=*/true)
        .then(documents => {
          // Note that the backend already orders these documents by name,
          // so we do not need to manually sort them.
          return documents.map(doc => {
            const path = ResourcePath.fromSlashSeparatedString(doc.name!);
            return this.doc(path.id!);
          });
        });
  }


  /**
   * Gets a [DocumentReference]{@link DocumentReference} instance that
   * refers to the document at the specified path. If no path is specified, an
   * automatically-generated unique ID will be used for the returned
   * DocumentReference.
   *
   * @param {string=} documentPath A slash-separated path to a document.
   * @returns {DocumentReference} The `DocumentReference`
   * instance.
   *
   * @example
   * let collectionRef = firestore.collection('col');
   * let documentRefWithName = collectionRef.doc('doc');
   * let documentRefWithAutoId = collectionRef.doc();
   * console.log(`Reference with name: ${documentRefWithName.path}`);
   * console.log(`Reference with auto-id: ${documentRefWithAutoId.path}`);
   */
  doc(documentPath?: string): DocumentReference {
    if (arguments.length === 0) {
      documentPath = autoId();
    } else {
      validateResourcePath('documentPath', documentPath!);
    }

    const path = this._path.append(documentPath!);
    if (!path.isDocument) {
      throw new Error(`Argument "documentPath" must point to a document, but was "${
          documentPath}". Your path does not contain an even number of components.`);
    }

    return new DocumentReference(this.firestore, path);
  }

  /**
   * Add a new document to this collection with the specified data, assigning
   * it a document ID automatically.
   *
   * @param {DocumentData} data An Object containing the data for the new
   * document.
   * @returns {Promise.<DocumentReference>} A Promise resolved with a
   * [DocumentReference]{@link DocumentReference} pointing to the
   * newly created document.
   *
   * @example
   * let collectionRef = firestore.collection('col');
   * collectionRef.add({foo: 'bar'}).then(documentReference => {
   *   console.log(`Added document with name: ${documentReference.id}`);
   * });
   */
  add(data: DocumentData): Promise<DocumentReference> {
    validateDocumentData('data', data, /*allowDeletes=*/false);

    const documentRef = this.doc();
    return documentRef.create(data).then(() => documentRef);
  }

  /**
   * Returns true if this `CollectionReference` is equal to the provided value.
   *
   * @param {*} other The value to compare against.
   * @return {boolean} true if this `CollectionReference` is equal to the
   * provided value.
   */
  isEqual(other: CollectionReference): boolean {
    return (
        this === other ||
        (other instanceof CollectionReference && super.isEqual(other)));
  }
}
<<<<<<< HEAD

/**
 * Creates a new CollectionReference. Invoked by DocumentReference to avoid
 * invalid declaration order.
 *
 * @private
 * @param firestore The Firestore Database client.
 * @param path The path of this collection.
 */
function createCollectionReference(firestore, path): CollectionReference {
  return new CollectionReference(firestore, path);
}
=======
>>>>>>> 6f27d849

/**
 * Validates the input string as a field order direction.
 *
 * @private
 * @param arg The argument name or argument index (for varargs methods).
 * @param op Order direction to validate.
 * @throws when the direction is invalid
 */
export function validateQueryOrder(arg: string|number, op: unknown): void {
  if (!is.string(str) || !is.defined(directionOperators[str])) {
    throw new Error('Order must be one of "asc" or "desc".');
  }
}

/**
 * Validates the input string as a field comparison operator.
 *
 * @private
 * @param arg The argument name or argument index (for varargs methods).
 * @param op Field comparison operator to validate.
 * @param fieldValue Value that is used in the filter.
 * @throws when the comparison operation is invalid
 */
export function validateQueryOperator(
    arg: string|number, op: unknown, fieldValue: unknown): void {
  if (is.string(str) && comparisonOperators[str]) {
    const op = comparisonOperators[str];

    if (typeof val === 'number' && isNaN(val) && op !== 'EQUAL') {
      throw new Error(
          'Invalid query. You can only perform equals comparisons on NaN.');
    }

    if (val === null && op !== 'EQUAL') {
      throw new Error(
          'Invalid query. You can only perform equals comparisons on Null.');
    }
  }
}

/**
 * Validates that 'value' is a DocumentReference.
 *
 * @private
 * @param arg The argument name or argument index (for varargs methods).
 * @param value The argument to validate.
 */
export function validateDocumentReference(
    arg: string|number, value: unknown): void {
  if (!(value instanceof DocumentReference)) {
    throw new Error(invalidArgumentMessage(arg, 'DocumentReference'));
  }
}

/**
 * Validates that 'value' can be used as a query value.
 *
 * @private
 * @param arg The argument name or argument index (for varargs methods).
 * @param value The argument to validate.
 */
function validateQueryValue(arg: string|number, value: unknown): void {
  validateUserInput(
      arg, value, 'query constraint',
      {allowDeletes: 'none', allowTransforms: false});
}

/**
 * Verifies euqality for an array of objects using the `isEqual` interface.
 *
 * @private
 * @param left Array of objects supporting `isEqual`.
 * @param right Array of objects supporting `isEqual`.
 * @return True if arrays are equal.
 */
function isArrayEqual<T extends {isEqual: (t: T) => boolean}>(
    left: T[], right: T[]): boolean {
  if (left.length !== right.length) {
    return false;
  }

  for (let i = 0; i < left.length; ++i) {
    if (!left[i].isEqual(right[i])) {
      return false;
    }
  }

  return true;
}<|MERGE_RESOLUTION|>--- conflicted
+++ resolved
@@ -1924,21 +1924,6 @@
         (other instanceof CollectionReference && super.isEqual(other)));
   }
 }
-<<<<<<< HEAD
-
-/**
- * Creates a new CollectionReference. Invoked by DocumentReference to avoid
- * invalid declaration order.
- *
- * @private
- * @param firestore The Firestore Database client.
- * @param path The path of this collection.
- */
-function createCollectionReference(firestore, path): CollectionReference {
-  return new CollectionReference(firestore, path);
-}
-=======
->>>>>>> 6f27d849
 
 /**
  * Validates the input string as a field order direction.
