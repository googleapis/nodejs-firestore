--- conflicted
+++ resolved
@@ -28,11 +28,7 @@
 import {logger} from './logger';
 import {QualifiedResourcePath} from './path';
 import {Timestamp} from './timestamp';
-<<<<<<< HEAD
-import {DocumentData, FirestoreDataConverter, GrpcError, RBTree} from './types';
-=======
-import {RBTree} from './types';
->>>>>>> 006ebcb5
+import {DocumentData, FirestoreDataConverter, RBTree} from './types';
 import {requestTag} from './util';
 
 import api = google.firestore.v1;
