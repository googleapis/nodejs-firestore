/*!
 * Copyright 2018 Google Inc. All Rights Reserved.
 *
 * Licensed under the Apache License, Version 2.0 (the "License");
 * you may not use this file except in compliance with the License.
 * You may obtain a copy of the License at
 *
 *      http://www.apache.org/licenses/LICENSE-2.0
 *
 * Unless required by applicable law or agreed to in writing, software
 * distributed under the License is distributed on an "AS IS" BASIS,
 * WITHOUT WARRANTIES OR CONDITIONS OF ANY KIND, either express or implied.
 * See the License for the specific language governing permissions and
 * limitations under the License.
 */

import {FieldPath} from './path';
import {DocumentReference} from './reference';
import {isPlainObject} from './serializer';
import {AnyDuringMigration, ReadOptions} from './types';

/**
 * Generate a unique client-side identifier.
 *
 * Used for the creation of new documents.
 *
 * @private
 * @returns {string} A unique 20-character wide identifier.
 */
export function autoId(): string {
  const chars =
      'ABCDEFGHIJKLMNOPQRSTUVWXYZabcdefghijklmnopqrstuvwxyz0123456789';
  let autoId = '';
  for (let i = 0; i < 20; i++) {
    autoId += chars.charAt(Math.floor(Math.random() * chars.length));
  }
  return autoId;
}

/**
 * Generate a short and semi-random client-side identifier.
 *
 * Used for the creation of request tags.
 *
 * @private
 * @returns {string} A random 5-character wide identifier.
 */
export function requestTag(): string {
  return autoId().substr(0, 5);
<<<<<<< HEAD
}

/**
 * Parses the arguments for the `getAll()` call supported by both the Firestore
 * and Transaction class.
 *
 * @private
 * @param validator The argument validator to use.
 * @param documentRefsOrReadOptions An array of document references followed by
 * an optional ReadOptions object.
 */
export function parseGetAllArguments(
    validator: AnyDuringMigration,
    documentRefsOrReadOptions: Array<DocumentReference|ReadOptions>):
    {documents: DocumentReference[], fieldMask: FieldPath[]|null} {
  let documents: DocumentReference[];
  let readOptions: ReadOptions|undefined = undefined;

  // In the original release of the SDK, getAll() was documented to accept
  // either a varargs list of DocumentReferences or a single array of
  // DocumentReferences. To support this usage in the TypeScript client, we have
  // to manually verify the arguments to determine which input the user
  // provided.
  const usesDeprecatedArgumentStyle =
      Array.isArray(documentRefsOrReadOptions[0]);

  if (usesDeprecatedArgumentStyle) {
    documents = documentRefsOrReadOptions[0] as DocumentReference[];
    readOptions = documentRefsOrReadOptions[1] as ReadOptions;
  } else {
    if (documentRefsOrReadOptions.length > 0 &&
        isPlainObject(
            documentRefsOrReadOptions[documentRefsOrReadOptions.length - 1])) {
      readOptions = documentRefsOrReadOptions.pop() as ReadOptions;
      documents = documentRefsOrReadOptions as DocumentReference[];
    } else {
      documents = documentRefsOrReadOptions as DocumentReference[];
    }
  }

  for (let i = 0; i < documents.length; ++i) {
    validator.isDocumentReference(i, documents[i]);
  }

  validator.isOptionalReadOptions('options', readOptions);
  const fieldMask = readOptions && readOptions.fieldMask ?
      readOptions.fieldMask.map(
          fieldPath => FieldPath.fromArgument(fieldPath)) :
      null;
  return {fieldMask, documents};
}

/**
 * Determines whether `val` is a JavaScript object.
 *
 * @private
 */
export function isObject(val: unknown): val is object {
  return Object.prototype.toString.call(val) === '[object Object]';
}


/**
 * Returns whether `val` has no custom properties.
 *
 * @private
 */
export function isEmpty(val: {}): boolean {
  return Object.keys(val).length === 0;
}

/**
 * Determines whether `val` is a JavaScript function.
 *
 * @private
 */
export function isFunction(val: unknown): boolean {
  return val && {}.toString.call(val) === '[object Function]';
=======
>>>>>>> 0e043a37
}<|MERGE_RESOLUTION|>--- conflicted
+++ resolved
@@ -47,57 +47,6 @@
  */
 export function requestTag(): string {
   return autoId().substr(0, 5);
-<<<<<<< HEAD
-}
-
-/**
- * Parses the arguments for the `getAll()` call supported by both the Firestore
- * and Transaction class.
- *
- * @private
- * @param validator The argument validator to use.
- * @param documentRefsOrReadOptions An array of document references followed by
- * an optional ReadOptions object.
- */
-export function parseGetAllArguments(
-    validator: AnyDuringMigration,
-    documentRefsOrReadOptions: Array<DocumentReference|ReadOptions>):
-    {documents: DocumentReference[], fieldMask: FieldPath[]|null} {
-  let documents: DocumentReference[];
-  let readOptions: ReadOptions|undefined = undefined;
-
-  // In the original release of the SDK, getAll() was documented to accept
-  // either a varargs list of DocumentReferences or a single array of
-  // DocumentReferences. To support this usage in the TypeScript client, we have
-  // to manually verify the arguments to determine which input the user
-  // provided.
-  const usesDeprecatedArgumentStyle =
-      Array.isArray(documentRefsOrReadOptions[0]);
-
-  if (usesDeprecatedArgumentStyle) {
-    documents = documentRefsOrReadOptions[0] as DocumentReference[];
-    readOptions = documentRefsOrReadOptions[1] as ReadOptions;
-  } else {
-    if (documentRefsOrReadOptions.length > 0 &&
-        isPlainObject(
-            documentRefsOrReadOptions[documentRefsOrReadOptions.length - 1])) {
-      readOptions = documentRefsOrReadOptions.pop() as ReadOptions;
-      documents = documentRefsOrReadOptions as DocumentReference[];
-    } else {
-      documents = documentRefsOrReadOptions as DocumentReference[];
-    }
-  }
-
-  for (let i = 0; i < documents.length; ++i) {
-    validator.isDocumentReference(i, documents[i]);
-  }
-
-  validator.isOptionalReadOptions('options', readOptions);
-  const fieldMask = readOptions && readOptions.fieldMask ?
-      readOptions.fieldMask.map(
-          fieldPath => FieldPath.fromArgument(fieldPath)) :
-      null;
-  return {fieldMask, documents};
 }
 
 /**
@@ -126,6 +75,4 @@
  */
 export function isFunction(val: unknown): boolean {
   return val && {}.toString.call(val) === '[object Function]';
-=======
->>>>>>> 0e043a37
 }