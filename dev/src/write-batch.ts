--- conflicted
+++ resolved
@@ -195,11 +195,7 @@
   ): WriteBatch {
     const ref = validateDocumentReference('documentRef', documentRef);
     const firestoreData = ref._converter.toFirestore(
-<<<<<<< HEAD
-      data as firestore.WithFieldValue<Document>
-=======
       data as firestore.WithFieldValue<AppModelType>
->>>>>>> 0afadeff
     );
     validateDocumentData(
       'data',
@@ -336,12 +332,8 @@
     let firestoreData: firestore.DocumentData;
     if (mergeLeaves || mergePaths) {
       firestoreData = ref._converter.toFirestore(data, options);
-    } else {
-<<<<<<< HEAD
-      firestoreData = ref._converter.toFirestore(data as any);
-=======
+    } else 
       firestoreData = ref._converter.toFirestore(data as AppModelType);
->>>>>>> 0afadeff
     }
     validateDocumentData(
       'data',
@@ -499,17 +491,6 @@
         validateUpdateMap('dataOrField', dataOrField, this._allowUndefined);
         // eslint-disable-next-line prefer-rest-params
         validateMaxNumberOfArguments('update', arguments, 3);
-
-<<<<<<< HEAD
-        Object.entries(dataOrField as firestore.UpdateData<{}>).forEach(
-          ([key, value]) => {
-            // Skip `undefined` values (can be hit if `ignoreUndefinedProperties`
-            // is set)
-            if (value !== undefined) {
-              validateFieldPath(key, key);
-              updateMap.set(FieldPath.fromArgument(key), value);
-            }
-=======
         Object.entries(
           dataOrField as firestore.UpdateData<DbModelType>
         ).forEach(([key, value]) => {
@@ -518,7 +499,6 @@
           if (value !== undefined) {
             validateFieldPath(key, key);
             updateMap.set(FieldPath.fromArgument(key), value);
->>>>>>> 0afadeff
           }
         });
 
