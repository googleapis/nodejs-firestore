--- conflicted
+++ resolved
@@ -114,18 +114,8 @@
   ) {}
 }
 
-<<<<<<< HEAD
-=======
-/** Helper type to manage the list of writes in a WriteBatch. */
-// TODO(mrschmidt): Replace with api.IWrite
-interface WriteOp {
-  write: api.IWrite;
-  precondition?: api.IPrecondition | null;
-}
-
-export type PendingWriteOp = () => WriteOp;
-
->>>>>>> 92870d3d
+export type PendingWriteOp = () => api.IWrite;
+
 /**
  * A Firestore WriteBatch that can be used to atomically commit multiple write
  * operations at once.
@@ -141,11 +131,7 @@
    * resulting `api.IWrite` will be sent to the backend.
    * @private
    */
-<<<<<<< HEAD
-  private readonly _ops: Array<() => api.IWrite> = [];
-=======
   private readonly _ops: Array<PendingWriteOp> = [];
->>>>>>> 92870d3d
 
   private _committed = false;
 
@@ -260,22 +246,12 @@
 
     const conditions = new Precondition(precondition);
 
-<<<<<<< HEAD
-    const op = () => {
+    const op: PendingWriteOp = () => {
       const write: api.IWrite = {delete: documentRef.formattedName};
       if (!conditions.isEmpty) {
         write.currentDocument = conditions.toProto();
       }
       return write;
-=======
-    const op: PendingWriteOp = () => {
-      return {
-        write: {
-          delete: documentRef.formattedName,
-        },
-        precondition: conditions.toProto(),
-      };
->>>>>>> 92870d3d
     };
 
     this._ops.push(op);
