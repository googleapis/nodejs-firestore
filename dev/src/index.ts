/*!
 * Copyright 2017 Google Inc. All Rights Reserved.
 *
 * Licensed under the Apache License, Version 2.0 (the "License");
 * you may not use this file except in compliance with the License.
 * You may obtain a copy of the License at
 *
 *      http://www.apache.org/licenses/LICENSE-2.0
 *
 * Unless required by applicable law or agreed to in writing, software
 * distributed under the License is distributed on an "AS IS" BASIS,
 * WITHOUT WARRANTIES OR CONDITIONS OF ANY KIND, either express or implied.
 * See the License for the specific language governing permissions and
 * limitations under the License.
 */

import * as firestore from '@google-cloud/firestore';

import type {CallOptions, ClientOptions} from 'google-gax';
import type * as googleGax from 'google-gax';
import type * as googleGaxFallback from 'google-gax/build/src/fallback';
import {Duplex, PassThrough, Transform} from 'stream';

import {URL} from 'url';

import {google} from '../protos/firestore_v1_proto_api';
import {ExponentialBackoff, ExponentialBackoffSetting} from './backoff';
import {BulkWriter} from './bulk-writer';
import {BundleBuilder} from './bundle';
import {fieldsFromJson, timestampFromJson} from './convert';
import {DocumentReader} from './document-reader';
import {
  DocumentSnapshot,
  DocumentSnapshotBuilder,
  QueryDocumentSnapshot,
} from './document';
import {logger, setLibVersion} from './logger';
import {
  DEFAULT_DATABASE_ID,
  QualifiedResourcePath,
  ResourcePath,
  validateResourcePath,
} from './path';
import {ClientPool} from './pool';
import {CollectionReference} from './reference/collection-reference';
import {DocumentReference} from './reference/document-reference';
import {Serializer} from './serializer';
import {Timestamp} from './timestamp';
import {parseGetAllArguments, Transaction} from './transaction';
import {
  ApiMapValue,
  FirestoreStreamingMethod,
  FirestoreUnaryMethod,
  GapicClient,
  UnaryMethod,
} from './types';
import {
  autoId,
  Deferred,
  getRetryParams,
  isPermanentRpcError,
  requestTag,
  wrapError,
  tryGetPreferRestEnvironmentVariable,
} from './util';
import {
  validateBoolean,
  validateFunction,
  validateHost,
  validateInteger,
  validateMinNumberOfArguments,
  validateObject,
  validateString,
  validateTimestamp,
} from './validate';
import {WriteBatch} from './write-batch';

import {interfaces} from './v1/firestore_client_config.json';
const serviceConfig = interfaces['google.firestore.v1.Firestore'];

import api = google.firestore.v1;
import {CollectionGroup} from './collection-group';
import {
  RECURSIVE_DELETE_MAX_PENDING_OPS,
  RECURSIVE_DELETE_MIN_PENDING_OPS,
  RecursiveDelete,
} from './recursive-delete';
import {
  ATTRIBUTE_KEY_DOC_COUNT,
  ATTRIBUTE_KEY_IS_TRANSACTIONAL,
  ATTRIBUTE_KEY_NUM_RESPONSES,
  SPAN_NAME_BATCH_GET_DOCUMENTS,
  TraceUtil,
} from './telemetry/trace-util';
import {DisabledTraceUtil} from './telemetry/disabled-trace-util';
import {EnabledTraceUtil} from './telemetry/enabled-trace-util';
import {PipelineSource} from './pipelines';

import * as Pipelines from './pipelines';
export {Pipelines};

export {CollectionReference} from './reference/collection-reference';
export {DocumentReference} from './reference/document-reference';
export {QuerySnapshot} from './reference/query-snapshot';
export {Query} from './reference/query';
export type {AggregateQuery} from './reference/aggregate-query';
export type {AggregateQuerySnapshot} from './reference/aggregate-query-snapshot';
export type {VectorQuery} from './reference/vector-query';
export type {VectorQuerySnapshot} from './reference/vector-query-snapshot';
export type {VectorQueryOptions} from './reference/vector-query-options';
export {BulkWriter} from './bulk-writer';
export type {BulkWriterError} from './bulk-writer';
export type {BundleBuilder} from './bundle';
export {DocumentSnapshot, QueryDocumentSnapshot} from './document';
export {FieldValue, VectorValue} from './field-value';
export {Filter} from './filter';
export {WriteBatch, WriteResult} from './write-batch';
export {Transaction} from './transaction';
export {Timestamp} from './timestamp';
export {DocumentChange} from './document-change';
export type {DocumentChangeType} from './document-change';
export {FieldPath} from './path';
export {GeoPoint} from './geo-point';
export {CollectionGroup};
export {QueryPartition} from './query-partition';
export {setLogFunction} from './logger';
export {Aggregate, AggregateField} from './aggregate';
export type {
  AggregateFieldType,
  AggregateSpec,
  AggregateType,
} from './aggregate';
export type {
  PlanSummary,
  ExecutionStats,
  ExplainMetrics,
  ExplainResults,
} from './query-profile';

const libVersion = require('../../package.json').version;
setLibVersion(libVersion);

/*!
 * DO NOT REMOVE THE FOLLOWING NAMESPACE DEFINITIONS
 */
/**
 * @namespace google.protobuf
 */
/**
 * @namespace google.rpc
 */
/**
 * @namespace google.longrunning
 */
/**
 * @namespace google.firestore.v1
 */
/**
 * @namespace google.firestore.v1beta1
 */
/**
 * @namespace google.firestore.admin.v1
 */

/*!
 * HTTP header for the resource prefix to improve routing and project isolation
 * by the backend.
 */
const CLOUD_RESOURCE_HEADER = 'google-cloud-resource-prefix';

/**
 * The maximum number of times to retry idempotent requests.
 * @private
 */
export const MAX_REQUEST_RETRIES = 5;

/**
 * The maximum number of times to attempt a transaction before failing.
 * @private
 */
export const DEFAULT_MAX_TRANSACTION_ATTEMPTS = 5;

/*!
 * The default number of idle GRPC channel to keep.
 */
export const DEFAULT_MAX_IDLE_CHANNELS = 1;

/*!
 * The maximum number of concurrent requests supported by a single GRPC channel,
 * as enforced by Google's Frontend. If the SDK issues more than 100 concurrent
 * operations, we need to use more than one GAPIC client since these clients
 * multiplex all requests over a single channel.
 */
const MAX_CONCURRENT_REQUESTS_PER_CLIENT = 100;

/**
 * Document data (e.g. for use with
 * [set()]{@link DocumentReference#set}) consisting of fields mapped
 * to values.
 *
 * @typedef {Object.<string, *>} DocumentData
 */

/**
 * Converter used by [withConverter()]{@link Query#withConverter} to transform
 * user objects of type `AppModelType` into Firestore data of type
 * `DbModelType`.
 *
 * Using the converter allows you to specify generic type arguments when storing
 * and retrieving objects from Firestore.
 *
 * @example
 * ```
 * class Post {
 *   constructor(readonly title: string, readonly author: string) {}
 *
 *   toString(): string {
 *     return this.title + ', by ' + this.author;
 *   }
 * }
 *
 * const postConverter = {
 *   toFirestore(post: Post): FirebaseFirestore.DocumentData {
 *     return {title: post.title, author: post.author};
 *   },
 *   fromFirestore(
 *     snapshot: FirebaseFirestore.QueryDocumentSnapshot
 *   ): Post {
 *     const data = snapshot.data();
 *     return new Post(data.title, data.author);
 *   }
 * };
 *
 * const postSnap = await Firestore()
 *   .collection('posts')
 *   .withConverter(postConverter)
 *   .doc().get();
 * const post = postSnap.data();
 * if (post !== undefined) {
 *   post.title; // string
 *   post.toString(); // Should be defined
 *   post.someNonExistentProperty; // TS error
 * }
 *
 * ```
 * @property {Function} toFirestore Called by the Firestore SDK to convert a
 * custom model object of type `AppModelType` into a plain Javascript object
 * (suitable for writing directly to the Firestore database).
 * @property {Function} fromFirestore Called by the Firestore SDK to convert
 * Firestore data into an object of type `AppModelType`.
 * @typedef {Object} FirestoreDataConverter
 */

/**
 * Update data (for use with [update]{@link DocumentReference#update})
 * that contains paths mapped to values. Fields that contain dots
 * reference nested fields within the document.
 *
 * You can update a top-level field in your document by using the field name
 * as a key (e.g. `foo`). The provided value completely replaces the contents
 * for this field.
 *
 * You can also update a nested field directly by using its field path as a key
 * (e.g. `foo.bar`). This nested field update replaces the contents at `bar`
 * but does not modify other data under `foo`.
 *
 * @example
 * ```
 * const documentRef = firestore.doc('coll/doc');
 * documentRef.set({a1: {a2: 'val'}, b1: {b2: 'val'}, c1: {c2: 'val'}});
 * documentRef.update({
 *  b1: {b3: 'val'},
 *  'c1.c3': 'val',
 * });
 * // Value is {a1: {a2: 'val'}, b1: {b3: 'val'}, c1: {c2: 'val', c3: 'val'}}
 *
 * ```
 * @typedef {Object.<string, *>} UpdateData
 */

/**
 * An options object that configures conditional behavior of
 * [update()]{@link DocumentReference#update} and
 * [delete()]{@link DocumentReference#delete} calls in
 * [DocumentReference]{@link DocumentReference},
 * [WriteBatch]{@link WriteBatch}, [BulkWriter]{@link BulkWriter}, and
 * [Transaction]{@link Transaction}. Using Preconditions, these calls
 * can be restricted to only apply to documents that match the specified
 * conditions.
 *
 * @example
 * ```
 * const documentRef = firestore.doc('coll/doc');
 *
 * documentRef.get().then(snapshot => {
 *   const updateTime = snapshot.updateTime;
 *
 *   console.log(`Deleting document at update time: ${updateTime.toDate()}`);
 *   return documentRef.delete({ lastUpdateTime: updateTime });
 * });
 *
 * ```
 * @property {Timestamp} lastUpdateTime The update time to enforce. If set,
 *  enforces that the document was last updated at lastUpdateTime. Fails the
 *  operation if the document was last updated at a different time.
 * @property {boolean} exists If set, enforces that the target document must
 * or must not exist.
 * @typedef {Object} Precondition
 */

/**
 * An options object that configures the behavior of
 * [set()]{@link DocumentReference#set} calls in
 * [DocumentReference]{@link DocumentReference},
 * [WriteBatch]{@link WriteBatch}, and
 * [Transaction]{@link Transaction}. These calls can be
 * configured to perform granular merges instead of overwriting the target
 * documents in their entirety by providing a SetOptions object with
 * { merge : true }.
 *
 * @property {boolean} merge Changes the behavior of a set() call to only
 * replace the values specified in its data argument. Fields omitted from the
 * set() call remain untouched.
 * @property {Array<(string|FieldPath)>} mergeFields Changes the behavior of
 * set() calls to only replace the specified field paths. Any field path that is
 * not specified is ignored and remains untouched.
 * It is an error to pass a SetOptions object to a set() call that is missing a
 * value for any of the fields specified here.
 * @typedef {Object} SetOptions
 */

/**
 * An options object that can be used to configure the behavior of
 * [getAll()]{@link Firestore#getAll} calls. By providing a `fieldMask`, these
 * calls can be configured to only return a subset of fields.
 *
 * @property {Array<(string|FieldPath)>} fieldMask Specifies the set of fields
 * to return and reduces the amount of data transmitted by the backend.
 * Adding a field mask does not filter results. Documents do not need to
 * contain values for all the fields in the mask to be part of the result set.
 * @typedef {Object} ReadOptions
 */

/**
 * An options object to configure throttling on BulkWriter.
 *
 * Whether to disable or configure throttling. By default, throttling is
 * enabled. `throttling` can be set to either a boolean or a config object.
 * Setting it to `true` will use default values. You can override the defaults
 * by setting it to `false` to disable throttling, or by setting the config
 * values to enable throttling with the provided values.
 *
 * @property {boolean|Object} throttling Whether to disable or enable
 * throttling. Throttling is enabled by default, if the field is set to `true`
 * or if any custom throttling options are provided. `{ initialOpsPerSecond:
 * number }` sets the initial maximum number of operations per second allowed by
 * the throttler. If `initialOpsPerSecond` is not set, the default is 500
 * operations per second. `{ maxOpsPerSecond: number }` sets the maximum number
 * of operations per second allowed by the throttler. If `maxOpsPerSecond` is
 * not set, no maximum is enforced.
 * @typedef {Object} BulkWriterOptions
 */

/**
 * An error thrown when a BulkWriter operation fails.
 *
 * The error used by {@link BulkWriter~shouldRetryCallback} set in
 * {@link BulkWriter#onWriteError}.
 *
 * @property {GrpcStatus} code The status code of the error.
 * @property {string} message The error message of the error.
 * @property {DocumentReference} documentRef The document reference the
 * operation was performed on.
 * @property {'create' | 'set' | 'update' | 'delete'} operationType The type
 * of operation performed.
 * @property {number} failedAttempts How many times this operation has been
 * attempted unsuccessfully.
 * @typedef {Error} BulkWriterError
 */

/**
 * Status codes returned by GRPC operations.
 *
 * @see https://github.com/grpc/grpc/blob/master/doc/statuscodes.md
 *
 * @enum {number}
 * @typedef {Object} GrpcStatus
 */

/**
 * The Firestore client represents a Firestore Database and is the entry point
 * for all Firestore operations.
 *
 * @see [Firestore Documentation]{@link https://firebase.google.com/docs/firestore/}
 *
 * @class
 *
 * @example Install the client library with <a href="https://www.npmjs.com/">npm</a>:
 * ```
 * npm install --save @google-cloud/firestore
 *
 * ```
 * @example Import the client library
 * ```
 * var Firestore = require('@google-cloud/firestore');
 *
 * ```
 * @example Create a client that uses <a href="https://cloud.google.com/docs/authentication/production#providing_credentials_to_your_application">Application Default Credentials (ADC)</a>:
 * ```
 * var firestore = new Firestore();
 *
 * ```
 * @example Create a client with <a href="https://cloud.google.com/docs/authentication/production#obtaining_and_providing_service_account_credentials_manually">explicit credentials</a>:
 * ```
 * var firestore = new Firestore({ projectId:
 * 'your-project-id', keyFilename: '/path/to/keyfile.json'
 * });
 *
 * ```
 * @example <caption>include:samples/quickstart.js</caption>
 * region_tag:firestore_quickstart
 * Full quickstart example:
 */
export class Firestore implements firestore.Firestore {
  /**
   * A client pool to distribute requests over multiple GAPIC clients in order
   * to work around a connection limit of 100 concurrent requests per client.
   * @private
   * @internal
   */
  private _clientPool: ClientPool<GapicClient>;

  /**
   * Preloaded instance of google-gax (full module, with gRPC support).
   */
  private _gax?: typeof googleGax;

  /**
   * Preloaded instance of google-gax HTTP fallback implementation (no gRPC).
   */
  private _gaxFallback?: typeof googleGaxFallback;

  /**
   * The configuration options for the GAPIC client.
   * @private
   * @internal
   */
  _settings: firestore.Settings = {};

  /**
   * Settings for the exponential backoff used by the streaming endpoints.
   * @private
   * @internal
   */
  private _backoffSettings: ExponentialBackoffSetting;

  /**
   * Whether the initialization settings can still be changed by invoking
   * `settings()`.
   * @private
   * @internal
   */
  private _settingsFrozen = false;

  /**
   * The serializer to use for the Protobuf transformation.
   * @private
   * @internal
   */
  _serializer: Serializer | null = null;

  /**
   * The OpenTelemetry tracing utility object.
   * @private
   * @internal
   */
  _traceUtil: TraceUtil;

  /**
   * The project ID for this client.
   *
   * The project ID is auto-detected during the first request unless a project
   * ID is passed to the constructor (or provided via `.settings()`).
   * @private
   * @internal
   */
  private _projectId: string | undefined = undefined;

  /**
   * The database ID provided via `.settings()`.
   *
   * @private
   * @internal
   */
  private _databaseId: string | undefined = undefined;

  /**
   * Count of listeners that have been registered on the client.
   *
   * The client can only be terminated when there are no pending writes or
   * registered listeners.
   * @private
   * @internal
   */
  private registeredListenersCount = 0;

  /**
   * A lazy-loaded BulkWriter instance to be used with recursiveDelete() if no
   * BulkWriter instance is provided.
   *
   * @private
   * @internal
   */
  private _bulkWriter: BulkWriter | undefined;

  /**
   * Lazy-load the Firestore's default BulkWriter.
   *
   * @private
   * @internal
   */
  private getBulkWriter(): BulkWriter {
    if (!this._bulkWriter) {
      this._bulkWriter = this.bulkWriter();
    }
    return this._bulkWriter;
  }

  /**
   * Number of pending operations on the client.
   *
   * The client can only be terminated when there are no pending writes or
   * registered listeners.
   * @private
   * @internal
   */
  private bulkWritersCount = 0;

  /**
   * @param {Object=} settings [Configuration object](#/docs).
   * @param {string=} settings.projectId The project ID from the Google
   * Developer's Console, e.g. 'grape-spaceship-123'. We will also check the
   * environment variable GCLOUD_PROJECT for your project ID.  Can be omitted in
   * environments that support
   * {@link https://cloud.google.com/docs/authentication Application Default
   * Credentials}
   * @param {string=} settings.keyFilename Local file containing the Service
   * Account credentials as downloaded from the Google Developers Console. Can
   * be omitted in environments that support
   * {@link https://cloud.google.com/docs/authentication Application Default
   * Credentials}. To configure Firestore with custom credentials, use
   * `settings.credentials` and provide the `client_email` and `private_key` of
   * your service account.
   * @param {{client_email:string=, private_key:string=}=} settings.credentials
   * The `client_email` and `private_key` properties of the service account
   * to use with your Firestore project. Can be omitted in environments that
   * support {@link https://cloud.google.com/docs/authentication Application
   * Default Credentials}. If your credentials are stored in a JSON file, you
   * can specify a `keyFilename` instead.
   * @param {string=} settings.host The host to connect to.
   * @param {boolean=} settings.ssl Whether to use SSL when connecting.
   * @param {number=} settings.maxIdleChannels The maximum number of idle GRPC
   * channels to keep. A smaller number of idle channels reduces memory usage
   * but increases request latency for clients with fluctuating request rates.
   * If set to 0, shuts down all GRPC channels when the client becomes idle.
   * Defaults to 1.
   * @param {boolean=} settings.ignoreUndefinedProperties Whether to skip nested
   * properties that are set to `undefined` during object serialization. If set
   * to `true`, these properties are skipped and not written to Firestore. If
   * set `false` or omitted, the SDK throws an exception when it encounters
   * properties of type `undefined`.
   * @param {boolean=} settings.preferRest Whether to force the use of HTTP/1.1 REST
   * transport until a method that requires gRPC is called. When a method requires gRPC,
   * this Firestore client will load dependent gRPC libraries and then use gRPC transport
   * for communication from that point forward. Currently the only operation
   * that requires gRPC is creating a snapshot listener with the method
   * `DocumentReference<T>.onSnapshot()`, `CollectionReference<T>.onSnapshot()`, or
   * `Query<T>.onSnapshot()`. If specified, this setting value will take precedent over the
   * environment variable `FIRESTORE_PREFER_REST`. If not specified, the
   * SDK will use the value specified in the environment variable `FIRESTORE_PREFER_REST`.
   * Valid values of `FIRESTORE_PREFER_REST` are `true` ('1') or `false` (`0`). Values are
   * not case-sensitive. Any other value for the environment variable will be ignored and
   * a warning will be logged to the console.
   */
  constructor(settings?: firestore.Settings) {
    const libraryHeader = {
      libName: 'gccl',
      libVersion,
    };

    if (settings && settings.firebaseVersion) {
      libraryHeader.libVersion += ' fire/' + settings.firebaseVersion;
    }

    if (settings && settings.firebaseAdminVersion) {
      libraryHeader.libVersion +=
        ' fire-admin/' + settings.firebaseAdminVersion;
    }

    this.validateAndApplySettings({...settings, ...libraryHeader});
    this._traceUtil = this.newTraceUtilInstance(this._settings);

    const retryConfig = serviceConfig.retry_params.default;
    this._backoffSettings = {
      initialDelayMs: retryConfig.initial_retry_delay_millis,
      maxDelayMs: retryConfig.max_retry_delay_millis,
      backoffFactor: retryConfig.retry_delay_multiplier,
    };

    const maxIdleChannels =
      this._settings.maxIdleChannels === undefined
        ? DEFAULT_MAX_IDLE_CHANNELS
        : this._settings.maxIdleChannels;
    this._clientPool = new ClientPool<GapicClient>(
      MAX_CONCURRENT_REQUESTS_PER_CLIENT,
      maxIdleChannels,
      /* clientFactory= */ (requiresGrpc: boolean) => {
        let client: GapicClient;

        // Use the rest fallback if enabled and if the method does not require GRPC
        const useFallback =
          !this._settings.preferRest || requiresGrpc ? false : 'rest';

        let gax: typeof googleGax | typeof googleGaxFallback;
        if (useFallback) {
          if (!this._gaxFallback) {
            gax = this._gaxFallback = require('google-gax/fallback');
          } else {
            gax = this._gaxFallback;
          }
        } else {
          if (!this._gax) {
            gax = this._gax = require('google-gax');
          } else {
            gax = this._gax;
          }
        }

        if (this._settings.ssl === false) {
          const grpcModule = this._settings.grpc ?? require('google-gax').grpc;
          const sslCreds = grpcModule.credentials.createInsecure();

          const settings: ClientOptions = {
            sslCreds,
            ...this._settings,
            fallback: useFallback,
          };

          // Since `ssl === false`, if we're using the GAX fallback then
          // also set the `protocol` option for GAX fallback to force http
          if (useFallback) {
            settings.protocol = 'http';
          }

          client = new module.exports.v1(settings, gax);
        } else {
          client = new module.exports.v1(
            {
              ...this._settings,
              fallback: useFallback,
            },
            gax,
          );
        }

        logger(
          'clientFactory',
          null,
          'Initialized Firestore GAPIC Client (useFallback: %s)',
          useFallback,
        );
        return client;
      },
      /* clientDestructor= */ client => client.close(),
    );

    logger('Firestore', null, 'Initialized Firestore');
  }

  /**
   * Specifies custom settings to be used to configure the `Firestore`
   * instance. Can only be invoked once and before any other Firestore method.
   *
   * If settings are provided via both `settings()` and the `Firestore`
   * constructor, both settings objects are merged and any settings provided via
   * `settings()` take precedence.
   *
   * @param {object} settings The settings to use for all Firestore operations.
   */
  settings(settings: firestore.Settings): void {
    validateObject('settings', settings);
    validateString('settings.projectId', settings.projectId, {optional: true});
    validateString('settings.databaseId', settings.databaseId, {
      optional: true,
    });

    if (this._settingsFrozen) {
      throw new Error(
        'Firestore has already been initialized. You can only call ' +
          'settings() once, and only before calling any other methods on a ' +
          'Firestore object.',
      );
    }

    const mergedSettings = {...this._settings, ...settings};
    this.validateAndApplySettings(mergedSettings);
    this._traceUtil = this.newTraceUtilInstance(this._settings);
    this._settingsFrozen = true;
  }

  private validateAndApplySettings(settings: firestore.Settings): void {
    if (settings.projectId !== undefined) {
      validateString('settings.projectId', settings.projectId);
      this._projectId = settings.projectId;
    }

    if (settings.databaseId !== undefined) {
      validateString('settings.databaseId', settings.databaseId);
      this._databaseId = settings.databaseId;
    }

    let url: URL | null = null;

    // If preferRest is not specified in settings, but is set as environment variable,
    // then use the environment variable value.
    const preferRestEnvValue = tryGetPreferRestEnvironmentVariable();
    if (settings.preferRest === undefined && preferRestEnvValue !== undefined) {
      settings = {
        ...settings,
        preferRest: preferRestEnvValue,
      };
    }

    // If the environment variable is set, it should always take precedence
    // over any user passed in settings.
    if (process.env.FIRESTORE_EMULATOR_HOST) {
      validateHost(
        'FIRESTORE_EMULATOR_HOST',
        process.env.FIRESTORE_EMULATOR_HOST,
      );

      settings = {
        ...settings,
        host: process.env.FIRESTORE_EMULATOR_HOST,
        ssl: false,
      };
      url = new URL(`http://${settings.host}`);
    } else if (settings.host !== undefined) {
      validateHost('settings.host', settings.host);
      url = new URL(`http://${settings.host}`);
    }

    // Only store the host if a valid value was provided in `host`.
    if (url !== null) {
      if (
        (settings.servicePath !== undefined &&
          settings.servicePath !== url.hostname) ||
        (settings.apiEndpoint !== undefined &&
          settings.apiEndpoint !== url.hostname)
      ) {
        // eslint-disable-next-line no-console
        console.warn(
          `The provided host (${url.hostname}) in "settings" does not ` +
            `match the existing host (${
              settings.servicePath ?? settings.apiEndpoint
            }). Using the provided host.`,
        );
      }

      settings.servicePath = url.hostname;
      if (url.port !== '' && settings.port === undefined) {
        settings.port = Number(url.port);
      }

      // We need to remove the `host` and `apiEndpoint` setting, in case a user
      // calls `settings()`, which will compare the the provided `host` to the
      // existing hostname stored on `servicePath`.
      delete settings.host;
      delete settings.apiEndpoint;
    }

    if (settings.ssl !== undefined) {
      validateBoolean('settings.ssl', settings.ssl);
    }

    if (settings.maxIdleChannels !== undefined) {
      validateInteger('settings.maxIdleChannels', settings.maxIdleChannels, {
        minValue: 0,
      });
    }

    this._settings = settings;
    this._settings.toJSON = function () {
      const temp = Object.assign({}, this);
      if (temp.credentials) {
        temp.credentials = {private_key: '***', client_email: '***'};
      }
      return temp;
    };
    this._serializer = new Serializer(this);
  }

  private newTraceUtilInstance(settings: firestore.Settings): TraceUtil {
    let createEnabledInstance = true;

    // The environment variable can override options to enable/disable telemetry collection.
    if ('FIRESTORE_ENABLE_TRACING' in process.env) {
      const enableTracingEnvVar =
        process.env.FIRESTORE_ENABLE_TRACING!.toLowerCase();
      if (enableTracingEnvVar === 'on' || enableTracingEnvVar === 'true') {
        createEnabledInstance = true;
      }
      if (enableTracingEnvVar === 'off' || enableTracingEnvVar === 'false') {
        createEnabledInstance = false;
      }
    }

    if (createEnabledInstance) {
      return new EnabledTraceUtil(settings);
    } else {
      return new DisabledTraceUtil();
    }
  }

  /**
   * Returns the Project ID for this Firestore instance. Validates that
   * `initializeIfNeeded()` was called before.
   *
   * @private
   * @internal
   */
  get projectId(): string {
    if (this._projectId === undefined) {
      throw new Error(
        'INTERNAL ERROR: Client is not yet ready to issue requests.',
      );
    }
    return this._projectId;
  }

  /**
   * Returns the Database ID for this Firestore instance.
   */
  get databaseId(): string {
    return this._databaseId || DEFAULT_DATABASE_ID;
  }

  /**
   * Returns the root path of the database. Validates that
   * `initializeIfNeeded()` was called before.
   *
   * @private
   * @internal
   */
  get formattedName(): string {
    return `projects/${this.projectId}/databases/${this.databaseId}`;
  }

  /**
   * Gets a [DocumentReference]{@link DocumentReference} instance that
   * refers to the document at the specified path.
   *
   * @param {string} documentPath A slash-separated path to a document.
   * @returns {DocumentReference} The
   * [DocumentReference]{@link DocumentReference} instance.
   *
   * @example
   * ```
   * let documentRef = firestore.doc('collection/document');
   * console.log(`Path of document is ${documentRef.path}`);
   * ```
   */
  doc(documentPath: string): DocumentReference {
    validateResourcePath('documentPath', documentPath);

    const path = ResourcePath.EMPTY.append(documentPath);
    if (!path.isDocument) {
      throw new Error(
        `Value for argument "documentPath" must point to a document, but was "${documentPath}". Your path does not contain an even number of components.`,
      );
    }

    return new DocumentReference(this, path);
  }

  /**
   * Gets a [CollectionReference]{@link CollectionReference} instance
   * that refers to the collection at the specified path.
   *
   * @param {string} collectionPath A slash-separated path to a collection.
   * @returns {CollectionReference} The
   * [CollectionReference]{@link CollectionReference} instance.
   *
   * @example
   * ```
   * let collectionRef = firestore.collection('collection');
   *
   * // Add a document with an auto-generated ID.
   * collectionRef.add({foo: 'bar'}).then((documentRef) => {
   *   console.log(`Added document at ${documentRef.path})`);
   * });
   * ```
   */
  collection(collectionPath: string): CollectionReference {
    validateResourcePath('collectionPath', collectionPath);

    const path = ResourcePath.EMPTY.append(collectionPath);
    if (!path.isCollection) {
      throw new Error(
        `Value for argument "collectionPath" must point to a collection, but was "${collectionPath}". Your path does not contain an odd number of components.`,
      );
    }

    return new CollectionReference(this, path);
  }

  /**
   * Creates and returns a new Query that includes all documents in the
   * database that are contained in a collection or subcollection with the
   * given collectionId.
   *
   * @param {string} collectionId Identifies the collections to query over.
   * Every collection or subcollection with this ID as the last segment of its
   * path will be included. Cannot contain a slash.
   * @returns {CollectionGroup} The created CollectionGroup.
   *
   * @example
   * ```
   * let docA = firestore.doc('mygroup/docA').set({foo: 'bar'});
   * let docB = firestore.doc('abc/def/mygroup/docB').set({foo: 'bar'});
   *
   * Promise.all([docA, docB]).then(() => {
   *    let query = firestore.collectionGroup('mygroup');
   *    query = query.where('foo', '==', 'bar');
   *    return query.get().then(snapshot => {
   *       console.log(`Found ${snapshot.size} documents.`);
   *    });
   * });
   * ```
   */
  collectionGroup(collectionId: string): CollectionGroup {
    if (collectionId.indexOf('/') !== -1) {
      throw new Error(
        `Invalid collectionId '${collectionId}'. Collection IDs must not contain '/'.`,
      );
    }

    return new CollectionGroup(this, collectionId, /* converter= */ undefined);
  }

  /**
   * @beta
   * Creates and returns a new PipelineSource, which allows specifying the source stage of a {@link Pipeline}.
   *
   * @example
   * ```
   * let myPipeline: Pipeline = firestore.pipeline().collection('books');
   * ```
   */
  pipeline(): PipelineSource {
    return new PipelineSource(this);
  }

  /**
   * Creates a [WriteBatch]{@link WriteBatch}, used for performing
   * multiple writes as a single atomic operation.
   *
   * @returns {WriteBatch} A WriteBatch that operates on this Firestore
   * client.
   *
   * @example
   * ```
   * let writeBatch = firestore.batch();
   *
   * // Add two documents in an atomic batch.
   * let data = { foo: 'bar' };
   * writeBatch.set(firestore.doc('col/doc1'), data);
   * writeBatch.set(firestore.doc('col/doc2'), data);
   *
   * writeBatch.commit().then(res => {
   *   console.log('Successfully executed batch.');
   * });
   * ```
   */
  batch(): WriteBatch {
    return new WriteBatch(this);
  }

  /**
   * Creates a [BulkWriter]{@link BulkWriter}, used for performing
   * multiple writes in parallel. Gradually ramps up writes as specified
   * by the 500/50/5 rule.
   *
   * If you pass [BulkWriterOptions]{@link BulkWriterOptions}, you can
   * configure the throttling rates for the created BulkWriter.
   *
   * @see [500/50/5 Documentation]{@link https://firebase.google.com/docs/firestore/best-practices#ramping_up_traffic}
   *
   * @param {BulkWriterOptions=} options BulkWriter options.
   * @returns {BulkWriter} A BulkWriter that operates on this Firestore
   * client.
   *
   * @example
   * ```
   * let bulkWriter = firestore.bulkWriter();
   *
   * bulkWriter.create(firestore.doc('col/doc1'), {foo: 'bar'})
   *   .then(res => {
   *     console.log(`Added document at ${res.writeTime}`);
   *   });
   * bulkWriter.update(firestore.doc('col/doc2'), {foo: 'bar'})
   *   .then(res => {
   *     console.log(`Updated document at ${res.writeTime}`);
   *   });
   * bulkWriter.delete(firestore.doc('col/doc3'))
   *   .then(res => {
   *     console.log(`Deleted document at ${res.writeTime}`);
   *   });
   * await bulkWriter.close().then(() => {
   *   console.log('Executed all writes');
   * });
   * ```
   */
  bulkWriter(options?: firestore.BulkWriterOptions): BulkWriter {
    return new BulkWriter(this, options);
  }

  /**
   * Creates a [DocumentSnapshot]{@link DocumentSnapshot} or a
   * [QueryDocumentSnapshot]{@link QueryDocumentSnapshot} from a
   * `firestore.v1.Document` proto (or from a resource name for missing
   * documents).
   *
   * This API is used by Google Cloud Functions and can be called with both
   * 'Proto3 JSON' and 'Protobuf JS' encoded data.
   *
   * @private
   * @param documentOrName The Firestore 'Document' proto or the resource name
   * of a missing document.
   * @param readTime A 'Timestamp' proto indicating the time this document was
   * read.
   * @param encoding One of 'json' or 'protobufJS'. Applies to both the
   * 'document' Proto and 'readTime'. Defaults to 'protobufJS'.
   * @returns A QueryDocumentSnapshot for existing documents, otherwise a
   * DocumentSnapshot.
   */
  snapshot_(
    documentName: string,
    readTime?: google.protobuf.ITimestamp,
    encoding?: 'protobufJS',
  ): DocumentSnapshot;
  /** @private */
  snapshot_(
    documentName: string,
    readTime: string,
    encoding: 'json',
  ): DocumentSnapshot;
  /** @private */
  snapshot_(
    document: api.IDocument,
    readTime: google.protobuf.ITimestamp,
    encoding?: 'protobufJS',
  ): QueryDocumentSnapshot;
  /** @private */
  snapshot_(
    document: {[k: string]: unknown},
    readTime: string,
    encoding: 'json',
  ): QueryDocumentSnapshot;
  /** @private */
  snapshot_(
    documentOrName: api.IDocument | {[k: string]: unknown} | string,
    readTime?: google.protobuf.ITimestamp | string,
    encoding?: 'json' | 'protobufJS',
  ): DocumentSnapshot {
    // TODO: Assert that Firestore Project ID is valid.

    let convertTimestamp: (
      timestampValue?: string | google.protobuf.ITimestamp,
      argumentName?: string,
    ) => google.protobuf.ITimestamp | undefined;
    let convertFields: (data: ApiMapValue) => ApiMapValue;

    if (encoding === undefined || encoding === 'protobufJS') {
      convertTimestamp = data => data as google.protobuf.ITimestamp;
      convertFields = data => data;
    } else if (encoding === 'json') {
      // Google Cloud Functions calls us with Proto3 JSON format data, which we
      // must convert to Protobuf JS.
      convertTimestamp = timestampFromJson;
      convertFields = fieldsFromJson;
    } else {
      throw new Error(
        'Unsupported encoding format. Expected "json" or "protobufJS", ' +
          `but was "${encoding}".`,
      );
    }

    let ref: DocumentReference;
    let document: DocumentSnapshotBuilder;
    if (typeof documentOrName === 'string') {
      ref = new DocumentReference(
        this,
        QualifiedResourcePath.fromSlashSeparatedString(documentOrName),
      );
      document = new DocumentSnapshotBuilder(ref);
    } else {
      ref = new DocumentReference(
        this,
        QualifiedResourcePath.fromSlashSeparatedString(
          documentOrName.name as string,
        ),
      );
      document = new DocumentSnapshotBuilder(ref);
      document.fieldsProto = documentOrName.fields
        ? convertFields(documentOrName.fields as ApiMapValue)
        : {};
      document.createTime = Timestamp.fromProto(
        convertTimestamp(
          documentOrName.createTime as string | google.protobuf.ITimestamp,
          'documentOrName.createTime',
        )!,
      );
      document.updateTime = Timestamp.fromProto(
        convertTimestamp(
          documentOrName.updateTime as string | google.protobuf.ITimestamp,
          'documentOrName.updateTime',
        )!,
      );
    }

    if (readTime) {
      document.readTime = Timestamp.fromProto(
        convertTimestamp(readTime, 'readTime')!,
      );
    }

    return document.build();
  }

  /**
   * Creates a new `BundleBuilder` instance to package selected Firestore data into
   * a bundle.
   *
   * @param bundleId. The id of the bundle. When loaded on clients, client SDKs use this id
   * and the timestamp associated with the built bundle to tell if it has been loaded already.
   * If not specified, a random identifier will be used.
   */
  bundle(name?: string): BundleBuilder {
    return new BundleBuilder(name || autoId());
  }

  /**
   * Function executed by {@link Firestore#runTransaction} within the transaction
   * context.
   *
   * @callback Firestore~updateFunction
   * @template T
   * @param {Transaction} transaction The transaction object for this
   * transaction.
   * @returns {Promise<T>} The promise returned at the end of the transaction.
   * This promise will be returned by {@link Firestore#runTransaction} if the
   * transaction completed successfully.
   */

  /**
   * Options object for {@link Firestore#runTransaction} to configure a
   * read-only transaction.
   *
   * @param {true} readOnly Set to true to indicate a read-only transaction.
   * @param {Timestamp=} readTime If specified, documents are read at the given
   * time. This may not be more than 60 seconds in the past from when the
   * request is processed by the server.
   * @typedef {Object} Firestore~ReadOnlyTransactionOptions
   */

  /**
   * Options object for {@link Firestore#runTransaction} to configure a
   * read-write transaction.
   *
   * @param {false=} readOnly Set to false or omit to indicate a read-write
   * transaction.
   * @param {number=} maxAttempts The maximum number of attempts for this
   * transaction. Defaults to 5.
   * @typedef {Object} Firestore~ReadWriteTransactionOptions
   */

  /**
   * Executes the given updateFunction and commits the changes applied within
   * the transaction.
   *
   * You can use the transaction object passed to 'updateFunction' to read and
   * modify Firestore documents under lock. You have to perform all reads before
   * before you perform any write.
   *
   * Transactions can be performed as read-only or read-write transactions. By
   * default, transactions are executed in read-write mode.
   *
   * A read-write transaction obtains a pessimistic lock on all documents that
   * are read during the transaction. These locks block other transactions,
   * batched writes, and other non-transactional writes from changing that
   * document. Any writes in a read-write transactions are committed once
   * 'updateFunction' resolves, which also releases all locks.
   *
   * If a read-write transaction fails with contention, the transaction is
   * retried up to five times. The `updateFunction` is invoked once for each
   * attempt.
   *
   * Read-only transactions do not lock documents. They can be used to read
   * documents at a consistent snapshot in time, which may be up to 60 seconds
   * in the past. Read-only transactions are not retried.
   *
   * Transactions time out after 60 seconds if no documents are read.
   * Transactions that are not committed within than 270 seconds are also
   * aborted. Any remaining locks are released when a transaction times out.
   *
   * @template T
   * @param {Firestore~updateFunction} updateFunction The user function to
   * execute within the transaction context.
   * @param {
   * Firestore~ReadWriteTransactionOptions|Firestore~ReadOnlyTransactionOptions=
   * } transactionOptions Transaction options.
   * @returns {Promise<T>} If the transaction completed successfully or was
   * explicitly aborted (by the updateFunction returning a failed Promise), the
   * Promise returned by the updateFunction will be returned here. Else if the
   * transaction failed, a rejected Promise with the corresponding failure
   * error will be returned.
   *
   * @example
   * ```
   * let counterTransaction = firestore.runTransaction(transaction => {
   *   let documentRef = firestore.doc('col/doc');
   *   return transaction.get(documentRef).then(doc => {
   *     if (doc.exists) {
   *       let count =  doc.get('count') || 0;
   *       if (count > 10) {
   *         return Promise.reject('Reached maximum count');
   *       }
   *       transaction.update(documentRef, { count: ++count });
   *       return Promise.resolve(count);
   *     }
   *
   *     transaction.create(documentRef, { count: 1 });
   *     return Promise.resolve(1);
   *   });
   * });
   *
   * counterTransaction.then(res => {
   *   console.log(`Count updated to ${res}`);
   * });
   * ```
   */
  runTransaction<T>(
    updateFunction: (transaction: Transaction) => Promise<T>,
    transactionOptions?:
      | firestore.ReadWriteTransactionOptions
      | firestore.ReadOnlyTransactionOptions,
  ): Promise<T> {
    validateFunction('updateFunction', updateFunction);

    const tag = requestTag();

    if (transactionOptions) {
      validateObject('transactionOptions', transactionOptions);
      validateBoolean(
        'transactionOptions.readOnly',
        transactionOptions.readOnly,
        {optional: true},
      );

      if (transactionOptions.readOnly) {
        validateTimestamp(
          'transactionOptions.readTime',
          transactionOptions.readTime,
          {optional: true},
        );
      } else {
        validateInteger(
          'transactionOptions.maxAttempts',
          transactionOptions.maxAttempts,
          {optional: true, minValue: 1},
        );
      }
    }

    const transaction = new Transaction(this, tag, transactionOptions);
    return this.initializeIfNeeded(tag).then(() =>
      transaction.runTransaction(updateFunction),
    );
  }

  /**
   * Fetches the root collections that are associated with this Firestore
   * database.
   *
   * @returns {Promise.<Array.<CollectionReference>>} A Promise that resolves
   * with an array of CollectionReferences.
   *
   * @example
   * ```
   * firestore.listCollections().then(collections => {
   *   for (let collection of collections) {
   *     console.log(`Found collection with id: ${collection.id}`);
   *   }
   * });
   * ```
   */
  listCollections(): Promise<CollectionReference[]> {
    const rootDocument = new DocumentReference(this, ResourcePath.EMPTY);
    return rootDocument.listCollections();
  }

  /**
   * Retrieves multiple documents from Firestore.
   *
   * The first argument is required and must be of type `DocumentReference`
   * followed by any additional `DocumentReference` documents. If used, the
   * optional `ReadOptions` must be the last argument.
   *
   * @param {...DocumentReference|ReadOptions} documentRefsOrReadOptions The
   * `DocumentReferences` to receive, followed by an optional field mask.
   * @returns {Promise<Array.<DocumentSnapshot>>} A Promise that
   * contains an array with the resulting document snapshots.
   *
   * @example
   * ```
   * let docRef1 = firestore.doc('col/doc1');
   * let docRef2 = firestore.doc('col/doc2');
   *
   * firestore.getAll(docRef1, docRef2, { fieldMask: ['user'] }).then(docs => {
   *   console.log(`First document: ${JSON.stringify(docs[0])}`);
   *   console.log(`Second document: ${JSON.stringify(docs[1])}`);
   * });
   * ```
   */
  getAll<AppModelType, DbModelType extends firestore.DocumentData>(
    ...documentRefsOrReadOptions: Array<
      | firestore.DocumentReference<AppModelType, DbModelType>
      | firestore.ReadOptions
    >
  ): Promise<Array<DocumentSnapshot<AppModelType, DbModelType>>> {
    return this._traceUtil.startActiveSpan(
      SPAN_NAME_BATCH_GET_DOCUMENTS,
      () => {
        validateMinNumberOfArguments(
          'Firestore.getAll',
          documentRefsOrReadOptions,
          1,
        );

        const {documents, fieldMask} = parseGetAllArguments(
          documentRefsOrReadOptions,
        );

        this._traceUtil.currentSpan().setAttributes({
          [ATTRIBUTE_KEY_IS_TRANSACTIONAL]: false,
          [ATTRIBUTE_KEY_DOC_COUNT]: documents.length,
        });

        const tag = requestTag();

        // Capture the error stack to preserve stack tracing across async calls.
        const stack = Error().stack!;

        return this.initializeIfNeeded(tag)
          .then(() => {
            const reader = new DocumentReader(this, documents, fieldMask);
            return reader.get(tag);
          })
          .catch(err => {
            throw wrapError(err, stack);
          });
      },
    );
  }

  /**
   * Registers a listener on this client, incrementing the listener count. This
   * is used to verify that all listeners are unsubscribed when terminate() is
   * called.
   *
   * @private
   * @internal
   */
  registerListener(): void {
    this.registeredListenersCount += 1;
  }

  /**
   * Unregisters a listener on this client, decrementing the listener count.
   * This is used to verify that all listeners are unsubscribed when terminate()
   * is called.
   *
   * @private
   * @internal
   */
  unregisterListener(): void {
    this.registeredListenersCount -= 1;
  }

  /**
   * Increments the number of open BulkWriter instances. This is used to verify
   * that all pending operations are complete when terminate() is called.
   *
   * @private
   * @internal
   */
  _incrementBulkWritersCount(): void {
    this.bulkWritersCount += 1;
  }

  /**
   * Decrements the number of open BulkWriter instances. This is used to verify
   * that all pending operations are complete when terminate() is called.
   *
   * @private
   * @internal
   */
  _decrementBulkWritersCount(): void {
    this.bulkWritersCount -= 1;
  }

  /**
   * Recursively deletes all documents and subcollections at and under the
   * specified level.
   *
   * If any delete fails, the promise is rejected with an error message
   * containing the number of failed deletes and the stack trace of the last
   * failed delete. The provided reference is deleted regardless of whether
   * all deletes succeeded.
   *
   * `recursiveDelete()` uses a BulkWriter instance with default settings to
   * perform the deletes. To customize throttling rates or add success/error
   * callbacks, pass in a custom BulkWriter instance.
   *
   * @param ref The reference of a document or collection to delete.
   * @param bulkWriter A custom BulkWriter instance used to perform the
   * deletes.
   * @return A promise that resolves when all deletes have been performed.
   * The promise is rejected if any of the deletes fail.
   *
   * @example
   * ```
   * // Recursively delete a reference and log the references of failures.
   * const bulkWriter = firestore.bulkWriter();
   * bulkWriter
   *   .onWriteError((error) => {
   *     if (
   *       error.failedAttempts < MAX_RETRY_ATTEMPTS
   *     ) {
   *       return true;
   *     } else {
   *       console.log('Failed write at document: ', error.documentRef.path);
   *       return false;
   *     }
   *   });
   * await firestore.recursiveDelete(docRef, bulkWriter);
   * ```
   */
  recursiveDelete(
    ref: // eslint-disable-next-line @typescript-eslint/no-explicit-any
    | firestore.CollectionReference<any, any>
      // eslint-disable-next-line @typescript-eslint/no-explicit-any
      | firestore.DocumentReference<any, any>,
    bulkWriter?: BulkWriter,
  ): Promise<void> {
    return this._recursiveDelete(
      ref,
      RECURSIVE_DELETE_MAX_PENDING_OPS,
      RECURSIVE_DELETE_MIN_PENDING_OPS,
      bulkWriter,
    );
  }

  /**
   * This overload is not private in order to test the query resumption with
   * startAfter() once the RecursiveDelete instance has MAX_PENDING_OPS pending.
   *
   * @private
   * @internal
   */
  // Visible for testing
  _recursiveDelete(
    ref:
      | firestore.CollectionReference<unknown>
      | firestore.DocumentReference<unknown>,
    maxPendingOps: number,
    minPendingOps: number,
    bulkWriter?: BulkWriter,
  ): Promise<void> {
    const writer = bulkWriter ?? this.getBulkWriter();
    const deleter = new RecursiveDelete(
      this,
      writer,
      ref,
      maxPendingOps,
      minPendingOps,
    );
    return deleter.run();
  }

  /**
   * Terminates the Firestore client and closes all open streams.
   *
   * @return A Promise that resolves when the client is terminated.
   */
  async terminate(): Promise<void> {
    if (this._bulkWriter) {
      await this._bulkWriter.close();
      this._bulkWriter = undefined;
    }
    if (this.registeredListenersCount > 0 || this.bulkWritersCount > 0) {
      return Promise.reject(
        'All onSnapshot() listeners must be unsubscribed, and all BulkWriter ' +
          'instances must be closed before terminating the client. ' +
          `There are ${this.registeredListenersCount} active listeners and ` +
          `${this.bulkWritersCount} open BulkWriter instances.`,
      );
    }
    return this._clientPool.terminate();
  }

  /**
   * Returns the Project ID to serve as the JSON representation of this
   * Firestore instance.
   *
   * @return An object that contains the project ID (or `undefined` if not yet
   * available).
   */
  toJSON(): object {
    return {projectId: this._projectId};
  }
  /**
   * Initializes the client if it is not already initialized. All methods in the
   * SDK can be used after this method completes.
   *
   * @private
   * @internal
   * @param requestTag A unique client-assigned identifier that caused this
   * initialization.
   * @return A Promise that resolves when the client is initialized.
   */
  async initializeIfNeeded(requestTag: string): Promise<void> {
    this._settingsFrozen = true;

    if (this._settings.ssl === false) {
      // If SSL is false, we assume that we are talking to the emulator. We
      // provide an Authorization header by default so that the connection is
      // recognized as admin in Firestore Emulator. (If for some reason we're
      // not connecting to the emulator, then this will result in denials with
      // invalid token, rather than behave like clients not logged in. The user
      // can then provide their own Authorization header, which will take
      // precedence).
      this._settings.customHeaders = {
        Authorization: 'Bearer owner',
        ...this._settings.customHeaders,
      };
    }

    if (this._projectId === undefined) {
      try {
        this._projectId = await this._clientPool.run(
          requestTag,
          /* requiresGrpc= */ false,
          gapicClient => gapicClient.getProjectId(),
        );
        logger(
          'Firestore.initializeIfNeeded',
          null,
          'Detected project ID: %s',
          this._projectId,
        );

        // If the project ID was undefined when the TraceUtil was set up, we
        // need to record it.
        this._traceUtil.recordProjectId(this.projectId);
      } catch (err) {
        logger(
          'Firestore.initializeIfNeeded',
          null,
          'Failed to detect project ID: %s',
          err,
        );
        return Promise.reject(err);
      }
    }
  }

  /**
   * Returns GAX call options that set the cloud resource header.
   * @private
   * @internal
   */
  private createCallOptions(
    methodName: string,
    retryCodes?: number[],
  ): CallOptions {
    const callOptions: CallOptions = {
      otherArgs: {
        headers: {
          [CLOUD_RESOURCE_HEADER]: this.formattedName,
          ...this._settings.customHeaders,
          ...this._settings[methodName]?.customHeaders,
        },
      },
    };

    if (retryCodes) {
      const retryParams = getRetryParams(methodName);
      callOptions.retry = new (require('google-gax/fallback').RetryOptions)(
        retryCodes,
<<<<<<< HEAD
        retryParams
=======
        retryParams,
>>>>>>> 481430ff
      );
    }

    return callOptions;
  }

  /**
   * A function returning a Promise that can be retried.
   *
   * @private
   * @internal
   * @callback retryFunction
   * @returns {Promise} A Promise indicating the function's success.
   */

  /**
   * Helper method that retries failed Promises.
   *
   * If 'delayMs' is specified, waits 'delayMs' between invocations. Otherwise,
   * schedules the first attempt immediately, and then waits 100 milliseconds
   * for further attempts.
   *
   * @private
   * @internal
   * @param methodName Name of the Veneer API endpoint that takes a request
   * and GAX options.
   * @param requestTag A unique client-assigned identifier for this request.
   * @param func Method returning a Promise than can be retried.
   * @returns A Promise with the function's result if successful within
   * `attemptsRemaining`. Otherwise, returns the last rejected Promise.
   */
  private async _retry<T>(
    methodName: string,
    requestTag: string,
    func: () => Promise<T>,
  ): Promise<T> {
    const backoff = new ExponentialBackoff();

    let lastError: Error | undefined = undefined;

    for (let attempt = 0; attempt < MAX_REQUEST_RETRIES; ++attempt) {
      if (lastError) {
        logger(
          'Firestore._retry',
          requestTag,
          'Retrying request that failed with error:',
          lastError,
        );
      }

      try {
        await backoff.backoffAndWait();
        return await func();
      } catch (err) {
        lastError = err;

        if (isPermanentRpcError(err, methodName)) {
          break;
        }
      }
    }

    logger(
      'Firestore._retry',
      requestTag,
      'Request failed with error:',
      lastError,
    );
    return Promise.reject(lastError);
  }

  /**
   * Waits for the provided stream to become active and returns a paused but
   * healthy stream. If an error occurs before the first byte is read, the
   * method rejects the returned Promise.
   *
   * @private
   * @internal
   * @param backendStream The Node stream to monitor.
   * @param lifetime A Promise that resolves when the stream receives an 'end',
   * 'close' or 'finish' message.
   * @param requestTag A unique client-assigned identifier for this request.
   * @param request If specified, the request that should be written to the
   * stream after opening.
   * @returns A guaranteed healthy stream that should be used instead of
   * `backendStream`.
   */
  private _initializeStream(
    backendStream: Duplex,
    lifetime: Deferred<void>,
    requestTag: string,
    request?: {},
  ): Promise<Duplex> {
    const resultStream = new PassThrough({objectMode: true});
    resultStream.pause();

    /**
     * Whether we have resolved the Promise and returned the stream to the
     * caller.
     */
    let streamInitialized = false;

    return new Promise<Duplex>((resolve, reject) => {
      function streamReady(): void {
        if (!streamInitialized) {
          streamInitialized = true;
          logger('Firestore._initializeStream', requestTag, 'Stream ready');
          resolve(resultStream);
        }
      }

      function streamEnded(): void {
        logger(
          'Firestore._initializeStream',
          requestTag,
          'Received stream end',
        );
        resultStream.unpipe(backendStream);
        resolve(resultStream);
        lifetime.resolve();
      }

      function streamFailed(err: Error): void {
        if (!streamInitialized) {
          // If we receive an error before we were able to receive any data,
          // reject this stream.
          logger(
            'Firestore._initializeStream',
            requestTag,
            'Received initial error:',
            err,
          );
          reject(err);
        } else {
          logger(
            'Firestore._initializeStream',
            requestTag,
            'Received stream error:',
            err,
          );
          // We execute the forwarding of the 'error' event via setImmediate() as
          // V8 guarantees that the Promise chain returned from this method
          // is resolved before any code executed via setImmediate(). This
          // allows the caller to attach an error handler.
          setImmediate(() => {
            resultStream.emit('error', err);
          });
        }
      }

      backendStream.on('data', () => streamReady());
      backendStream.on('error', err => streamFailed(err));
      backendStream.on('end', () => streamEnded());
      backendStream.on('close', () => streamEnded());
      backendStream.on('finish', () => streamEnded());

      backendStream.pipe(resultStream);

      if (request) {
        logger(
          'Firestore._initializeStream',
          requestTag,
          'Sending request: %j',
          request,
        );
        backendStream.write(request, 'utf-8', err => {
          if (err) {
            streamFailed(err);
          } else {
            logger(
              'Firestore._initializeStream',
              requestTag,
              'Marking stream as healthy',
            );
            streamReady();
          }
        });
      }
    });
  }

  /**
   * A funnel for all non-streaming API requests, assigning a project ID where
   * necessary within the request options.
   *
   * @private
   * @internal
   * @param methodName Name of the Veneer API endpoint that takes a request
   * and GAX options.
   * @param request The Protobuf request to send.
   * @param requestTag A unique client-assigned identifier for this request.
   * @param retryCodes If provided, a custom list of retry codes. If not
   * provided, retry is based on the behavior as defined in the ServiceConfig.
   * @returns A Promise with the request result.
   */
  request<Req, Resp>(
    methodName: FirestoreUnaryMethod,
    request: Req,
    requestTag: string,
    retryCodes?: number[],
  ): Promise<Resp> {
    const callOptions = this.createCallOptions(methodName, retryCodes);

    return this._clientPool.run(
      requestTag,
      /* requiresGrpc= */ false,
      async gapicClient => {
        try {
          logger(
            'Firestore.request',
            requestTag,
            'Sending request: %j',
            request,
          );
          const [result] = await (
            gapicClient[methodName] as UnaryMethod<Req, Resp>
          )(request, callOptions);
          logger(
            'Firestore.request',
            requestTag,
            'Received response: %j',
            result,
          );
          return result;
        } catch (err) {
          logger('Firestore.request', requestTag, 'Received error:', err);
          return Promise.reject(err);
        }
      },
    );
  }

  /**
   * A funnel for streaming API requests, assigning a project ID where necessary
   * within the request options.
   *
   * The stream is returned in paused state and needs to be resumed once all
   * listeners are attached.
   *
   * @private
   * @internal
   * @param methodName Name of the streaming Veneer API endpoint that
   * takes a request and GAX options.
   * @param bidrectional Whether the request is bidirectional (true) or
   * unidirectional (false_
   * @param request The Protobuf request to send.
   * @param requestTag A unique client-assigned identifier for this request.
   * @returns A Promise with the resulting read-only stream.
   */
  requestStream(
    methodName: FirestoreStreamingMethod,
    bidrectional: boolean,
    request: {},
    requestTag: string,
  ): Promise<Duplex> {
    const callOptions = this.createCallOptions(methodName);

    const bidirectional = methodName === 'listen';
    let numResponses = 0;
    const NUM_RESPONSES_PER_TRACE_EVENT = 100;

    return this._retry(methodName, requestTag, () => {
      const result = new Deferred<Duplex>();

      void this._clientPool.run(requestTag, bidrectional, async gapicClient => {
        logger(
          'Firestore.requestStream',
          requestTag,
          'Sending request: %j',
          request,
        );

        this._traceUtil
          .currentSpan()
          .addEvent(`Firestore.${methodName}: Start`);

        try {
          const stream = bidirectional
            ? gapicClient[methodName](callOptions)
            : gapicClient[methodName](request, callOptions);
          const logStream = new Transform({
            objectMode: true,
            transform: (chunk, encoding, callback) => {
              logger(
                'Firestore.requestStream',
                requestTag,
                'Received response: %j',
                chunk,
              );
              numResponses++;
              if (numResponses === 1) {
                this._traceUtil
                  .currentSpan()
                  .addEvent(`Firestore.${methodName}: First response received`);
              } else if (numResponses % NUM_RESPONSES_PER_TRACE_EVENT === 0) {
                this._traceUtil
                  .currentSpan()
                  .addEvent(
                    `Firestore.${methodName}: Received ${numResponses} responses`,
                  );
              }
              callback();
            },
          });
          stream.pipe(logStream);

          const lifetime = new Deferred<void>();
          const resultStream = await this._initializeStream(
            stream,
            lifetime,
            requestTag,
            bidirectional ? request : undefined,
          );
          resultStream.on('end', () => {
            stream.end();
            this._traceUtil
              .currentSpan()
              .addEvent(`Firestore.${methodName}: Completed`, {
                [ATTRIBUTE_KEY_NUM_RESPONSES]: numResponses,
              });
          });
          result.resolve(resultStream);

          // While we return the stream to the callee early, we don't want to
          // release the GAPIC client until the callee has finished processing the
          // stream.
          return lifetime.promise;
        } catch (e) {
          result.reject(e);
        }
      });

      return result.promise;
    });
  }
}

/**
 * A logging function that takes a single string.
 *
 * @callback Firestore~logFunction
 * @param {string} Log message
 */

// tslint:disable-next-line:no-default-export
/**
 * The default export of the `@google-cloud/firestore` package is the
 * {@link Firestore} class.
 *
 * See {@link Firestore} and {@link ClientConfig} for client methods and
 * configuration options.
 *
 * @module {Firestore} @google-cloud/firestore
 * @alias nodejs-firestore
 *
 * @example Install the client library with <a href="https://www.npmjs.com/">npm</a>:
 * ```
 * npm install --save @google-cloud/firestore
 *
 * ```
 * @example Import the client library
 * ```
 * var Firestore = require('@google-cloud/firestore');
 *
 * ```
 * @example Create a client that uses <a href="https://cloud.google.com/docs/authentication/production#providing_credentials_to_your_application">Application Default Credentials (ADC)</a>:
 * ```
 * var firestore = new Firestore();
 *
 * ```
 * @example Create a client with <a href="https://cloud.google.com/docs/authentication/production#obtaining_and_providing_service_account_credentials_manually">explicit credentials</a>:
 * ```
 * var firestore = new Firestore({ projectId:
 *   'your-project-id', keyFilename: '/path/to/keyfile.json'
 * });
 *
 * ```
 * @example <caption>include:samples/quickstart.js</caption>
 * region_tag:firestore_quickstart
 * Full quickstart example:
 */
// tslint:disable-next-line:no-default-export
export default Firestore;

// Horrible hack to ensure backwards compatibility with <= 17.0, which allows
// users to call the default constructor via
// `const Fs = require(`@google-cloud/firestore`); new Fs()`;
const existingExports = module.exports;
module.exports = Firestore;
module.exports = Object.assign(module.exports, existingExports);

/**
 * {@link v1beta1} factory function.
 *
 * @private
 * @internal
 * @name Firestore.v1beta1
 * @type {function}
 */
Object.defineProperty(module.exports, 'v1beta1', {
  // The v1beta1 module is very large. To avoid pulling it in from static
  // scope, we lazy-load the module.
  get: () => require('./v1beta1'),
});

/**
 * {@link v1} factory function.
 *
 * @private
 * @internal
 * @name Firestore.v1
 * @type {function}
 */
Object.defineProperty(module.exports, 'v1', {
  // The v1 module is very large. To avoid pulling it in from static
  // scope, we lazy-load  the module.
  get: () => require('./v1'),
});

/**
 * {@link Status} factory function.
 *
 * @private
 * @internal
 * @name Firestore.GrpcStatus
 * @type {function}
 */
Object.defineProperty(module.exports, 'GrpcStatus', {
  // The gax module is very large. To avoid pulling it in from static
  // scope, we lazy-load the module.
  get: () => require('google-gax').Status,
});<|MERGE_RESOLUTION|>--- conflicted
+++ resolved
@@ -1609,11 +1609,7 @@
       const retryParams = getRetryParams(methodName);
       callOptions.retry = new (require('google-gax/fallback').RetryOptions)(
         retryCodes,
-<<<<<<< HEAD
-        retryParams
-=======
         retryParams,
->>>>>>> 481430ff
       );
     }
 
