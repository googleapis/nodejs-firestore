--- conflicted
+++ resolved
@@ -886,12 +886,7 @@
   }
 
   private newTraceUtilInstance(settings: firestore.Settings): TraceUtil {
-<<<<<<< HEAD
-    // Take the tracing option from the settings.
-    let createEnabledInstance = settings.openTelemetryOptions?.enableTracing;
-=======
     let createEnabledInstance = true;
->>>>>>> 5937b93a
 
     // The environment variable can override options to enable/disable telemetry collection.
     if ('FIRESTORE_ENABLE_TRACING' in process.env) {
@@ -1432,7 +1427,6 @@
         const {documents, fieldMask} = parseGetAllArguments(
           documentRefsOrReadOptions
         );
-<<<<<<< HEAD
 
         this._traceUtil.currentSpan().setAttributes({
           [ATTRIBUTE_KEY_IS_TRANSACTIONAL]: false,
@@ -1441,16 +1435,6 @@
 
         const tag = requestTag();
 
-=======
-
-        this._traceUtil.currentSpan().setAttributes({
-          [ATTRIBUTE_KEY_IS_TRANSACTIONAL]: false,
-          [ATTRIBUTE_KEY_DOC_COUNT]: documents.length,
-        });
-
-        const tag = requestTag();
-
->>>>>>> 5937b93a
         // Capture the error stack to preserve stack tracing across async calls.
         const stack = Error().stack!;
 
