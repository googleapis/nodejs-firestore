--- conflicted
+++ resolved
@@ -41,20 +41,8 @@
 import {Serializer} from './serializer';
 import {Timestamp} from './timestamp';
 import {parseGetAllArguments, Transaction} from './transaction';
-<<<<<<< HEAD
-import {
-  ApiMapValue,
-  DocumentData,
-  GapicClient,
-  GrpcError,
-  ReadOptions,
-  Settings,
-} from './types';
-import {Deferred, requestTag} from './util';
-=======
-import {ApiMapValue, GapicClient, ReadOptions, Settings} from './types';
+import {ApiMapValue, DocumentData, GapicClient, ReadOptions, Settings} from './types';
 import {Deferred, isPermanentRpcError, requestTag} from './util';
->>>>>>> 006ebcb5
 import {
   validateBoolean,
   validateFunction,
