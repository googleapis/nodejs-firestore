/*!
 * Copyright 2017 Google Inc. All Rights Reserved.
 *
 * Licensed under the Apache License, Version 2.0 (the "License");
 * you may not use this file except in compliance with the License.
 * You may obtain a copy of the License at
 *
 *      http://www.apache.org/licenses/LICENSE-2.0
 *
 * Unless required by applicable law or agreed to in writing, software
 * distributed under the License is distributed on an "AS IS" BASIS,
 * WITHOUT WARRANTIES OR CONDITIONS OF ANY KIND, either express or implied.
 * See the License for the specific language governing permissions and
 * limitations under the License.
 */

<<<<<<< HEAD
import * as bun from 'bun';
import {CallOptions, ClientConfig, GoogleError} from 'google-gax';
=======
import {CallOptions} from 'google-gax';
import {Duplex, PassThrough} from 'stream';
>>>>>>> 305f0a05
import * as through2 from 'through2';
import {URL} from 'url';

import {google} from '../protos/firestore_v1_proto_api';
import {ExponentialBackoff} from './backoff';
import {fieldsFromJson, timestampFromJson} from './convert';
import {
  DocumentSnapshot,
  DocumentSnapshotBuilder,
  QueryDocumentSnapshot,
} from './document';
import {logger, setLibVersion} from './logger';
import {
  DEFAULT_DATABASE_ID,
  FieldPath,
  QualifiedResourcePath,
  ResourcePath,
  validateResourcePath,
} from './path';
import {ClientPool} from './pool';
import {CollectionReference, Query, QueryOptions} from './reference';
import {DocumentReference} from './reference';
import {Serializer} from './serializer';
import {Timestamp} from './timestamp';
import {parseGetAllArguments, Transaction} from './transaction';
import {ApiMapValue, GapicClient, ReadOptions, Settings} from './types';
import {Deferred, isPermanentRpcError, requestTag} from './util';
import {
  validateBoolean,
  validateFunction,
  validateHost,
  validateInteger,
  validateMinNumberOfArguments,
  validateObject,
  validateString,
} from './validate';
import {WriteBatch} from './write-batch';

import api = google.firestore.v1;

import * as clientConfig from './v1/firestore_client_config.json';

export {
  CollectionReference,
  DocumentReference,
  QuerySnapshot,
  Query,
} from './reference';
export {DocumentSnapshot, QueryDocumentSnapshot} from './document';
export {FieldValue} from './field-value';
export {WriteBatch, WriteResult} from './write-batch';
export {Transaction} from './transaction';
export {Timestamp} from './timestamp';
export {DocumentChange} from './document-change';
export {FieldPath} from './path';
export {GeoPoint} from './geo-point';
export {setLogFunction} from './logger';
export {
  UpdateData,
  DocumentData,
  Settings,
  Precondition,
  SetOptions,
} from './types';

const libVersion = require('../../package.json').version;
setLibVersion(libVersion);

/*!
 * DO NOT REMOVE THE FOLLOWING NAMESPACE DEFINITIONS
 */
/**
 * @namespace google.protobuf
 */
/**
 * @namespace google.rpc
 */
/**
 * @namespace google.longrunning
 */
/**
 * @namespace google.firestore.v1
 */
/**
 * @namespace google.firestore.v1beta1
 */
/**
 * @namespace google.firestore.admin.v1
 */

/*!
 * @see v1
 */
let v1: unknown; // Lazy-loaded in `_runRequest()`

/*!
 * @see v1beta1
 */
let v1beta1: unknown; // Lazy-loaded upon access.

/*!
 * HTTP header for the resource prefix to improve routing and project isolation
 * by the backend.
 */
const CLOUD_RESOURCE_HEADER = 'google-cloud-resource-prefix';

/*!
 * The maximum number of times to retry idempotent requests.
 */
const MAX_REQUEST_RETRIES = 5;

/*!
 * The default number of idle GRPC channel to keep.
 */
const DEFAULT_MAX_IDLE_CHANNELS = 1;

/*!
 * The maximum number of concurrent requests supported by a single GRPC channel,
 * as enforced by Google's Frontend. If the SDK issues more than 100 concurrent
 * operations, we need to use more than one GAPIC client since these clients
 * multiplex all requests over a single channel.
 */
const MAX_CONCURRENT_REQUESTS_PER_CLIENT = 100;

/*!
 * GRPC Error code for 'UNAVAILABLE'.
 */
const GRPC_UNAVAILABLE = 14;

/**
 * Document data (e.g. for use with
 * [set()]{@link DocumentReference#set}) consisting of fields mapped
 * to values.
 *
 * @typedef {Object.<string, *>} DocumentData
 */

/**
 * Update data (for use with [update]{@link DocumentReference#update})
 * that contains paths (e.g. 'foo' or 'foo.baz') mapped to values. Fields that
 * contain dots reference nested fields within the document.
 *
 * @typedef {Object.<string, *>} UpdateData
 */

/**
 * An options object that configures conditional behavior of
 * [update()]{@link DocumentReference#update} and
 * [delete()]{@link DocumentReference#delete} calls in
 * [DocumentReference]{@link DocumentReference},
 * [WriteBatch]{@link WriteBatch}, and
 * [Transaction]{@link Transaction}. Using Preconditions, these calls
 * can be restricted to only apply to documents that match the specified
 * conditions.
 *
 * @example
 * const documentRef = firestore.doc('coll/doc');
 *
 * documentRef.get().then(snapshot => {
 *   const updateTime = snapshot.updateTime;
 *
 *   console.log(`Deleting document at update time: ${updateTime.toDate()}`);
 *   return documentRef.delete({ lastUpdateTime: updateTime });
 * });
 *
 * @property {string} lastUpdateTime The update time to enforce (specified as
 * an ISO 8601 string).
 * @typedef {Object} Precondition
 */

/**
 * An options object that configures the behavior of
 * [set()]{@link DocumentReference#set} calls in
 * [DocumentReference]{@link DocumentReference},
 * [WriteBatch]{@link WriteBatch}, and
 * [Transaction]{@link Transaction}. These calls can be
 * configured to perform granular merges instead of overwriting the target
 * documents in their entirety by providing a SetOptions object with
 * { merge : true }.
 *
 * @property {boolean} merge Changes the behavior of a set() call to only
 * replace the values specified in its data argument. Fields omitted from the
 * set() call remain untouched.
 * @property {Array<(string|FieldPath)>} mergeFields Changes the behavior of
 * set() calls to only replace the specified field paths. Any field path that is
 * not specified is ignored and remains untouched.
 * It is an error to pass a SetOptions object to a set() call that is missing a
 * value for any of the fields specified here.
 * @typedef {Object} SetOptions
 */

/**
 * An options object that can be used to configure the behavior of
 * [getAll()]{@link Firestore#getAll} calls. By providing a `fieldMask`, these
 * calls can be configured to only return a subset of fields.
 *
 * @property {Array<(string|FieldPath)>} fieldMask Specifies the set of fields
 * to return and reduces the amount of data transmitted by the backend.
 * Adding a field mask does not filter results. Documents do not need to
 * contain values for all the fields in the mask to be part of the result set.
 * @typedef {Object} ReadOptions
 */

/**
 * The Firestore client represents a Firestore Database and is the entry point
 * for all Firestore operations.
 *
 * @see [Firestore Documentation]{@link https://firebase.google.com/docs/firestore/}
 *
 * @class
 *
 * @example <caption>Install the client library with <a
 * href="https://www.npmjs.com/">npm</a>:</caption> npm install --save
 * @google-cloud/firestore
 *
 * @example <caption>Import the client library</caption>
 * var Firestore = require('@google-cloud/firestore');
 *
 * @example <caption>Create a client that uses <a
 * href="https://cloud.google.com/docs/authentication/production#providing_credentials_to_your_application">Application
 * Default Credentials (ADC)</a>:</caption> var firestore = new Firestore();
 *
 * @example <caption>Create a client with <a
 * href="https://cloud.google.com/docs/authentication/production#obtaining_and_providing_service_account_credentials_manually">explicit
 * credentials</a>:</caption> var firestore = new Firestore({ projectId:
 * 'your-project-id', keyFilename: '/path/to/keyfile.json'
 * });
 *
 * @example <caption>include:samples/quickstart.js</caption>
 * region_tag:firestore_quickstart
 * Full quickstart example:
 */
export class Firestore {
  /**
   * A client pool to distribute requests over multiple GAPIC clients in order
   * to work around a connection limit of 100 concurrent requests per client.
   * @private
   */
  private _clientPool: ClientPool<GapicClient>;

  /**
   * The configuration options for the GAPIC client.
   * @private
   */
  private _settings: Settings = {};

  /**
   * Whether the initialization settings can still be changed by invoking
   * `settings()`.
   * @private
   */
  private _settingsFrozen = false;

  /**
   * The serializer to use for the Protobuf transformation.
   * @private
   */
  _serializer: Serializer | null = null;

  /**
   * The project ID for this client.
   *
   * The project ID is auto-detected during the first request unless a project
   * ID is passed to the constructor (or provided via `.settings()`).
   * @private
   */
  private _projectId: string | undefined = undefined;

  // GCF currently tears down idle connections after two minutes. Requests
  // that are issued after this period may fail. On GCF, we therefore issue
  // these requests as part of a transaction so that we can safely retry until
  // the network link is reestablished.
  //
  // The environment variable FUNCTION_TRIGGER_TYPE is used to detect the GCF
  // environment.
  /** @private */
  _preferTransactions: boolean;
  /** @private */
  _lastSuccessfulRequest = 0;

  /**
   * @param {Object=} settings [Configuration object](#/docs).
   * @param {string=} settings.projectId The project ID from the Google
   * Developer's Console, e.g. 'grape-spaceship-123'. We will also check the
   * environment variable GCLOUD_PROJECT for your project ID.  Can be omitted in
   * environments that support
   * {@link https://cloud.google.com/docs/authentication Application Default
   * Credentials}
   * @param {string=} settings.keyFilename Local file containing the Service
   * Account credentials as downloaded from the Google Developers Console. Can
   * be omitted in environments that support
   * {@link https://cloud.google.com/docs/authentication Application Default
   * Credentials}. To configure Firestore with custom credentials, use
   * `settings.credentials` and provide the `client_email` and `private_key` of
   * your service account.
   * @param {{client_email:string=, private_key:string=}=} settings.credentials
   * The `client_email` and `private_key` properties of the service account
   * to use with your Firestore project. Can be omitted in environments that
   * support {@link https://cloud.google.com/docs/authentication Application
   * Default Credentials}. If your credentials are stored in a JSON file, you
   * can specify a `keyFilename` instead.
   * @param {string=} settings.host The host to connect to.
   * @param {boolean=} settings.ssl Whether to use SSL when connecting.
   * @param {number=} settings.maxIdleChannels  The maximum number of idle GRPC
   * channels to keep. A smaller number of idle channels reduces memory usage
   * but increases request latency for clients with fluctuating request rates.
   * If set to 0, shuts down all GRPC channels when the client becomes idle.
   * Defaults to 1.
   */
  constructor(settings?: Settings) {
    const libraryHeader = {
      libName: 'gccl',
      libVersion,
    };

    if (settings && settings.firebaseVersion) {
      libraryHeader.libVersion += ' fire/' + settings.firebaseVersion;
    }

    if (process.env.FIRESTORE_EMULATOR_HOST) {
      validateHost(
        'FIRESTORE_EMULATOR_HOST',
        process.env.FIRESTORE_EMULATOR_HOST
      );

      const emulatorSettings: Settings = {
        ...settings,
        ...libraryHeader,
        host: process.env.FIRESTORE_EMULATOR_HOST,
        ssl: false,
      };

      // If FIRESTORE_EMULATOR_HOST is set, we unset `servicePath` and `apiEndpoint` to
      // ensure that only one endpoint setting is provided.
      delete emulatorSettings.servicePath;
      delete emulatorSettings.apiEndpoint;

      // Manually merge the Authorization header to preserve user-provided headers
      emulatorSettings.customHeaders = Object.assign(
        {},
        emulatorSettings.customHeaders,
        {Authorization: 'Bearer owner'}
      );

      this.validateAndApplySettings(emulatorSettings);
    } else {
      this.validateAndApplySettings({...settings, ...libraryHeader});
    }

    // GCF currently tears down idle connections after two minutes. Requests
    // that are issued after this period may fail. On GCF, we therefore issue
    // these requests as part of a transaction so that we can safely retry until
    // the network link is reestablished.
    //
    // The environment variable FUNCTION_TRIGGER_TYPE is used to detect the GCF
    // environment.
    this._preferTransactions = process.env.FUNCTION_TRIGGER_TYPE !== undefined;
    this._lastSuccessfulRequest = 0;

    if (this._preferTransactions) {
      logger('Firestore', null, 'Detected GCF environment');
    }

    const maxIdleChannels =
      this._settings.maxIdleChannels === undefined
        ? DEFAULT_MAX_IDLE_CHANNELS
        : this._settings.maxIdleChannels;
    this._clientPool = new ClientPool(
      MAX_CONCURRENT_REQUESTS_PER_CLIENT,
      maxIdleChannels,
      /* clientFactory= */ () => {
        let client: GapicClient;

        if (this._settings.ssl === false) {
          const grpc = require('@grpc/grpc-js');
          const sslCreds = grpc.credentials.createInsecure();
          client = new module.exports.v1({sslCreds, ...this._settings});
        } else {
          client = new module.exports.v1(this._settings);
        }

        logger('Firestore', null, 'Initialized Firestore GAPIC Client');
        return client;
      },
      /* clientDestructor= */ (client: GapicClient) => client.close()
    );

    logger('Firestore', null, 'Initialized Firestore');
  }

  /**
   * Specifies custom settings to be used to configure the `Firestore`
   * instance. Can only be invoked once and before any other Firestore method.
   *
   * If settings are provided via both `settings()` and the `Firestore`
   * constructor, both settings objects are merged and any settings provided via
   * `settings()` take precedence.
   *
   * @param {object} settings The settings to use for all Firestore operations.
   */
  settings(settings: Settings): void {
    validateObject('settings', settings);
    validateString('settings.projectId', settings.projectId, {optional: true});

    if (this._settingsFrozen) {
      throw new Error(
        'Firestore has already been initialized. You can only call ' +
          'settings() once, and only before calling any other methods on a ' +
          'Firestore object.'
      );
    }

    const mergedSettings = {...this._settings, ...settings};
    this.validateAndApplySettings(mergedSettings);
    this._settingsFrozen = true;
  }

  private validateAndApplySettings(settings: Settings): void {
    if (settings.projectId !== undefined) {
      validateString('settings.projectId', settings.projectId);
      this._projectId = settings.projectId;
    }

    if (settings.host !== undefined) {
      validateHost('settings.host', settings.host);
      if (settings.servicePath !== undefined) {
        throw new Error(
          'Cannot set both "settings.host" and "settings.servicePath".'
        );
      }
      if (settings.apiEndpoint !== undefined) {
        throw new Error(
          'Cannot set both "settings.host" and "settings.apiEndpoint".'
        );
      }

      const url = new URL(`http://${settings.host}`);
      settings.servicePath = url.hostname;
      if (url.port !== '' && settings.port === undefined) {
        settings.port = Number(url.port);
      }
      // We need to remove the `host` setting, in case a user calls `settings()`,
      // which will again enforce that `host` and `servicePath` are not both
      // specified.
      delete settings.host;
    }

    if (settings.ssl !== undefined) {
      validateBoolean('settings.ssl', settings.ssl);
    }

    if (settings.maxIdleChannels !== undefined) {
      validateInteger('settings.maxIdleChannels', settings.maxIdleChannels, {
        minValue: 0,
      });
    }

    this._settings = settings;
    this._serializer = new Serializer(this);
  }

  /**
   * Returns the Project ID for this Firestore instance. Validates that
   * `initializeIfNeeded()` was called before.
   *
   * @private
   */
  get projectId(): string {
    if (this._projectId === undefined) {
      throw new Error(
        'INTERNAL ERROR: Client is not yet ready to issue requests.'
      );
    }
    return this._projectId;
  }

  /**
   * Returns the root path of the database. Validates that
   * `initializeIfNeeded()` was called before.
   *
   * @private
   */
  get formattedName(): string {
    return `projects/${this.projectId}/databases/${DEFAULT_DATABASE_ID}`;
  }

  /**
   * Gets a [DocumentReference]{@link DocumentReference} instance that
   * refers to the document at the specified path.
   *
   * @param {string} documentPath A slash-separated path to a document.
   * @returns {DocumentReference} The
   * [DocumentReference]{@link DocumentReference} instance.
   *
   * @example
   * let documentRef = firestore.doc('collection/document');
   * console.log(`Path of document is ${documentRef.path}`);
   */
  doc(documentPath: string): DocumentReference {
    validateResourcePath('documentPath', documentPath);

    const path = ResourcePath.EMPTY.append(documentPath);
    if (!path.isDocument) {
      throw new Error(
        `Value for argument "documentPath" must point to a document, but was "${documentPath}". Your path does not contain an even number of components.`
      );
    }

    return new DocumentReference(this, path);
  }

  /**
   * Gets a [CollectionReference]{@link CollectionReference} instance
   * that refers to the collection at the specified path.
   *
   * @param {string} collectionPath A slash-separated path to a collection.
   * @returns {CollectionReference} The
   * [CollectionReference]{@link CollectionReference} instance.
   *
   * @example
   * let collectionRef = firestore.collection('collection');
   *
   * // Add a document with an auto-generated ID.
   * collectionRef.add({foo: 'bar'}).then((documentRef) => {
   *   console.log(`Added document at ${documentRef.path})`);
   * });
   */
  collection(collectionPath: string): CollectionReference {
    validateResourcePath('collectionPath', collectionPath);

    const path = ResourcePath.EMPTY.append(collectionPath);
    if (!path.isCollection) {
      throw new Error(
        `Value for argument "collectionPath" must point to a collection, but was "${collectionPath}". Your path does not contain an odd number of components.`
      );
    }

    return new CollectionReference(this, path);
  }

  /**
   * Creates and returns a new Query that includes all documents in the
   * database that are contained in a collection or subcollection with the
   * given collectionId.
   *
   * @param {string} collectionId Identifies the collections to query over.
   * Every collection or subcollection with this ID as the last segment of its
   * path will be included. Cannot contain a slash.
   * @returns {Query} The created Query.
   *
   * @example
   * let docA = firestore.doc('mygroup/docA').set({foo: 'bar'});
   * let docB = firestore.doc('abc/def/mygroup/docB').set({foo: 'bar'});
   *
   * Promise.all([docA, docB]).then(() => {
   *    let query = firestore.collectionGroup('mygroup');
   *    query = query.where('foo', '==', 'bar');
   *    return query.get().then(snapshot => {
   *       console.log(`Found ${snapshot.size} documents.`);
   *    });
   * });
   */
  collectionGroup(collectionId: string): Query {
    if (collectionId.indexOf('/') !== -1) {
      throw new Error(
        `Invalid collectionId '${collectionId}'. Collection IDs must not contain '/'.`
      );
    }

    return new Query(this, QueryOptions.forCollectionGroupQuery(collectionId));
  }

  /**
   * Creates a [WriteBatch]{@link WriteBatch}, used for performing
   * multiple writes as a single atomic operation.
   *
   * @returns {WriteBatch} A WriteBatch that operates on this Firestore
   * client.
   *
   * @example
   * let writeBatch = firestore.batch();
   *
   * // Add two documents in an atomic batch.
   * let data = { foo: 'bar' };
   * writeBatch.set(firestore.doc('col/doc1'), data);
   * writeBatch.set(firestore.doc('col/doc2'), data);
   *
   * writeBatch.commit().then(res => {
   *   console.log(`Added document at ${res.writeResults[0].updateTime}`);
   * });
   */
  batch(): WriteBatch {
    return new WriteBatch(this);
  }

  /**
   * Creates a [DocumentSnapshot]{@link DocumentSnapshot} or a
   * [QueryDocumentSnapshot]{@link QueryDocumentSnapshot} from a
   * `firestore.v1.Document` proto (or from a resource name for missing
   * documents).
   *
   * This API is used by Google Cloud Functions and can be called with both
   * 'Proto3 JSON' and 'Protobuf JS' encoded data.
   *
   * @private
   * @param documentOrName The Firestore 'Document' proto or the resource name
   * of a missing document.
   * @param readTime A 'Timestamp' proto indicating the time this document was
   * read.
   * @param encoding One of 'json' or 'protobufJS'. Applies to both the
   * 'document' Proto and 'readTime'. Defaults to 'protobufJS'.
   * @returns A QueryDocumentSnapshot for existing documents, otherwise a
   * DocumentSnapshot.
   */
  snapshot_(
    documentName: string,
    readTime?: google.protobuf.ITimestamp,
    encoding?: 'protobufJS'
  ): DocumentSnapshot;
  snapshot_(
    documentName: string,
    readTime: string,
    encoding: 'json'
  ): DocumentSnapshot;
  snapshot_(
    document: api.IDocument,
    readTime: google.protobuf.ITimestamp,
    encoding?: 'protobufJS'
  ): QueryDocumentSnapshot;
  snapshot_(
    document: {[k: string]: unknown},
    readTime: string,
    encoding: 'json'
  ): QueryDocumentSnapshot;
  snapshot_(
    documentOrName: api.IDocument | {[k: string]: unknown} | string,
    readTime?: google.protobuf.ITimestamp | string,
    encoding?: 'json' | 'protobufJS'
  ): DocumentSnapshot {
    // TODO: Assert that Firestore Project ID is valid.

    let convertTimestamp: (
      timestampValue?: string | google.protobuf.ITimestamp,
      argumentName?: string
    ) => google.protobuf.ITimestamp | undefined;
    let convertFields: (data: ApiMapValue) => ApiMapValue;

    if (encoding === undefined || encoding === 'protobufJS') {
      convertTimestamp = data => data as google.protobuf.ITimestamp;
      convertFields = data => data;
    } else if (encoding === 'json') {
      // Google Cloud Functions calls us with Proto3 JSON format data, which we
      // must convert to Protobuf JS.
      convertTimestamp = timestampFromJson;
      convertFields = fieldsFromJson;
    } else {
      throw new Error(
        `Unsupported encoding format. Expected "json" or "protobufJS", ` +
          `but was "${encoding}".`
      );
    }

    const document = new DocumentSnapshotBuilder();

    if (typeof documentOrName === 'string') {
      document.ref = new DocumentReference(
        this,
        QualifiedResourcePath.fromSlashSeparatedString(documentOrName)
      );
    } else {
      document.ref = new DocumentReference(
        this,
        QualifiedResourcePath.fromSlashSeparatedString(
          documentOrName.name as string
        )
      );
      document.fieldsProto = documentOrName.fields
        ? convertFields(documentOrName.fields as ApiMapValue)
        : {};
      document.createTime = Timestamp.fromProto(
        convertTimestamp(
          documentOrName.createTime as string | google.protobuf.ITimestamp,
          'documentOrName.createTime'
        )!
      );
      document.updateTime = Timestamp.fromProto(
        convertTimestamp(
          documentOrName.updateTime as string | google.protobuf.ITimestamp,
          'documentOrName.updateTime'
        )!
      );
    }

    if (readTime) {
      document.readTime = Timestamp.fromProto(
        convertTimestamp(readTime, 'readTime')!
      );
    }

    return document.build();
  }

  /**
   * Executes the given updateFunction and commits the changes applied within
   * the transaction.
   *
   * You can use the transaction object passed to 'updateFunction' to read and
   * modify Firestore documents under lock. Transactions are committed once
   * 'updateFunction' resolves and attempted up to five times on failure.
   *
   * @param {function(Transaction)} updateFunction The function to execute
   * within the transaction context.
   * @param {object=} transactionOptions Transaction options.
   * @param {number=} transactionOptions.maxAttempts - The maximum number of
   * attempts for this transaction.
   * @returns {Promise} If the transaction completed successfully or was
   * explicitly aborted (by the updateFunction returning a failed Promise), the
   * Promise returned by the updateFunction will be returned here. Else if the
   * transaction failed, a rejected Promise with the corresponding failure
   * error will be returned.
   *
   * @example
   * let counterTransaction = firestore.runTransaction(transaction => {
   *   let documentRef = firestore.doc('col/doc');
   *   return transaction.get(documentRef).then(doc => {
   *     if (doc.exists) {
   *       let count =  doc.get('count') || 0;
   *       if (count > 10) {
   *         return Promise.reject('Reached maximum count');
   *       }
   *       transaction.update(documentRef, { count: ++count });
   *       return Promise.resolve(count);
   *     }
   *
   *     transaction.create(documentRef, { count: 1 });
   *     return Promise.resolve(1);
   *   });
   * });
   *
   * counterTransaction.then(res => {
   *   console.log(`Count updated to ${res}`);
   * });
   */
  runTransaction<T>(
    updateFunction: (transaction: Transaction) => Promise<T>,
    transactionOptions?: {maxAttempts?: number}
  ): Promise<T> {
    validateFunction('updateFunction', updateFunction);

    const defaultAttempts = 5;
    const tag = requestTag();

    let attemptsRemaining: number;

    if (transactionOptions) {
      validateObject('transactionOptions', transactionOptions);
      validateInteger(
        'transactionOptions.maxAttempts',
        transactionOptions.maxAttempts,
        {optional: true, minValue: 1}
      );
      attemptsRemaining = transactionOptions.maxAttempts || defaultAttempts;
    } else {
      attemptsRemaining = defaultAttempts;
    }

    return this.initializeIfNeeded(tag).then(() =>
      this._runTransaction(updateFunction, {requestTag: tag, attemptsRemaining})
    );
  }

  _runTransaction<T>(
    updateFunction: (transaction: Transaction) => Promise<T>,
    transactionOptions: {
      requestTag: string;
      attemptsRemaining: number;
      previousTransaction?: Transaction;
    }
  ): Promise<T> {
    const requestTag = transactionOptions.requestTag;
    const attemptsRemaining = transactionOptions.attemptsRemaining;
    const previousTransaction = transactionOptions.previousTransaction;

    const transaction = new Transaction(this, requestTag, previousTransaction);
    let result: Promise<T>;

    return transaction
      .begin()
      .then(() => {
        const promise = updateFunction(transaction);
        result =
          promise instanceof Promise
            ? promise
            : Promise.reject(
                new Error(
                  'You must return a Promise in your transaction()-callback.'
                )
              );
        return result.catch(err => {
          logger(
            'Firestore.runTransaction',
            requestTag,
            'Rolling back transaction after callback error:',
            err
          );
          // Rollback the transaction and return the failed result.
          return transaction.rollback().then(() => {
            return result;
          });
        });
      })
      .then(() => {
        return transaction
          .commit()
          .then(() => result)
          .catch(err => {
            if (attemptsRemaining > 1) {
              logger(
                'Firestore.runTransaction',
                requestTag,
                `Retrying transaction after error: ${JSON.stringify(err)}.`
              );
              return this._runTransaction(updateFunction, {
                previousTransaction: transaction,
                requestTag,
                attemptsRemaining: attemptsRemaining - 1,
              });
            }
            logger(
              'Firestore.runTransaction',
              requestTag,
              'Exhausted transaction retries, returning error: %s',
              err
            );
            return Promise.reject(err);
          });
      });
  }

  /**
   * Fetches the root collections that are associated with this Firestore
   * database.
   *
   * @returns {Promise.<Array.<CollectionReference>>} A Promise that resolves
   * with an array of CollectionReferences.
   *
   * @example
   * firestore.listCollections().then(collections => {
   *   for (let collection of collections) {
   *     console.log(`Found collection with id: ${collection.id}`);
   *   }
   * });
   */
  listCollections() {
    const rootDocument = new DocumentReference(this, ResourcePath.EMPTY);
    return rootDocument.listCollections();
  }

  /**
   * Retrieves multiple documents from Firestore.
   *
   * The first argument is required and must be of type `DocumentReference`
   * followed by any additional `DocumentReference` documents. If used, the
   * optional `ReadOptions` must be the last argument.
   *
   * @param {...DocumentReference|ReadOptions} documentRefsOrReadOptions The
   * `DocumentReferences` to receive, followed by an optional field mask.
   * @returns {Promise<Array.<DocumentSnapshot>>} A Promise that
   * contains an array with the resulting document snapshots.
   *
   * @example
   * let docRef1 = firestore.doc('col/doc1');
   * let docRef2 = firestore.doc('col/doc2');
   *
   * firestore.getAll(docRef1, docRef2, { fieldMask: ['user'] }).then(docs => {
   *   console.log(`First document: ${JSON.stringify(docs[0])}`);
   *   console.log(`Second document: ${JSON.stringify(docs[1])}`);
   * });
   */
  getAll(
    ...documentRefsOrReadOptions: Array<DocumentReference | ReadOptions>
  ): Promise<DocumentSnapshot[]> {
    validateMinNumberOfArguments('Firestore.getAll', arguments, 1);

    const {documents, fieldMask} = parseGetAllArguments(
      documentRefsOrReadOptions
    );
    const tag = requestTag();
    return this.initializeIfNeeded(tag).then(() =>
      this.getAll_(documents, fieldMask, tag)
    );
  }

  /**
   * Internal method to retrieve multiple documents from Firestore, optionally
   * as part of a transaction.
   *
   * @private
   * @param docRefs The documents to receive.
   * @param fieldMask An optional field mask to apply to this read.
   * @param requestTag A unique client-assigned identifier for this request.
   * @param transactionId The transaction ID to use for this read.
   * @returns A Promise that contains an array with the resulting documents.
   */
  getAll_(
    docRefs: DocumentReference[],
    fieldMask: FieldPath[] | null,
    requestTag: string,
    transactionId?: Uint8Array
  ): Promise<DocumentSnapshot[]> {
    const requestedDocuments = new Set<string>();
    const retrievedDocuments = new Map<string, DocumentSnapshot>();

    for (const docRef of docRefs) {
      requestedDocuments.add(docRef.formattedName);
    }

    const request: api.IBatchGetDocumentsRequest = {
      database: this.formattedName,
      transaction: transactionId,
      documents: Array.from(requestedDocuments),
    };

    if (fieldMask) {
      const fieldPaths = fieldMask.map(fieldPath => fieldPath.formattedName);
      request.mask = {fieldPaths};
    }

    const self = this;

    return self
<<<<<<< HEAD
      .readStream('batchGetDocuments', request, requestTag)
=======
      .requestStream('batchGetDocuments', 'unidirectional', request, requestTag)
>>>>>>> 305f0a05
      .then(stream => {
        return new Promise<DocumentSnapshot[]>((resolve, reject) => {
          stream
            .on('error', err => {
              logger(
                'Firestore.getAll_',
                requestTag,
                'GetAll failed with error:',
                err
              );
              reject(err);
            })
            .on('data', (response: api.IBatchGetDocumentsResponse) => {
              try {
                let document;

                if (response.found) {
                  logger(
                    'Firestore.getAll_',
                    requestTag,
                    'Received document: %s',
                    response.found.name!
                  );
                  document = self.snapshot_(response.found, response.readTime!);
                } else {
                  logger(
                    'Firestore.getAll_',
                    requestTag,
                    'Document missing: %s',
                    response.missing!
                  );
                  document = self.snapshot_(
                    response.missing!,
                    response.readTime!
                  );
                }

                const path = document.ref.path;
                retrievedDocuments.set(path, document);
              } catch (err) {
                logger(
                  'Firestore.getAll_',
                  requestTag,
                  'GetAll failed with exception:',
                  err
                );
                reject(err);
              }
            })
            .on('end', () => {
              logger(
                'Firestore.getAll_',
                requestTag,
                'Received %d results',
                retrievedDocuments.size
              );

              // BatchGetDocuments doesn't preserve document order. We use
              // the request order to sort the resulting documents.
              const orderedDocuments: DocumentSnapshot[] = [];
              for (const docRef of docRefs) {
                const document = retrievedDocuments.get(docRef.path);
                if (document !== undefined) {
                  orderedDocuments.push(document);
                } else {
                  reject(
                    new Error(`Did not receive document for "${docRef.path}".`)
                  );
                }
              }
              resolve(orderedDocuments);
            });
          stream.resume();
        });
      });
  }

  /**
   * Terminates the Firestore client and closes all open streams.
   *
   * @return A Promise that resolves when the client is terminated.
   */
  terminate(): Promise<void> {
    return this._clientPool.terminate();
  }

  /**
   * Initializes the client if it is not already initialized. All methods in the
   * SDK can be used after this method completes.
   *
   * @private
   * @param requestTag A unique client-assigned identifier that caused this
   * initialization.
   * @return A Promise that resolves when the client is initialized.
   */
  async initializeIfNeeded(requestTag: string): Promise<void> {
    this._settingsFrozen = true;

    if (this._projectId === undefined) {
      this._projectId = await this._clientPool.run(requestTag, gapicClient => {
        return new Promise((resolve, reject) => {
          gapicClient.getProjectId((err: Error, projectId: string) => {
            if (err) {
              logger(
                'Firestore._detectProjectId',
                null,
                'Failed to detect project ID: %s',
                err
              );
              reject(err);
            } else {
              logger(
                'Firestore._detectProjectId',
                null,
                'Detected project ID: %s',
                projectId
              );
              resolve(projectId);
            }
          });
        });
      });
    }
  }

  /**
   * Returns GAX call options that set the cloud resource header.
   * @private
   */
  private createCallOptions(): CallOptions {
    return {
      otherArgs: {
        headers: {
          [CLOUD_RESOURCE_HEADER]: this.formattedName,
          ...this._settings.customHeaders,
        },
      },
    };
  }

  /**
   * A function returning a Promise that can be retried.
   *
   * @private
   * @callback retryFunction
   * @returns {Promise} A Promise indicating the function's success.
   */

  /**
   * Helper method that retries failed Promises.
   *
   * If 'delayMs' is specified, waits 'delayMs' between invocations. Otherwise,
   * schedules the first attempt immediately, and then waits 100 milliseconds
   * for further attempts.
   *
   * @private
   * @param methodName Name of the Veneer API endpoint that takes a request
   * and GAX options.
   * @param requestTag A unique client-assigned identifier for this request.
   * @param func Method returning a Promise than can be retried.
   * @returns  - A Promise with the function's result if successful within
   * `attemptsRemaining`. Otherwise, returns the last rejected Promise.
   */
  private async _retry<T>(
    methodName: string,
    requestTag: string,
    func: () => Promise<T>
  ): Promise<T> {
    const backoff = new ExponentialBackoff();

    let lastError: Error | undefined = undefined;

    for (let attempt = 0; attempt < MAX_REQUEST_RETRIES; ++attempt) {
      if (lastError) {
        logger(
          'Firestore._retry',
          requestTag,
          'Retrying request that failed with error:',
          lastError
        );
      }

      try {
        const result = await backoff.backoffAndWait().then(func);
        this._lastSuccessfulRequest = new Date().getTime();
        return result;
      } catch (err) {
        lastError = err;

        if (
          err.code !== undefined &&
          isPermanentRpcError(err, methodName, clientConfig)
        ) {
          break;
        }
      }
    }

    logger(
      'Firestore._retry',
      requestTag,
      'Request failed with error:',
      lastError
    );
    return Promise.reject(lastError);
  }

  /**
   * Waits for the provided stream to become active and returns a paused but
   * healthy stream. If an error occurs before the first byte is read, the
   * method rejects the returned Promise.
   *
   * @private
   * @param backendStream The Node stream to monitor.
   * @param requestTag A unique client-assigned identifier for this request.
   * @param request If specified, the request that should be written to the
   * stream after opening.
   * @returns A guaranteed healthy stream that should be used instead of
   * `backendStream`.
   */
  private _initializeStream(
    backendStream: Duplex,
    requestTag: string,
    request?: {}
  ): Promise<Duplex> {
    const resultStream = new PassThrough({objectMode: true});
    resultStream.pause();

    /**
     * Whether we have resolved the Promise and returned the stream to the
     * caller.
     */
    let streamInitialized = false;

    return new Promise<Duplex>((resolve, reject) => {
      function streamReady() {
        if (!streamInitialized) {
          streamInitialized = true;
          logger('Firestore._initializeStream', requestTag, 'Releasing stream');
          resolve(resultStream);
        }
      }

      function streamEnded() {
        logger(
          'Firestore._initializeStream',
          requestTag,
          'Received stream end'
        );
        streamReady();
        resultStream.unpipe(backendStream);
      }

      backendStream.on('data', () => streamReady());
      backendStream.on('end', () => streamEnded());
      backendStream.on('close', () => streamEnded());

      backendStream.on('error', err => {
        if (!streamInitialized) {
          // If we receive an error before we were able to receive any data,
          // reject this stream.
          logger(
            'Firestore._initializeStream',
            requestTag,
            'Received initial error:',
            err
          );
          reject(err);
        } else {
          logger(
            'Firestore._initializeStream',
            requestTag,
            'Received stream error:',
            err
          );
          // We execute the forwarding of the 'error' event via setTimeout() as
          // V8 guarantees that the Promise chain returned from this method
          // is resolved before any code executed via setImmediate(). This
          // allows the caller to attach an error handler.
          setImmediate(() => {
            resultStream.emit('error', err);
          }, 0);
        }
      });

      backendStream.pipe(resultStream);

      if (request) {
        logger(
          'Firestore._initializeStream',
          requestTag,
          'Sending request: %j',
          request
        );
        backendStream.write(request, 'utf-8', () => {
          logger(
            'Firestore._initializeStream',
            requestTag,
            'Marking stream as healthy'
          );
          streamReady();
        });
      }
    });
  }

  /**
   * A funnel for all non-streaming API requests, assigning a project ID where
   *  necessary within the request options.
   *
   * @private
   * @param methodName Name of the Veneer API endpoint that takes a request
   * and GAX options.
   * @param request The Protobuf request to send.
   * @param requestTag A unique client-assigned identifier for this request.
   * @returns A Promise with the request result.
   */
  request<T>(methodName: string, request: {}, requestTag: string): Promise<T> {
    const callOptions = this.createCallOptions();

    return this._clientPool.run(requestTag, gapicClient => {
      return new Promise((resolve, reject) => {
        logger('Firestore.request', requestTag, 'Sending request: %j', request);
        gapicClient[methodName](
          request,
          callOptions,
          (err: GoogleError, result: T) => {
            if (err) {
              logger('Firestore.request', requestTag, 'Received error:', err);
              reject(err);
            } else {
              logger(
                'Firestore.request',
                requestTag,
                'Received response: %j',
                result
              );
              this._lastSuccessfulRequest = new Date().getTime();
              resolve(result);
            }
          }
        );
      });
    });
  }

  /**
   * A funnel for streaming API requests, assigning a project ID where necessary
   * within the request options.
   *
   * The stream is returned in paused state and needs to be resumed once all
   * listeners are attached.
   *
   * @private
   * @param methodName Name of the streaming Veneer API endpoint that
   * takes a request and GAX options.
   * @param mode Whether this a unidirectional or bidirectional call.
   * @param request The Protobuf request to send.
   * @param requestTag A unique client-assigned identifier for this request.
   * @returns A Promise with the resulting read-only stream.
   */
  requestStream(
    methodName: string,
    mode: 'unidirectional' | 'bidirectional',
    request: {},
    requestTag: string
<<<<<<< HEAD
  ): Promise<NodeJS.ReadableStream> {
=======
  ): Promise<Duplex> {
>>>>>>> 305f0a05
    const callOptions = this.createCallOptions();

    const result = new Deferred<Duplex>();

    this._clientPool.run(requestTag, gapicClient => {
      // While we return the stream to the callee early, we don't want to
      // release the GAPIC client until the callee has finished processing the
      // stream.
      const lifetime = new Deferred<void>();

<<<<<<< HEAD
      this._retry(methodName, requestTag, async () => {
=======
      this._retry(MAX_REQUEST_RETRIES, requestTag, async () => {
>>>>>>> 305f0a05
        logger(
          'Firestore.requestStream',
          requestTag,
          'Sending request: %j',
          request
        );
        const stream: Duplex =
          mode === 'unidirectional'
            ? gapicClient[methodName](request, callOptions)
            : gapicClient[methodName](callOptions);
        const logStream = through2.obj(function(this, chunk, enc, callback) {
          logger(
            'Firestore.requestStream',
            requestTag,
            'Received response: %j',
            chunk
          );
          callback();
        });

        stream.pipe(logStream);
        stream.on('close', lifetime.resolve);
        stream.on('end', lifetime.resolve);
        stream.on('finish', lifetime.resolve);
        stream.on('error', lifetime.resolve);

<<<<<<< HEAD
  /**
   * A funnel for read-write streaming API requests, assigning a project ID
   * where necessary for all writes.
   *
   * The stream is returned in paused state and needs to be resumed once all
   * listeners are attached.
   *
   * @private
   * @param methodName Name of the streaming Veneer API endpoint that takes
   * GAX options.
   * @param request The Protobuf request to send as the first stream message.
   * @param requestTag A unique client-assigned identifier for this request.
   * @returns A Promise with the resulting read/write stream.
   */
  readWriteStream(
    methodName: string,
    request: {},
    requestTag: string
  ): Promise<NodeJS.ReadWriteStream> {
    const callOptions = this.createCallOptions();

    const result = new Deferred<NodeJS.ReadWriteStream>();

    this._clientPool.run(requestTag, gapicClient => {
      // While we return the stream to the callee early, we don't want to
      // release the GAPIC client until the callee has finished processing the
      // stream.
      const lifetime = new Deferred<void>();

      this._retry(methodName, requestTag, async () => {
        logger('Firestore.readWriteStream', requestTag, 'Opening stream');
        const requestStream = gapicClient[methodName](callOptions);

        const logStream = through2.obj(function(this, chunk, enc, callback) {
          logger(
            'Firestore.readWriteStream',
            requestTag,
            'Received response: %j',
            chunk
          );
          this.push(chunk);
          callback();
        });

        const resultStream = bun([requestStream, logStream]);
        resultStream.on('close', lifetime.resolve);
        resultStream.on('finish', lifetime.resolve);
        resultStream.on('end', lifetime.resolve);
        resultStream.on('error', lifetime.resolve);
=======
        const resultStream = await this._initializeStream(
          stream,
          requestTag,
          mode === 'bidirectional' ? request : undefined
        );
>>>>>>> 305f0a05

        resultStream.on('end', () => stream.end());
        result.resolve(resultStream);
      }).catch(err => {
        lifetime.resolve();
        result.reject(err);
      });

      return lifetime.promise;
    });

    return result.promise;
  }
}

/**
 * A logging function that takes a single string.
 *
 * @callback Firestore~logFunction
 * @param {string} Log message
 */

// tslint:disable-next-line:no-default-export
/**
 * The default export of the `@google-cloud/firestore` package is the
 * {@link Firestore} class.
 *
 * See {@link Firestore} and {@link ClientConfig} for client methods and
 * configuration options.
 *
 * @module {Firestore} @google-cloud/firestore
 * @alias nodejs-firestore
 *
 * @example <caption>Install the client library with <a
 * href="https://www.npmjs.com/">npm</a>:</caption> npm install --save
 * @google-cloud/firestore
 *
 * @example <caption>Import the client library</caption>
 * var Firestore = require('@google-cloud/firestore');
 *
 * @example <caption>Create a client that uses <a
 * href="https://cloud.google.com/docs/authentication/production#providing_credentials_to_your_application">Application
 * Default Credentials (ADC)</a>:</caption> var firestore = new Firestore();
 *
 * @example <caption>Create a client with <a
 * href="https://cloud.google.com/docs/authentication/production#obtaining_and_providing_service_account_credentials_manually">explicit
 * credentials</a>:</caption> var firestore = new Firestore({ projectId:
 * 'your-project-id', keyFilename: '/path/to/keyfile.json'
 * });
 *
 * @example <caption>include:samples/quickstart.js</caption>
 * region_tag:firestore_quickstart
 * Full quickstart example:
 */
// tslint:disable-next-line:no-default-export
export default Firestore;

// Horrible hack to ensure backwards compatibility with <= 17.0, which allows
// users to call the default constructor via
// `const Fs = require(`@google-cloud/firestore`); new Fs()`;
const existingExports = module.exports;
module.exports = Firestore;
module.exports = Object.assign(module.exports, existingExports);

/**
 * {@link v1beta1} factory function.
 *
 * @private
 * @name Firestore.v1beta1
 * @see v1beta1
 * @type {function}
 */
Object.defineProperty(module.exports, 'v1beta1', {
  // The v1beta1 module is very large. To avoid pulling it in from static
  // scope, we lazy-load and cache the module.
  get: () => {
    if (!v1beta1) {
      v1beta1 = require('./v1beta1');
    }
    return v1beta1;
  },
});

/**
 * {@link v1} factory function.
 *
 * @private
 * @name Firestore.v1
 * @see v1
 * @type {function}
 */
Object.defineProperty(module.exports, 'v1', {
  // The v1 module is very large. To avoid pulling it in from static
  // scope, we lazy-load and cache the module.
  get: () => {
    if (!v1) {
      v1 = require('./v1');
    }
    return v1;
  },
});<|MERGE_RESOLUTION|>--- conflicted
+++ resolved
@@ -14,13 +14,8 @@
  * limitations under the License.
  */
 
-<<<<<<< HEAD
-import * as bun from 'bun';
-import {CallOptions, ClientConfig, GoogleError} from 'google-gax';
-=======
-import {CallOptions} from 'google-gax';
+import {CallOptions, GoogleError} from 'google-gax';
 import {Duplex, PassThrough} from 'stream';
->>>>>>> 305f0a05
 import * as through2 from 'through2';
 import {URL} from 'url';
 
@@ -59,9 +54,9 @@
 } from './validate';
 import {WriteBatch} from './write-batch';
 
+import * as clientConfig from './v1/firestore_client_config.json';
+
 import api = google.firestore.v1;
-
-import * as clientConfig from './v1/firestore_client_config.json';
 
 export {
   CollectionReference,
@@ -952,11 +947,7 @@
     const self = this;
 
     return self
-<<<<<<< HEAD
-      .readStream('batchGetDocuments', request, requestTag)
-=======
       .requestStream('batchGetDocuments', 'unidirectional', request, requestTag)
->>>>>>> 305f0a05
       .then(stream => {
         return new Promise<DocumentSnapshot[]>((resolve, reject) => {
           stream
@@ -1323,11 +1314,7 @@
     mode: 'unidirectional' | 'bidirectional',
     request: {},
     requestTag: string
-<<<<<<< HEAD
-  ): Promise<NodeJS.ReadableStream> {
-=======
   ): Promise<Duplex> {
->>>>>>> 305f0a05
     const callOptions = this.createCallOptions();
 
     const result = new Deferred<Duplex>();
@@ -1338,11 +1325,7 @@
       // stream.
       const lifetime = new Deferred<void>();
 
-<<<<<<< HEAD
       this._retry(methodName, requestTag, async () => {
-=======
-      this._retry(MAX_REQUEST_RETRIES, requestTag, async () => {
->>>>>>> 305f0a05
         logger(
           'Firestore.requestStream',
           requestTag,
@@ -1369,63 +1352,11 @@
         stream.on('finish', lifetime.resolve);
         stream.on('error', lifetime.resolve);
 
-<<<<<<< HEAD
-  /**
-   * A funnel for read-write streaming API requests, assigning a project ID
-   * where necessary for all writes.
-   *
-   * The stream is returned in paused state and needs to be resumed once all
-   * listeners are attached.
-   *
-   * @private
-   * @param methodName Name of the streaming Veneer API endpoint that takes
-   * GAX options.
-   * @param request The Protobuf request to send as the first stream message.
-   * @param requestTag A unique client-assigned identifier for this request.
-   * @returns A Promise with the resulting read/write stream.
-   */
-  readWriteStream(
-    methodName: string,
-    request: {},
-    requestTag: string
-  ): Promise<NodeJS.ReadWriteStream> {
-    const callOptions = this.createCallOptions();
-
-    const result = new Deferred<NodeJS.ReadWriteStream>();
-
-    this._clientPool.run(requestTag, gapicClient => {
-      // While we return the stream to the callee early, we don't want to
-      // release the GAPIC client until the callee has finished processing the
-      // stream.
-      const lifetime = new Deferred<void>();
-
-      this._retry(methodName, requestTag, async () => {
-        logger('Firestore.readWriteStream', requestTag, 'Opening stream');
-        const requestStream = gapicClient[methodName](callOptions);
-
-        const logStream = through2.obj(function(this, chunk, enc, callback) {
-          logger(
-            'Firestore.readWriteStream',
-            requestTag,
-            'Received response: %j',
-            chunk
-          );
-          this.push(chunk);
-          callback();
-        });
-
-        const resultStream = bun([requestStream, logStream]);
-        resultStream.on('close', lifetime.resolve);
-        resultStream.on('finish', lifetime.resolve);
-        resultStream.on('end', lifetime.resolve);
-        resultStream.on('error', lifetime.resolve);
-=======
         const resultStream = await this._initializeStream(
           stream,
           requestTag,
           mode === 'bidirectional' ? request : undefined
         );
->>>>>>> 305f0a05
 
         resultStream.on('end', () => stream.end());
         result.resolve(resultStream);
