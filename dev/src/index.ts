/*!
 * Copyright 2017 Google Inc. All Rights Reserved.
 *
 * Licensed under the Apache License, Version 2.0 (the "License");
 * you may not use this file except in compliance with the License.
 * You may obtain a copy of the License at
 *
 *      http://www.apache.org/licenses/LICENSE-2.0
 *
 * Unless required by applicable law or agreed to in writing, software
 * distributed under the License is distributed on an "AS IS" BASIS,
 * WITHOUT WARRANTIES OR CONDITIONS OF ANY KIND, either express or implied.
 * See the License for the specific language governing permissions and
 * limitations under the License.
 */

import {replaceProjectIdToken} from '@google-cloud/projectify';
import * as assert from 'assert';
import * as bun from 'bun';
import * as extend from 'extend';
import * as is from 'is';
import * as through2 from 'through2';
import {google} from '../protos/firestore_proto_api';
import * as convert from './convert';
import {DocumentSnapshot, DocumentSnapshotBuilder, validatePrecondition, validateSetOptions} from './document';
import {DeleteTransform, FieldTransform} from './field-value';
import {GeoPoint} from './geo-point';
import {logger, setLibVersion} from './logger';
import {FieldPath} from './path';
import {ResourcePath} from './path';
import {ClientPool} from './pool';
import {CollectionReference, validateComparisonOperator, validateDocumentReference, validateFieldOrder} from './reference';
import {DocumentReference} from './reference';
import {isPlainObject, Serializer} from './serializer';
import {Timestamp} from './timestamp';
import {Transaction} from './transaction';
import {DocumentData, GapicClient, ReadOptions, Settings, ValidationOptions} from './types';
import {AnyDuringMigration, AnyJs} from './types';
import {parseGetAllArguments, requestTag} from './util';
import {customObjectError, Validator} from './validate';
import {WriteBatch} from './write-batch';
import {validateUpdateMap} from './write-batch';

import api = google.firestore.v1beta1;

export {CollectionReference, DocumentReference, QuerySnapshot, Query} from './reference';
export {DocumentSnapshot, QueryDocumentSnapshot} from './document';
export {FieldValue} from './field-value';
export {WriteBatch, WriteResult} from './write-batch';
export {Transaction} from './transaction';
export {Timestamp} from './timestamp';
export {DocumentChange} from './document-change';
export {FieldPath} from './path';
export {GeoPoint} from './geo-point';
export {setLogFunction} from './logger';
export {UpdateData, DocumentData, Settings, Precondition, SetOptions} from './types';

const libVersion = require('../../package.json').version;
setLibVersion(libVersion);

/*!
 * DO NOT REMOVE THE FOLLOWING NAMESPACE DEFINITIONS
 */

/**
 * @namespace google.protobuf
 */

/**
 * @namespace google.rpc
 */

/**
 * @namespace google.firestore.v1beta1
 */

/*!
 * @see v1beta1
 */
let v1beta1;  // Lazy-loaded in `_runRequest()`

/*!
 * HTTP header for the resource prefix to improve routing and project isolation
 * by the backend.
 */
const CLOUD_RESOURCE_HEADER = 'google-cloud-resource-prefix';

/*!
 * The maximum number of times to retry idempotent requests.
 */
const MAX_REQUEST_RETRIES = 5;

/*!
 * The maximum number of concurrent requests supported by a single GRPC channel,
 * as enforced by Google's Frontend. If the SDK issues more than 100 concurrent
 * operations, we need to use more than one GAPIC client since these clients
 * multiplex all requests over a single channel.
 */
const MAX_CONCURRENT_REQUESTS_PER_CLIENT = 100;

/*!
 * GRPC Error code for 'UNAVAILABLE'.
 */
const GRPC_UNAVAILABLE = 14;

/*!
 * The maximum depth of a Firestore object.
 */
const MAX_DEPTH = 20;

/**
 * Document data (e.g. for use with
 * [set()]{@link DocumentReference#set}) consisting of fields mapped
 * to values.
 *
 * @typedef {Object.<string, *>} DocumentData
 */

/**
 * Update data (for use with [update]{@link DocumentReference#update})
 * that contains paths (e.g. 'foo' or 'foo.baz') mapped to values. Fields that
 * contain dots reference nested fields within the document.
 *
 * @typedef {Object.<string, *>} UpdateData
 */

/**
 * An options object that configures conditional behavior of
 * [update()]{@link DocumentReference#update} and
 * [delete()]{@link DocumentReference#delete} calls in
 * [DocumentReference]{@link DocumentReference},
 * [WriteBatch]{@link WriteBatch}, and
 * [Transaction]{@link Transaction}. Using Preconditions, these calls
 * can be restricted to only apply to documents that match the specified
 * conditions.
 *
 * @property {string} lastUpdateTime The update time to enforce (specified as
 * an ISO 8601 string).
 * @typedef {Object} Precondition
 */

/**
 * An options object that configures the behavior of
 * [set()]{@link DocumentReference#set} calls in
 * [DocumentReference]{@link DocumentReference},
 * [WriteBatch]{@link WriteBatch}, and
 * [Transaction]{@link Transaction}. These calls can be
 * configured to perform granular merges instead of overwriting the target
 * documents in their entirety by providing a SetOptions object with
 * { merge : true }.
 *
 * @property {boolean} merge Changes the behavior of a set() call to only
 * replace the values specified in its data argument. Fields omitted from the
 * set() call remain untouched.
 * @property {Array<(string|FieldPath)>} mergeFields Changes the behavior of
 * set() calls to only replace the specified field paths. Any field path that is
 * not specified is ignored and remains untouched.
 * It is an error to pass a SetOptions object to a set() call that is missing a
 * value for any of the fields specified here.
 * @typedef {Object} SetOptions
 */

/**
 * An options object that can be used to configure the behavior of
 * [getAll()]{@link Firestore#getAll} calls. By providing a `fieldMask`, these
 * calls can be configured to only return a subset of fields.
 *
 * @property {Array<(string|FieldPath)>} fieldMask Specifies the set of fields
 * to return and reduces the amount of data transmitted by the backend.
 * Adding a field mask does not filter results. Documents do not need to
 * contain values for all the fields in the mask to be part of the result set.
 * @typedef {Object} ReadOptions
 */

/**
 * The Firestore client represents a Firestore Database and is the entry point
 * for all Firestore operations.
 *
 * @see [Firestore Documentation]{@link https://firebase.google.com/docs/firestore/}
 *
 * @class
 *
 * @example <caption>Install the client library with <a
 * href="https://www.npmjs.com/">npm</a>:</caption> npm install --save
 * @google-cloud/firestore
 *
 * @example <caption>Import the client library</caption>
 * var Firestore = require('@google-cloud/firestore');
 *
 * @example <caption>Create a client that uses <a
 * href="https://cloud.google.com/docs/authentication/production#providing_credentials_to_your_application">Application
 * Default Credentials (ADC)</a>:</caption> var firestore = new Firestore();
 *
 * @example <caption>Create a client with <a
 * href="https://cloud.google.com/docs/authentication/production#obtaining_and_providing_service_account_credentials_manually">explicit
 * credentials</a>:</caption> var firestore = new Firestore({ projectId:
 * 'your-project-id', keyFilename: '/path/to/keyfile.json'
 * });
 *
 * @example <caption>include:samples/quickstart.js</caption>
 * region_tag:firestore_quickstart
 * Full quickstart example:
 */
export class Firestore {
  /** @private */
  readonly _validator;

  /**
   * A client pool to distribute requests over multiple GAPIC clients in order
   * to work around a connection limit of 100 concurrent requests per client.
   * @private
   */
  private _clientPool: ClientPool<GapicClient>|null = null;

  /**
   * The configuration options for the GAPIC client.
   * @private
   */
  _settings: Settings = {};

  /**
   * Whether the initialization settings can still be changed by invoking
   * `settings()`.
   * @private
   */
  private _settingsFrozen = false;

  /**
   * A Promise that resolves when client initialization completes. Can be
   * 'null' if initialization hasn't started yet.
   * @private
   */
  private _clientInitialized: Promise<void>|null = null;

  /**
   * The serializer to use for the Protobuf transformation.
   * @private
   */
  private _serializer: Serializer|null = null;

  private _referencePath: ResourcePath|null = null;

  // GCF currently tears down idle connections after two minutes. Requests
  // that are issued after this period may fail. On GCF, we therefore issue
  // these requests as part of a transaction so that we can safely retry until
  // the network link is reestablished.
  //
  // The environment variable FUNCTION_TRIGGER_TYPE is used to detect the GCF
  // environment.
  /** @private */
  _preferTransactions: boolean;
  /** @private */
  _lastSuccessfulRequest = 0;

  /**
   * @param {Object=} settings [Configuration object](#/docs).
   * @param {string=} settings.projectId The project ID from the Google
   * Developer's Console, e.g. 'grape-spaceship-123'. We will also check the
   * environment variable GCLOUD_PROJECT for your project ID.  Can be omitted in
   * environments that support
   * {@link https://cloud.google.com/docs/authentication Application Default
   * Credentials}
   * @param {string=} settings.keyFilename Local file containing the Service
   * Account credentials as downloaded from the Google Developers Console. Can
   * be omitted in environments that support
   * {@link https://cloud.google.com/docs/authentication Application Default
   * Credentials}. To configure Firestore with custom credentials, use
   * `settings.credentials` and provide the `client_email` and `private_key` of
   * your service account.
   * @param {{client_email:string=, private_key:string=}=} settings.credentials
   * The `client_email` and `private_key` properties of the service account
   * to use with your Firestore project. Can be omitted in environments that
   * support {@link https://cloud.google.com/docs/authentication Application
   * Default Credentials}. If your credentials are stored in a JSON file, you
   * can specify a `keyFilename` instead.
   * @param {boolean=} settings.timestampsInSnapshots Enables the use of
   * `Timestamp`s for timestamp fields in `DocumentSnapshots`.<br/>
   * Currently, Firestore returns timestamp fields as `Date` but `Date` only
   * supports millisecond precision, which leads to truncation and causes
   * unexpected behavior when using a timestamp from a snapshot as a part
   * of a subsequent query.
   * <br/>Setting `timestampsInSnapshots` to true will cause Firestore to return
   * `Timestamp` values instead of `Date` avoiding this kind of problem. To
   * make this work you must also change any code that uses `Date` to use
   * `Timestamp` instead.
   * <br/>NOTE: in the future `timestampsInSnapshots: true` will become the
   * default and this option will be removed so you should change your code to
   * use `Timestamp` now and opt-in to this new behavior as soon as you can.
   */
  constructor(settings?: Settings) {
    this._validator = new Validator({
      ArrayElement: (name, value) =>
          validateFieldValue(name, value, /* depth */ 0, /*inArray=*/true),
      DeletePrecondition: precondition =>
          validatePrecondition(precondition, /* allowExists= */ true),
      Document: validateDocumentData,
      DocumentReference: validateDocumentReference,
      FieldPath: FieldPath.validateFieldPath,
      FieldValue: validateFieldValue,
      FieldOrder: validateFieldOrder,
      QueryComparison: validateComparisonOperator,
      QueryValue: validateFieldValue,
      ResourcePath: ResourcePath.validateResourcePath,
      SetOptions: validateSetOptions,
      ReadOptions: validateReadOptions,
      UpdateMap: validateUpdateMap,
      UpdatePrecondition: precondition =>
          validatePrecondition(precondition, /* allowExists= */ false),
    } as AnyDuringMigration);


    const libraryHeader = {
      libName: 'gccl',
      libVersion,
    };

    if (settings && settings.firebaseVersion) {
      libraryHeader.libVersion += ' fire/' + settings.firebaseVersion;
    }

    this.validateAndApplySettings(Object.assign({}, settings, libraryHeader));

    // GCF currently tears down idle connections after two minutes. Requests
    // that are issued after this period may fail. On GCF, we therefore issue
    // these requests as part of a transaction so that we can safely retry until
    // the network link is reestablished.
    //
    // The environment variable FUNCTION_TRIGGER_TYPE is used to detect the GCF
    // environment.
    this._preferTransactions = is.defined(process.env.FUNCTION_TRIGGER_TYPE);
    this._lastSuccessfulRequest = 0;

    if (this._preferTransactions) {
      logger('Firestore', null, 'Detected GCF environment');
    }

    logger('Firestore', null, 'Initialized Firestore');
  }

  /**
   * Specifies custom settings to be used to configure the `Firestore`
   * instance. Can only be invoked once and before any other Firestore method.
   *
   * If settings are provided via both `settings()` and the `Firestore`
   * constructor, both settings objects are merged and any settings provided via
   * `settings()` take precedence.
   *
   * @param {object} settings The settings to use for all Firestore operations.
   */
  settings(settings: Settings): void {
    this._validator.isObject('settings', settings);
    this._validator.isOptionalString('settings.projectId', settings.projectId);
    this._validator.isOptionalBoolean(
        'settings.timestampsInSnapshots', settings.timestampsInSnapshots);

    if (this._clientInitialized) {
      throw new Error(
          'Firestore has already been started and its settings can no longer ' +
          'be changed. You can only call settings() before calling any other ' +
          'methods on a Firestore object.');
    }

    if (this._settingsFrozen) {
      throw new Error(
          'Firestore.settings() has already be called. You can only call ' +
          'settings() once, and only before calling any other methods on a ' +
          'Firestore object.');
    }

<<<<<<< HEAD
    const mergedSettings =
        Object.assign({}, this._initializationSettings, settings);
=======
    const mergedSettings = extend({}, this._settings, settings);
>>>>>>> 098f0d38
    this.validateAndApplySettings(mergedSettings);
    this._settingsFrozen = true;
  }

  private validateAndApplySettings(settings: Settings): void {
    this._validator.isOptionalBoolean(
        'settings.timestampsInSnapshots', settings.timestampsInSnapshots);

    if (settings && settings.projectId) {
      this._validator.isString('settings.projectId', settings.projectId);
      this._referencePath = new ResourcePath(settings.projectId, '(default)');
    } else {
      // Initialize a temporary reference path that will be overwritten during
      // project ID detection.
      this._referencePath = new ResourcePath('{{projectId}}', '(default)');
    }

    this._settings = settings;
    this._serializer = new Serializer(this);
  }

  /**
   * The root path to the database.
   *
   * @private
   */
  get formattedName(): string {
    return this._referencePath!.formattedName;
  }

  /**
   * Gets a [DocumentReference]{@link DocumentReference} instance that
   * refers to the document at the specified path.
   *
   * @param {string} documentPath A slash-separated path to a document.
   * @returns {DocumentReference} The
   * [DocumentReference]{@link DocumentReference} instance.
   *
   * @example
   * let documentRef = firestore.doc('collection/document');
   * console.log(`Path of document is ${documentRef.path}`);
   */
  doc(documentPath: string): DocumentReference {
    this._validator.isResourcePath('documentPath', documentPath);

    const path = this._referencePath!.append(documentPath);
    if (!path.isDocument) {
      throw new Error(`Argument "documentPath" must point to a document, but was "${
          documentPath}". Your path does not contain an even number of components.`);
    }

    return new DocumentReference(this, path);
  }

  /**
   * Gets a [CollectionReference]{@link CollectionReference} instance
   * that refers to the collection at the specified path.
   *
   * @param {string} collectionPath A slash-separated path to a collection.
   * @returns {CollectionReference} The
   * [CollectionReference]{@link CollectionReference} instance.
   *
   * @example
   * let collectionRef = firestore.collection('collection');
   *
   * // Add a document with an auto-generated ID.
   * collectionRef.add({foo: 'bar'}).then((documentRef) => {
   *   console.log(`Added document at ${documentRef.path})`);
   * });
   */
  collection(collectionPath: string): CollectionReference {
    this._validator.isResourcePath('collectionPath', collectionPath);

    const path = this._referencePath!.append(collectionPath);
    if (!path.isCollection) {
      throw new Error(`Argument "collectionPath" must point to a collection, but was "${
          collectionPath}". Your path does not contain an odd number of components.`);
    }

    return new CollectionReference(this, path);
  }

  /**
   * Creates a [WriteBatch]{@link WriteBatch}, used for performing
   * multiple writes as a single atomic operation.
   *
   * @returns {WriteBatch} A WriteBatch that operates on this Firestore
   * client.
   *
   * @example
   * let writeBatch = firestore.batch();
   *
   * // Add two documents in an atomic batch.
   * let data = { foo: 'bar' };
   * writeBatch.set(firestore.doc('col/doc1'), data);
   * writeBatch.set(firestore.doc('col/doc2'), data);
   *
   * writeBatch.commit().then(res => {
   *   console.log(`Added document at ${res.writeResults[0].updateTime}`);
   * });
   */
  batch(): WriteBatch {
    return new WriteBatch(this);
  }

  /**
   * Creates a [DocumentSnapshot]{@link DocumentSnapshot} or a
   * [QueryDocumentSnapshot]{@link QueryDocumentSnapshot} from a
   * `firestore.v1beta1.Document` proto (or from a resource name for missing
   * documents).
   *
   * This API is used by Google Cloud Functions and can be called with both
   * 'Proto3 JSON' and 'Protobuf JS' encoded data.
   *
   * @private
   * @param documentOrName The Firestore 'Document' proto or the resource name
   * of a missing document.
   * @param readTime A 'Timestamp' proto indicating the time this document was
   * read.
   * @param encoding One of 'json' or 'protobufJS'. Applies to both the
   * 'document' Proto and 'readTime'. Defaults to 'protobufJS'.
   * @returns A QueryDocumentSnapshot for existing documents, otherwise a
   * DocumentSnapshot.
   */
  private snapshot_(
      documentOrName: api.IDocument|string,
      readTime?: google.protobuf.ITimestamp,
      encoding?: 'json'|'protobufJS'): DocumentSnapshot {
    // TODO: Assert that Firestore Project ID is valid.

    let convertTimestamp;
    let convertDocument;

    if (!is.defined(encoding) || encoding === 'protobufJS') {
      convertTimestamp = data => data;
      convertDocument = data => data;
    } else if (encoding === 'json') {
      // Google Cloud Functions calls us with Proto3 JSON format data, which we
      // must convert to Protobuf JS.
      convertTimestamp = convert.timestampFromJson;
      convertDocument = convert.documentFromJson;
    } else {
      throw new Error(
          `Unsupported encoding format. Expected 'json' or 'protobufJS', ` +
          `but was '${encoding}'.`);
    }

    const document = new DocumentSnapshotBuilder();

    if (typeof documentOrName === 'string') {
      document.ref = new DocumentReference(
          this, ResourcePath.fromSlashSeparatedString(documentOrName));
    } else {
      document.ref = new DocumentReference(
          this, ResourcePath.fromSlashSeparatedString(documentOrName.name!));
      document.fieldsProto =
          documentOrName.fields ? convertDocument(documentOrName.fields) : {};
      document.createTime = Timestamp.fromProto(convertTimestamp(
          documentOrName.createTime, 'documentOrName.createTime'));
      document.updateTime = Timestamp.fromProto(convertTimestamp(
          documentOrName.updateTime, 'documentOrName.updateTime'));
    }

    if (readTime) {
      document.readTime =
          Timestamp.fromProto(convertTimestamp(readTime, 'readTime'));
    }

    return document.build();
  }

  /**
   * Executes the given updateFunction and commits the changes applied within
   * the transaction.
   *
   * You can use the transaction object passed to 'updateFunction' to read and
   * modify Firestore documents under lock. Transactions are committed once
   * 'updateFunction' resolves and attempted up to five times on failure.
   *
   * @param {function(Transaction)} updateFunction The function to execute
   * within the transaction context.
   * @param {object=} transactionOptions Transaction options.
   * @param {number=} transactionOptions.maxAttempts - The maximum number of
   * attempts for this transaction.
   * @returns {Promise} If the transaction completed successfully or was
   * explicitly aborted (by the updateFunction returning a failed Promise), the
   * Promise returned by the updateFunction will be returned here. Else if the
   * transaction failed, a rejected Promise with the corresponding failure
   * error will be returned.
   *
   * @example
   * let counterTransaction = firestore.runTransaction(transaction => {
   *   let documentRef = firestore.doc('col/doc');
   *   return transaction.get(documentRef).then(doc => {
   *     if (doc.exists) {
   *       let count =  doc.get('count') || 0;
   *       if (count > 10) {
   *         return Promise.reject('Reached maximum count');
   *       }
   *       transaction.update(documentRef, { count: ++count });
   *       return Promise.resolve(count);
   *     }
   *
   *     transaction.create(documentRef, { count: 1 });
   *     return Promise.resolve(1);
   *   });
   * });
   *
   * counterTransaction.then(res => {
   *   console.log(`Count updated to ${res}`);
   * });
   */
  runTransaction<T>(
      updateFunction: (transaction: Transaction) => Promise<T>,
      transactionOptions?: {maxAttempts?: number}): Promise<T> {
    this._validator.isFunction('updateFunction', updateFunction);

    if (transactionOptions) {
      this._validator.isObject('transactionOptions', transactionOptions);
      this._validator.isOptionalInteger(
          'transactionOptions.maxAttempts', transactionOptions.maxAttempts, 1);
    }

    return this._runTransaction(updateFunction, transactionOptions);
  }

  _runTransaction<T>(
      updateFunction: (transaction: Transaction) => Promise<T>,
      transactionOptions?:
          {maxAttempts?: number; previousTransaction?: Transaction;}):
      Promise<T> {
    const defaultAttempts = 5;

    let attemptsRemaining = defaultAttempts;
    let previousTransaction;

    if (transactionOptions) {
      attemptsRemaining = transactionOptions.maxAttempts || attemptsRemaining;
      previousTransaction = transactionOptions.previousTransaction;
    }

    const transaction = new Transaction(this, previousTransaction);
    const requestTag = transaction.requestTag;
    let result;

    --attemptsRemaining;

    return transaction.begin()
        .then(() => {
          const promise = updateFunction(transaction);
          result = promise instanceof Promise ?
              promise :
              Promise.reject(new Error(
                  'You must return a Promise in your transaction()-callback.'));
          return result.catch(err => {
            logger(
                'Firestore.runTransaction', requestTag,
                'Rolling back transaction after callback error:', err);
            // Rollback the transaction and return the failed result.
            return transaction.rollback().then(() => {
              return result;
            });
          });
        })
        .then(() => {
          return transaction.commit().then(() => result).catch(err => {
            if (attemptsRemaining > 0) {
              logger(
                  'Firestore.runTransaction', requestTag,
                  `Retrying transaction after error: ${JSON.stringify(err)}.`);
              return this._runTransaction(updateFunction, {
                previousTransaction: transaction,
                maxAttempts: attemptsRemaining,
              });
            }
            logger(
                'Firestore.runTransaction', requestTag,
                'Exhausted transaction retries, returning error: %s', err);
            return Promise.reject(err);
          });
        });
  }

  /**
   * Fetches the root collections that are associated with this Firestore
   * database.
   *
   * @returns {Promise.<Array.<CollectionReference>>} A Promise that resolves
   * with an array of CollectionReferences.
   *
   * @example
   * firestore.listCollections().then(collections => {
   *   for (let collection of collections) {
   *     console.log(`Found collection with id: ${collection.id}`);
   *   }
   * });
   */
  listCollections() {
    const rootDocument = new DocumentReference(this, this._referencePath!);
    return rootDocument.listCollections();
  }

  /**
   * Fetches the root collections that are associated with this Firestore
   * database.
   *
   * @deprecated Use `.listCollections()`.
   *
   * @returns {Promise.<Array.<CollectionReference>>} A Promise that resolves
   * with an array of CollectionReferences.
   */
  getCollections() {
    return this.listCollections();
  }

  /**
   * Retrieves multiple documents from Firestore.
   *
   * @param {DocumentReference} documentRef A `DocumentReference` to receive.
   * @param {Array.<DocumentReference|ReadOptions>} moreDocumentRefsOrReadOptions
   * Additional `DocumentReferences` to receive, followed by an optional field
   * mask.
   * @returns {Promise<Array.<DocumentSnapshot>>} A Promise that
   * contains an array with the resulting document snapshots.
   *
   * @example
   * let docRef1 = firestore.doc('col/doc1');
   * let docRef2 = firestore.doc('col/doc2');
   *
   * firestore.getAll(docRef1, docRef2, { fieldMask: ['user'] }).then(docs => {
   *   console.log(`First document: ${JSON.stringify(docs[0])}`);
   *   console.log(`Second document: ${JSON.stringify(docs[1])}`);
   * });
   */
  getAll(
      documentRef: DocumentReference,
      ...moreDocumentRefsOrReadOptions: Array<DocumentReference|ReadOptions>):
      Promise<DocumentSnapshot[]> {
    this._validator.minNumberOfArguments('Firestore.getAll', arguments, 1);

    const {documents, fieldMask} = parseGetAllArguments(
        this._validator, [documentRef, ...moreDocumentRefsOrReadOptions]);
    return this.getAll_(documents, fieldMask, requestTag());
  }

  /**
   * Internal method to retrieve multiple documents from Firestore, optionally
   * as part of a transaction.
   *
   * @private
   * @param docRefs The documents to receive.
   * @param fieldMask An optional field mask to apply to this read.
   * @param requestTag A unique client-assigned identifier for this request.
   * @param transactionId The transaction ID to use for this read.
   * @returns A Promise that contains an array with the resulting documents.
   */
  getAll_(
      docRefs: DocumentReference[], fieldMask: FieldPath[]|null,
      requestTag: string,
      transactionId?: Uint8Array): Promise<DocumentSnapshot[]> {
    const requestedDocuments = new Set();
    const retrievedDocuments = new Map();

    for (const docRef of docRefs) {
      requestedDocuments.add(docRef.formattedName);
    }

    const request: api.IBatchGetDocumentsRequest = {
      database: this.formattedName,
      transaction: transactionId,
      documents: Array.from(requestedDocuments)
    };

    if (fieldMask) {
      const fieldPaths = fieldMask.map(fieldPath => fieldPath.formattedName);
      request.mask = {fieldPaths};
    }

    const self = this;

    return self.readStream('batchGetDocuments', request, requestTag, true)
        .then(stream => {
          return new Promise<DocumentSnapshot[]>((resolve, reject) => {
            stream
                .on('error',
                    err => {
                      logger(
                          'Firestore.getAll_', requestTag,
                          'GetAll failed with error:', err);
                      reject(err);
                    })
                .on('data',
                    (response: api.IBatchGetDocumentsResponse) => {
                      try {
                        let document;

                        if (response.found) {
                          logger(
                              'Firestore.getAll_', requestTag,
                              'Received document: %s', response.found.name!);
                          document = self.snapshot_(
                              response.found, response.readTime!);
                        } else {
                          logger(
                              'Firestore.getAll_', requestTag,
                              'Document missing: %s', response.missing!);
                          document = self.snapshot_(
                              response.missing!, response.readTime!);
                        }

                        const path = document.ref.path;
                        retrievedDocuments.set(path, document);
                      } catch (err) {
                        logger(
                            'Firestore.getAll_', requestTag,
                            'GetAll failed with exception:', err);
                        reject(err);
                      }
                    })
                .on('end', () => {
                  logger(
                      'Firestore.getAll_', requestTag, 'Received %d results',
                      retrievedDocuments.size);

                  // BatchGetDocuments doesn't preserve document order. We use
                  // the request order to sort the resulting documents.
                  const orderedDocuments: DocumentSnapshot[] = [];
                  for (const docRef of docRefs) {
                    const document = retrievedDocuments.get(docRef.path);
                    if (!is.defined(document)) {
                      reject(new Error(
                          `Did not receive document for "${docRef.path}".`));
                    }
                    orderedDocuments.push(document);
                  }
                  resolve(orderedDocuments);
                });
            stream.resume();
          });
        });
  }

  /**
   * Executes a new request using the first available GAPIC client.
   *
   * @private
   */
  private _runRequest<T>(op: (client: GapicClient) => Promise<T>): Promise<T> {
    // Initialize the client pool if this is the first request.
    if (!this._clientInitialized) {
      if (!this._settings.timestampsInSnapshots) {
        console.error(`
The behavior for Date objects stored in Firestore is going to change
AND YOUR APP MAY BREAK.
To hide this warning and ensure your app does not break, you need to add the
following code to your app before calling any other Cloud Firestore methods:

  const firestore = new Firestore();
  const settings = {/* your settings... */ timestampsInSnapshots: true};
  firestore.settings(settings);

With this change, timestamps stored in Cloud Firestore will be read back as
Firebase Timestamp objects instead of as system Date objects. So you will also
need to update code expecting a Date to instead expect a Timestamp. For example:

  // Old:
  const date = snapshot.get('created_at');
  // New:
  const timestamp = snapshot.get('created_at');
  const date = timestamp.toDate();

Please audit all existing usages of Date when you enable the new behavior. In a
future release, the behavior will change to the new behavior, so if you do not
follow these steps, YOUR APP MAY BREAK.`);
      }

      this._clientInitialized = this._initClientPool().then(clientPool => {
        this._clientPool = clientPool;
      });
    }

    return this._clientInitialized!.then(() => this._clientPool!.run(op));
  }

  /**
   * Initializes the client pool and invokes Project ID detection. Returns a
   * Promise on completion.
   *
   * @private
   */
  private _initClientPool(): Promise<ClientPool<GapicClient>> {
    assert(!this._clientInitialized, 'Client pool already initialized');

    const clientPool =
        new ClientPool(MAX_CONCURRENT_REQUESTS_PER_CLIENT, () => {
          const client = new module.exports.v1beta1(this._settings);
          logger('Firestore', null, 'Initialized Firestore GAPIC Client');
          return client;
        });

    const projectIdProvided =
        this._referencePath!.projectId !== '{{projectId}}';

    if (projectIdProvided) {
      return Promise.resolve(clientPool);
    } else {
      return clientPool.run(client => this._detectProjectId(client))
          .then(projectId => {
            this._referencePath =
                new ResourcePath(projectId, this._referencePath!.databaseId);
            return clientPool;
          });
    }
  }

  /**
   * Auto-detects the Firestore Project ID.
   *
   * @private
   * @param gapicClient The Firestore GAPIC client.
   * @return A Promise that resolves with the Project ID.
   */
  private _detectProjectId(gapicClient: GapicClient): Promise<string> {
    return new Promise((resolve, reject) => {
      gapicClient.getProjectId((err, projectId) => {
        if (err) {
          logger(
              'Firestore._detectProjectId', null,
              'Failed to detect project ID: %s', err);
          reject(err);
        } else {
          logger(
              'Firestore._detectProjectId', null, 'Detected project ID: %s',
              projectId);
          resolve(projectId);
        }
      });
    });
  }

  /**
   * Decorate the request options of an API request. This is used to replace
   * any `{{projectId}}` placeholders with the value detected from the user's
   * environment, if one wasn't provided manually.
   *
   * @private
   */
  _decorateRequest<T>(request: T): {request: T, gax: {}} {
    let decoratedRequest = extend(true, {}, request);
    decoratedRequest =
        replaceProjectIdToken(decoratedRequest, this._referencePath!.projectId);
    const decoratedGax = {otherArgs: {headers: {}}};
    decoratedGax.otherArgs.headers[CLOUD_RESOURCE_HEADER] = this.formattedName;

    return {request: decoratedRequest, gax: decoratedGax};
  }

  /**
   * A function returning a Promise that can be retried.
   *
   * @private
   * @callback retryFunction
   * @returns {Promise} A Promise indicating the function's success.
   */

  /**
   * Helper method that retries failed Promises.
   *
   * If 'delayMs' is specified, waits 'delayMs' between invocations. Otherwise,
   * schedules the first attempt immediately, and then waits 100 milliseconds
   * for further attempts.
   *
   * @private
   * @param attemptsRemaining The number of available attempts.
   * @param requestTag A unique client-assigned identifier for this request.
   * @param func Method returning a Promise than can be retried.
   * @param delayMs How long to wait before issuing a this retry. Defaults to
   * zero.
   * @returns  - A Promise with the function's result if successful within
   * `attemptsRemaining`. Otherwise, returns the last rejected Promise.
   */
  private _retry<T>(
      attemptsRemaining: number, requestTag: string, func: () => Promise<T>,
      delayMs = 0): Promise<T> {
    const self = this;

    const currentDelay = delayMs;
    const nextDelay = delayMs || 100;

    --attemptsRemaining;

    return new Promise(resolve => {
             setTimeout(resolve, currentDelay);
           })
        .then(func)
        .then(result => {
          self._lastSuccessfulRequest = new Date().getTime();
          return result;
        })
        .catch(err => {
          if (is.defined(err.code) && err.code !== GRPC_UNAVAILABLE) {
            logger(
                'Firestore._retry', requestTag,
                'Request failed with unrecoverable error:', err);
            return Promise.reject(err);
          }
          if (attemptsRemaining === 0) {
            logger(
                'Firestore._retry', requestTag,
                'Request failed with error:', err);
            return Promise.reject(err);
          }
          logger(
              'Firestore._retry', requestTag,
              'Retrying request that failed with error:', err);
          return self._retry(attemptsRemaining, requestTag, func, nextDelay);
        });
  }

  /**
   * Opens the provided stream and waits for it to become healthy. If an error
   * occurs before the first byte is read, the method rejects the returned
   * Promise.
   *
   * @private
   * @param resultStream The Node stream to monitor.
   * @param requestTag A unique client-assigned identifier for this request.
   * @param request If specified, the request that should be written to the
   * stream after it opened.
   * @returns The given Stream once it is considered healthy.
   */
  private _initializeStream(
      resultStream: NodeJS.ReadableStream,
      requestTag: string): Promise<NodeJS.ReadableStream>;
  private _initializeStream(
      resultStream: NodeJS.ReadWriteStream, requestTag: string,
      request: {}): Promise<NodeJS.ReadWriteStream>;
  private _initializeStream(
      resultStream: NodeJS.ReadableStream|NodeJS.ReadWriteStream,
      requestTag: string,
      request?: {}): Promise<NodeJS.ReadableStream|NodeJS.ReadWriteStream> {
    /** The last error we received and have not forwarded yet. */
    let errorReceived: Error|null = null;

    /**
     * Whether we have resolved the Promise and returned the stream to the
     * caller.
     */
    let streamReleased = false;

    /**
     * Whether the stream end has been reached. This has to be forwarded to the
     * caller..
     */
    let endCalled = false;

    return new Promise((resolve, reject) => {
      const releaseStream = () => {
        if (errorReceived) {
          logger(
              'Firestore._initializeStream', requestTag,
              'Emit error:', errorReceived);
          resultStream.emit('error', errorReceived);
          errorReceived = null;
        } else if (!streamReleased) {
          logger('Firestore._initializeStream', requestTag, 'Releasing stream');
          streamReleased = true;
          resultStream.pause();

          // Calling 'stream.pause()' only holds up 'data' events and not the
          // 'end' event we intend to forward here. We therefore need to wait
          // until the API consumer registers their listeners (in the .then()
          // call) before emitting any further events.
          resolve(resultStream);

          // We execute the forwarding of the 'end' event via setTimeout() as
          // V8 guarantees that the above the Promise chain is resolved before
          // any calls invoked via setTimeout().
          setTimeout(() => {
            if (endCalled) {
              logger(
                  'Firestore._initializeStream', requestTag,
                  'Forwarding stream close');
              resultStream.emit('end');
            }
          }, 0);
        }
      };

      // We capture any errors received and buffer them until the caller has
      // registered a listener. We register our event handler as early as
      // possible to avoid the default stream behavior (which is just to log and
      // continue).
      resultStream.on('readable', () => {
        releaseStream();
      });

      resultStream.on('end', () => {
        logger(
            'Firestore._initializeStream', requestTag, 'Received stream end');
        endCalled = true;
        releaseStream();
      });

      resultStream.on('error', err => {
        logger(
            'Firestore._initializeStream', requestTag,
            'Received stream error:', err);
        // If we receive an error before we were able to receive any data,
        // reject this stream.
        if (!streamReleased) {
          logger(
              'Firestore._initializeStream', requestTag,
              'Received initial error:', err);
          streamReleased = true;
          reject(err);
        } else {
          errorReceived = err;
        }
      });

      if (request) {
        logger(
            'Firestore._initializeStream', requestTag, 'Sending request: %j',
            request);
        (resultStream as NodeJS.ReadWriteStream)
            .write(request as AnyDuringMigration, 'utf-8', () => {
              logger(
                  'Firestore._initializeStream', requestTag,
                  'Marking stream as healthy');
              releaseStream();
            });
      }
    });
  }

  /**
   * A funnel for all non-streaming API requests, assigning a project ID where
   *  necessary within the request options.
   *
   * @private
   * @param methodName Name of the veneer API endpoint that takes a request
   * and GAX options.
   * @param request The Protobuf request to send.
   * @param requestTag A unique client-assigned identifier for this request.
   * @param allowRetries Whether this is an idempotent request that can be
   * retried.
   * @returns A Promise with the request result.
   */
  request<T>(
      methodName: string, request: {}, requestTag: string,
      allowRetries: boolean): Promise<T> {
    const attempts = allowRetries ? MAX_REQUEST_RETRIES : 1;

    return this._runRequest(gapicClient => {
      const decorated = this._decorateRequest(request);
      return this._retry(attempts, requestTag, () => {
        return new Promise((resolve, reject) => {
          logger(
              'Firestore.request', requestTag, 'Sending request: %j',
              decorated.request);
          gapicClient[methodName](
              decorated.request, decorated.gax, (err, result) => {
                if (err) {
                  logger(
                      'Firestore.request', requestTag, 'Received error:', err);
                  reject(err);
                } else {
                  logger(
                      'Firestore.request', requestTag, 'Received response: %j',
                      result);
                  resolve(result);
                }
              });
        });
      });
    });
  }

  /**
   * A funnel for read-only streaming API requests, assigning a project ID where
   * necessary within the request options.
   *
   * The stream is returned in paused state and needs to be resumed once all
   * listeners are attached.
   *
   * @private
   * @param methodName Name of the streaming Veneer API endpoint that
   * takes a request and GAX options.
   * @param request The Protobuf request to send.
   * @param requestTag A unique client-assigned identifier for this request.
   * @param {boolean} allowRetries Whether this is an idempotent request that
   * can be retried.
   * @returns A Promise with the resulting read-only stream.
   */
  readStream(
      methodName: string, request: {}, requestTag: string,
      allowRetries: boolean): Promise<NodeJS.ReadableStream> {
    const attempts = allowRetries ? MAX_REQUEST_RETRIES : 1;

    return this._runRequest(gapicClient => {
      const decorated = this._decorateRequest(request);
      return this._retry(attempts, requestTag, () => {
        return new Promise<NodeJS.ReadableStream>((resolve, reject) => {
                 try {
                   logger(
                       'Firestore.readStream', requestTag,
                       'Sending request: %j', decorated.request);
                   const stream = gapicClient[methodName](
                       decorated.request, decorated.gax);
                   const logStream = through2.obj(function(
                       this: AnyDuringMigration, chunk, enc, callback) {
                     logger(
                         'Firestore.readStream', requestTag,
                         'Received response: %j', chunk);
                     this.push(chunk);
                     callback();
                   });
                   resolve(bun([stream, logStream]));
                 } catch (err) {
                   logger(
                       'Firestore.readStream', requestTag,
                       'Received error:', err);
                   reject(err);
                 }
               })
            .then(stream => this._initializeStream(stream, requestTag));
      });
    });
  }

  /**
   * A funnel for read-write streaming API requests, assigning a project ID
   * where necessary for all writes.
   *
   * The stream is returned in paused state and needs to be resumed once all
   * listeners are attached.
   *
   * @private
   * @param methodName Name of the streaming Veneer API endpoint that takes
   * GAX options.
   * @param request The Protobuf request to send as the first stream message.
   * @param requestTag A unique client-assigned identifier for this request.
   * @param allowRetries Whether this is an idempotent request that can be
   * retried.
   * @returns A Promise with the resulting read/write stream.
   */
  readWriteStream(
      methodName: string, request: {}, requestTag: string,
      allowRetries: boolean): Promise<NodeJS.ReadWriteStream> {
    const self = this;
    const attempts = allowRetries ? MAX_REQUEST_RETRIES : 1;

    return this._runRequest(gapicClient => {
      const decorated = this._decorateRequest(request);
      return this._retry(attempts, requestTag, () => {
        return Promise.resolve().then(() => {
          logger('Firestore.readWriteStream', requestTag, 'Opening stream');
          const requestStream = gapicClient[methodName](decorated.gax);

          // The transform stream to assign the project ID.
          const transform = through2.obj((chunk, encoding, callback) => {
            const decoratedChunk = extend(true, {}, chunk);
            replaceProjectIdToken(
                decoratedChunk, self._referencePath!.projectId);
            logger(
                'Firestore.readWriteStream', requestTag,
                'Streaming request: %j', decoratedChunk);
            requestStream.write(decoratedChunk, encoding, callback);
          });

          const logStream = through2.obj(function(
              this: AnyDuringMigration, chunk, enc, callback) {
            logger(
                'Firestore.readWriteStream', requestTag,
                'Received response: %j', chunk);
            this.push(chunk);
            callback();
          });

          const resultStream = bun([transform, requestStream, logStream]);
          return this._initializeStream(resultStream, requestTag, request);
        });
      });
    });
  }
}

/**
 * Validates a JavaScript value for usage as a Firestore value.
 *
 * @private
 * @param val JavaScript value to validate.
 * @param options Validation options
 * @param depth The current depth of the traversal.
 * @param inArray Whether we are inside an array.
 * @returns 'true' when the object is valid.
 * @throws when the object is invalid.
 */
function validateFieldValue(
    val: AnyJs, options: ValidationOptions, depth?: number,
    inArray?: boolean): boolean {
  if (!depth) {
    depth = 1;
  } else if (depth > MAX_DEPTH) {
    throw new Error(
        `Input object is deeper than ${MAX_DEPTH} levels or contains a cycle.`);
  }

  inArray = inArray || false;

  if (is.array(val)) {
    const arr = val as AnyDuringMigration[];
    for (const prop of arr) {
      validateFieldValue(arr[prop]!, options, depth! + 1, /* inArray= */ true);
    }
  } else if (isPlainObject(val)) {
    const obj = val as object;
    for (const prop in obj) {
      if (obj.hasOwnProperty(prop)) {
        validateFieldValue(obj[prop]!, options, depth! + 1, inArray);
      }
    }
  } else if (val instanceof DeleteTransform) {
    if (inArray) {
      throw new Error(`${val.methodName}() cannot be used inside of an array.`);
    } else if (
        (options.allowDeletes === 'root' && depth > 1) ||
        options.allowDeletes === 'none') {
      throw new Error(`${
          val.methodName}() must appear at the top-level and can only be used in update() or set() with {merge:true}.`);
    }
  } else if (val instanceof FieldTransform) {
    if (inArray) {
      throw new Error(`${val.methodName}() cannot be used inside of an array.`);
    } else if (!options.allowTransforms) {
      throw new Error(`${
          val.methodName}() can only be used in set(), create() or update().`);
    }
  } else if (val instanceof DocumentReference) {
    return true;
  } else if (val instanceof GeoPoint) {
    return true;
  } else if (val instanceof Timestamp) {
    return true;
  } else if (val instanceof FieldPath) {
    throw new Error(
        'Cannot use object of type "FieldPath" as a Firestore value.');
  } else if (is.object(val)) {
    throw customObjectError(val);
  }

  return true;
}

/**
 * Validates a JavaScript object for usage as a Firestore document.
 *
 * @private
 * @param obj JavaScript object to validate.
 * @param options Validation options
 * @returns 'true' when the object is valid.
 * @throws when the object is invalid.
 */
function validateDocumentData(
    obj: DocumentData, options: ValidationOptions): boolean {
  if (!isPlainObject(obj)) {
    throw new Error('Input is not a plain JavaScript object.');
  }

  options = options || {};

  let isEmpty = true;

  for (const prop in obj) {
    if (obj.hasOwnProperty(prop)) {
      isEmpty = false;
      validateFieldValue(obj[prop], options, /* depth= */ 1);
    }
  }

  if (options.allowEmpty === false && isEmpty) {
    throw new Error('At least one field must be updated.');
  }

  return true;
}

/**
 * Validates the use of 'options' as ReadOptions and enforces that 'fieldMask'
 * is an array of strings or field paths.
 *
 * @private
 * @param options.fieldMask - The subset of fields to return from a read
 * operation.
 */
export function validateReadOptions(options: ReadOptions): boolean {
  if (!is.object(options)) {
    throw new Error('Input is not an object.');
  }

  if (options.fieldMask === undefined) {
    return true;
  }

  if (!Array.isArray(options.fieldMask)) {
    throw new Error('"fieldMask" is not an array.');
  }

  for (let i = 0; i < options.fieldMask.length; ++i) {
    try {
      FieldPath.validateFieldPath(options.fieldMask[i]);
    } catch (err) {
      throw new Error(
          `Element at index ${i} is not a valid FieldPath. ${err.message}`);
    }
  }

  return true;
}

/**
 * A logging function that takes a single string.
 *
 * @callback Firestore~logFunction
 * @param {string} Log message
 */

// tslint:disable-next-line:no-default-export
/**
 * The default export of the `@google-cloud/firestore` package is the
 * {@link Firestore} class.
 *
 * See {@link Firestore} and {@link ClientConfig} for client methods and
 * configuration options.
 *
 * @module {Firestore} @google-cloud/firestore
 * @alias nodejs-firestore
 *
 * @example <caption>Install the client library with <a
 * href="https://www.npmjs.com/">npm</a>:</caption> npm install --save
 * @google-cloud/firestore
 *
 * @example <caption>Import the client library</caption>
 * var Firestore = require('@google-cloud/firestore');
 *
 * @example <caption>Create a client that uses <a
 * href="https://cloud.google.com/docs/authentication/production#providing_credentials_to_your_application">Application
 * Default Credentials (ADC)</a>:</caption> var firestore = new Firestore();
 *
 * @example <caption>Create a client with <a
 * href="https://cloud.google.com/docs/authentication/production#obtaining_and_providing_service_account_credentials_manually">explicit
 * credentials</a>:</caption> var firestore = new Firestore({ projectId:
 * 'your-project-id', keyFilename: '/path/to/keyfile.json'
 * });
 *
 * @example <caption>include:samples/quickstart.js</caption>
 * region_tag:firestore_quickstart
 * Full quickstart example:
 */
// tslint:disable-next-line:no-default-export
export default Firestore;

// Horrible hack to ensure backwards compatibility with <= 17.0, which allows
// users to call the default constructor via
// `const Fs = require(`@google-cloud/firestore`); new Fs()`;
const existingExports = module.exports;
module.exports = Firestore;
module.exports = Object.assign(module.exports, existingExports);

/**
 * {@link v1beta1} factory function.
 *
 * @private
 * @name Firestore.v1beta1
 * @see v1beta1
 * @type {function}
 */
Object.defineProperty(module.exports, 'v1beta1', {
  // The v1beta1 module is very large. To avoid pulling it in from static
  // scope, we lazy-load and cache the module.
  get: () => {
    if (!v1beta1) {
      v1beta1 = require('./v1beta1');
    }
    return v1beta1;
  },
});<|MERGE_RESOLUTION|>--- conflicted
+++ resolved
@@ -367,12 +367,7 @@
           'Firestore object.');
     }
 
-<<<<<<< HEAD
-    const mergedSettings =
-        Object.assign({}, this._initializationSettings, settings);
-=======
-    const mergedSettings = extend({}, this._settings, settings);
->>>>>>> 098f0d38
+    const mergedSettings = Object.assign({}, this._settings, settings);
     this.validateAndApplySettings(mergedSettings);
     this._settingsFrozen = true;
   }
