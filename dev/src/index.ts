/*!
 * Copyright 2017 Google Inc. All Rights Reserved.
 *
 * Licensed under the Apache License, Version 2.0 (the "License");
 * you may not use this file except in compliance with the License.
 * You may obtain a copy of the License at
 *
 *      http://www.apache.org/licenses/LICENSE-2.0
 *
 * Unless required by applicable law or agreed to in writing, software
 * distributed under the License is distributed on an "AS IS" BASIS,
 * WITHOUT WARRANTIES OR CONDITIONS OF ANY KIND, either express or implied.
 * See the License for the specific language governing permissions and
 * limitations under the License.
 */

import {replaceProjectIdToken} from '@google-cloud/projectify';
import * as assert from 'assert';
import * as bun from 'bun';
import * as extend from 'extend';
import * as through2 from 'through2';

import {google} from '../protos/firestore_proto_api';
import {documentFromJson, timestampFromJson} from './convert';
import {DocumentSnapshot, DocumentSnapshotBuilder} from './document';
import {GeoPoint} from './geo-point';
import {logger, setLibVersion} from './logger';
import {FieldPath, validateResourcePath} from './path';
import {ResourcePath} from './path';
import {ClientPool} from './pool';
import {CollectionReference} from './reference';
import {DocumentReference} from './reference';
import {Serializer} from './serializer';
import {Timestamp} from './timestamp';
import {parseGetAllArguments, Transaction} from './transaction';
import {DocumentData, GapicClient, ReadOptions, Settings} from './types';
import {requestTag} from './util';
import {validateBoolean, validateFunction, validateInteger, validateMinNumberOfArguments, validateObject, validateString,} from './validate';
import {WriteBatch} from './write-batch';

import api = google.firestore.v1beta1;

export {CollectionReference, DocumentReference, QuerySnapshot, Query} from './reference';
export {DocumentSnapshot, QueryDocumentSnapshot} from './document';
export {FieldValue} from './field-value';
export {WriteBatch, WriteResult} from './write-batch';
export {Transaction} from './transaction';
export {Timestamp} from './timestamp';
export {DocumentChange} from './document-change';
export {FieldPath} from './path';
export {GeoPoint} from './geo-point';
export {setLogFunction} from './logger';
export {UpdateData, DocumentData, Settings, Precondition, SetOptions} from './types';

const libVersion = require('../../package.json').version;
setLibVersion(libVersion);

/*!
 * DO NOT REMOVE THE FOLLOWING NAMESPACE DEFINITIONS
 */

/**
 * @namespace google.protobuf
 */

/**
 * @namespace google.rpc
 */

/**
 * @namespace google.firestore.v1beta1
 */

/*!
 * @see v1beta1
 */
let v1beta1;  // Lazy-loaded in `_runRequest()`

/*!
 * HTTP header for the resource prefix to improve routing and project isolation
 * by the backend.
 */
const CLOUD_RESOURCE_HEADER = 'google-cloud-resource-prefix';

/*!
 * The maximum number of times to retry idempotent requests.
 */
const MAX_REQUEST_RETRIES = 5;

/*!
 * The maximum number of concurrent requests supported by a single GRPC channel,
 * as enforced by Google's Frontend. If the SDK issues more than 100 concurrent
 * operations, we need to use more than one GAPIC client since these clients
 * multiplex all requests over a single channel.
 */
const MAX_CONCURRENT_REQUESTS_PER_CLIENT = 100;

/*!
 * GRPC Error code for 'UNAVAILABLE'.
 */
const GRPC_UNAVAILABLE = 14;

/*!
 * The maximum depth of a Firestore object.
 */
const MAX_DEPTH = 20;

/**
 * Document data (e.g. for use with
 * [set()]{@link DocumentReference#set}) consisting of fields mapped
 * to values.
 *
 * @typedef {Object.<string, *>} DocumentData
 */

/**
 * Update data (for use with [update]{@link DocumentReference#update})
 * that contains paths (e.g. 'foo' or 'foo.baz') mapped to values. Fields that
 * contain dots reference nested fields within the document.
 *
 * @typedef {Object.<string, *>} UpdateData
 */

/**
 * An options object that configures conditional behavior of
 * [update()]{@link DocumentReference#update} and
 * [delete()]{@link DocumentReference#delete} calls in
 * [DocumentReference]{@link DocumentReference},
 * [WriteBatch]{@link WriteBatch}, and
 * [Transaction]{@link Transaction}. Using Preconditions, these calls
 * can be restricted to only apply to documents that match the specified
 * conditions.
 *
 * @property {string} lastUpdateTime The update time to enforce (specified as
 * an ISO 8601 string).
 * @typedef {Object} Precondition
 */

/**
 * An options object that configures the behavior of
 * [set()]{@link DocumentReference#set} calls in
 * [DocumentReference]{@link DocumentReference},
 * [WriteBatch]{@link WriteBatch}, and
 * [Transaction]{@link Transaction}. These calls can be
 * configured to perform granular merges instead of overwriting the target
 * documents in their entirety by providing a SetOptions object with
 * { merge : true }.
 *
 * @property {boolean} merge Changes the behavior of a set() call to only
 * replace the values specified in its data argument. Fields omitted from the
 * set() call remain untouched.
 * @property {Array<(string|FieldPath)>} mergeFields Changes the behavior of
 * set() calls to only replace the specified field paths. Any field path that is
 * not specified is ignored and remains untouched.
 * It is an error to pass a SetOptions object to a set() call that is missing a
 * value for any of the fields specified here.
 * @typedef {Object} SetOptions
 */

/**
 * An options object that can be used to configure the behavior of
 * [getAll()]{@link Firestore#getAll} calls. By providing a `fieldMask`, these
 * calls can be configured to only return a subset of fields.
 *
 * @property {Array<(string|FieldPath)>} fieldMask Specifies the set of fields
 * to return and reduces the amount of data transmitted by the backend.
 * Adding a field mask does not filter results. Documents do not need to
 * contain values for all the fields in the mask to be part of the result set.
 * @typedef {Object} ReadOptions
 */

/**
 * The Firestore client represents a Firestore Database and is the entry point
 * for all Firestore operations.
 *
 * @see [Firestore Documentation]{@link https://firebase.google.com/docs/firestore/}
 *
 * @class
 *
 * @example <caption>Install the client library with <a
 * href="https://www.npmjs.com/">npm</a>:</caption> npm install --save
 * @google-cloud/firestore
 *
 * @example <caption>Import the client library</caption>
 * var Firestore = require('@google-cloud/firestore');
 *
 * @example <caption>Create a client that uses <a
 * href="https://cloud.google.com/docs/authentication/production#providing_credentials_to_your_application">Application
 * Default Credentials (ADC)</a>:</caption> var firestore = new Firestore();
 *
 * @example <caption>Create a client with <a
 * href="https://cloud.google.com/docs/authentication/production#obtaining_and_providing_service_account_credentials_manually">explicit
 * credentials</a>:</caption> var firestore = new Firestore({ projectId:
 * 'your-project-id', keyFilename: '/path/to/keyfile.json'
 * });
 *
 * @example <caption>include:samples/quickstart.js</caption>
 * region_tag:firestore_quickstart
 * Full quickstart example:
 */
export class Firestore {
  /** @private */
  readonly _validator;

  /**
   * A client pool to distribute requests over multiple GAPIC clients in order
   * to work around a connection limit of 100 concurrent requests per client.
   * @private
   */
  private _clientPool: ClientPool<GapicClient>|null = null;

  /**
   * The configuration options for the GAPIC client.
   * @private
   */
  _settings: Settings = {};

  /**
   * Whether the initialization settings can still be changed by invoking
   * `settings()`.
   * @private
   */
  private _settingsFrozen = false;

  /**
   * A Promise that resolves when client initialization completes. Can be
   * 'null' if initialization hasn't started yet.
   * @private
   */
  private _clientInitialized: Promise<void>|null = null;

  /**
   * The serializer to use for the Protobuf transformation.
   * @private
   */
  private _serializer: Serializer|null = null;

  private _referencePath: ResourcePath|null = null;

  // GCF currently tears down idle connections after two minutes. Requests
  // that are issued after this period may fail. On GCF, we therefore issue
  // these requests as part of a transaction so that we can safely retry until
  // the network link is reestablished.
  //
  // The environment variable FUNCTION_TRIGGER_TYPE is used to detect the GCF
  // environment.
  /** @private */
  _preferTransactions: boolean;
  /** @private */
  _lastSuccessfulRequest = 0;

  /**
   * @param {Object=} settings [Configuration object](#/docs).
   * @param {string=} settings.projectId The project ID from the Google
   * Developer's Console, e.g. 'grape-spaceship-123'. We will also check the
   * environment variable GCLOUD_PROJECT for your project ID.  Can be omitted in
   * environments that support
   * {@link https://cloud.google.com/docs/authentication Application Default
   * Credentials}
   * @param {string=} settings.keyFilename Local file containing the Service
   * Account credentials as downloaded from the Google Developers Console. Can
   * be omitted in environments that support
   * {@link https://cloud.google.com/docs/authentication Application Default
   * Credentials}. To configure Firestore with custom credentials, use
   * `settings.credentials` and provide the `client_email` and `private_key` of
   * your service account.
   * @param {{client_email:string=, private_key:string=}=} settings.credentials
   * The `client_email` and `private_key` properties of the service account
   * to use with your Firestore project. Can be omitted in environments that
   * support {@link https://cloud.google.com/docs/authentication Application
   * Default Credentials}. If your credentials are stored in a JSON file, you
   * can specify a `keyFilename` instead.
   * @param {boolean=} settings.timestampsInSnapshots Enables the use of
   * `Timestamp`s for timestamp fields in `DocumentSnapshots`.<br/>
   * Currently, Firestore returns timestamp fields as `Date` but `Date` only
   * supports millisecond precision, which leads to truncation and causes
   * unexpected behavior when using a timestamp from a snapshot as a part
   * of a subsequent query.
   * <br/>Setting `timestampsInSnapshots` to true will cause Firestore to return
   * `Timestamp` values instead of `Date` avoiding this kind of problem. To
   * make this work you must also change any code that uses `Date` to use
   * `Timestamp` instead.
   * <br/>NOTE: in the future `timestampsInSnapshots: true` will become the
   * default and this option will be removed so you should change your code to
   * use `Timestamp` now and opt-in to this new behavior as soon as you can.
   */
  constructor(settings?: Settings) {
    const libraryHeader = {
      libName: 'gccl',
      libVersion,
    };

    if (settings && settings.firebaseVersion) {
      libraryHeader.libVersion += ' fire/' + settings.firebaseVersion;
    }

    this.validateAndApplySettings(Object.assign({}, settings, libraryHeader));

    // GCF currently tears down idle connections after two minutes. Requests
    // that are issued after this period may fail. On GCF, we therefore issue
    // these requests as part of a transaction so that we can safely retry until
    // the network link is reestablished.
    //
    // The environment variable FUNCTION_TRIGGER_TYPE is used to detect the GCF
    // environment.
    this._preferTransactions = is.defined(process.env.FUNCTION_TRIGGER_TYPE);
    this._lastSuccessfulRequest = 0;

    if (this._preferTransactions) {
      logger('Firestore', null, 'Detected GCF environment');
    }

    logger('Firestore', null, 'Initialized Firestore');
  }

  /**
   * Specifies custom settings to be used to configure the `Firestore`
   * instance. Can only be invoked once and before any other Firestore method.
   *
   * If settings are provided via both `settings()` and the `Firestore`
   * constructor, both settings objects are merged and any settings provided via
   * `settings()` take precedence.
   *
   * @param {object} settings The settings to use for all Firestore operations.
   */
  settings(settings: Settings): void {
    validateObject('settings', settings);
    validateString('settings.projectId', settings.projectId, {optional: true});
    validateBoolean(
        'settings.timestampsInSnapshots', settings.timestampsInSnapshots,
        {optional: true});

    if (this._clientInitialized) {
      throw new Error(
          'Firestore has already been started and its settings can no longer ' +
          'be changed. You can only call settings() before calling any other ' +
          'methods on a Firestore object.');
    }

    if (this._settingsFrozen) {
      throw new Error(
          'Firestore.settings() has already be called. You can only call ' +
          'settings() once, and only before calling any other methods on a ' +
          'Firestore object.');
    }

    const mergedSettings = Object.assign({}, this._settings, settings);
    this.validateAndApplySettings(mergedSettings);
    this._settingsFrozen = true;
  }

  private validateAndApplySettings(settings: Settings): void {
    validateBoolean(
        'settings.timestampsInSnapshots', settings.timestampsInSnapshots,
        {optional: true});

    if (settings && settings.projectId) {
      validateString('settings.projectId', settings.projectId);
      this._referencePath = new ResourcePath(settings.projectId, '(default)');
    } else {
      // Initialize a temporary reference path that will be overwritten during
      // project ID detection.
      this._referencePath = new ResourcePath('{{projectId}}', '(default)');
    }

    this._settings = settings;
    this._serializer = new Serializer(this);
  }

  /**
   * The root path to the database.
   *
   * @private
   */
  get formattedName(): string {
    return this._referencePath!.formattedName;
  }

  /**
   * Gets a [DocumentReference]{@link DocumentReference} instance that
   * refers to the document at the specified path.
   *
   * @param {string} documentPath A slash-separated path to a document.
   * @returns {DocumentReference} The
   * [DocumentReference]{@link DocumentReference} instance.
   *
   * @example
   * let documentRef = firestore.doc('collection/document');
   * console.log(`Path of document is ${documentRef.path}`);
   */
  doc(documentPath: string): DocumentReference {
    validateResourcePath('documentPath', documentPath);

    const path = this._referencePath!.append(documentPath);
    if (!path.isDocument) {
      throw new Error(`Argument "documentPath" must point to a document, but was "${
          documentPath}". Your path does not contain an even number of components.`);
    }

    return new DocumentReference(this, path);
  }

  /**
   * Gets a [CollectionReference]{@link CollectionReference} instance
   * that refers to the collection at the specified path.
   *
   * @param {string} collectionPath A slash-separated path to a collection.
   * @returns {CollectionReference} The
   * [CollectionReference]{@link CollectionReference} instance.
   *
   * @example
   * let collectionRef = firestore.collection('collection');
   *
   * // Add a document with an auto-generated ID.
   * collectionRef.add({foo: 'bar'}).then((documentRef) => {
   *   console.log(`Added document at ${documentRef.path})`);
   * });
   */
  collection(collectionPath: string): CollectionReference {
    validateResourcePath('collectionPath', collectionPath);

    const path = this._referencePath!.append(collectionPath);
    if (!path.isCollection) {
      throw new Error(`Argument "collectionPath" must point to a collection, but was "${
          collectionPath}". Your path does not contain an odd number of components.`);
    }

    return new CollectionReference(this, path);
  }

  /**
   * Creates a [WriteBatch]{@link WriteBatch}, used for performing
   * multiple writes as a single atomic operation.
   *
   * @returns {WriteBatch} A WriteBatch that operates on this Firestore
   * client.
   *
   * @example
   * let writeBatch = firestore.batch();
   *
   * // Add two documents in an atomic batch.
   * let data = { foo: 'bar' };
   * writeBatch.set(firestore.doc('col/doc1'), data);
   * writeBatch.set(firestore.doc('col/doc2'), data);
   *
   * writeBatch.commit().then(res => {
   *   console.log(`Added document at ${res.writeResults[0].updateTime}`);
   * });
   */
  batch(): WriteBatch {
    return new WriteBatch(this);
  }

  /**
   * Creates a [DocumentSnapshot]{@link DocumentSnapshot} or a
   * [QueryDocumentSnapshot]{@link QueryDocumentSnapshot} from a
   * `firestore.v1beta1.Document` proto (or from a resource name for missing
   * documents).
   *
   * This API is used by Google Cloud Functions and can be called with both
   * 'Proto3 JSON' and 'Protobuf JS' encoded data.
   *
   * @private
   * @param documentOrName The Firestore 'Document' proto or the resource name
   * of a missing document.
   * @param readTime A 'Timestamp' proto indicating the time this document was
   * read.
   * @param encoding One of 'json' or 'protobufJS'. Applies to both the
   * 'document' Proto and 'readTime'. Defaults to 'protobufJS'.
   * @returns A QueryDocumentSnapshot for existing documents, otherwise a
   * DocumentSnapshot.
   */
  private snapshot_(
      documentOrName: api.IDocument|string,
      readTime?: google.protobuf.ITimestamp,
      encoding?: 'json'|'protobufJS'): DocumentSnapshot {
    // TODO: Assert that Firestore Project ID is valid.

    let convertTimestamp;
    let convertDocument;

    if (!is.defined(encoding) || encoding === 'protobufJS') {
      convertTimestamp = data => data;
      convertDocument = data => data;
    } else if (encoding === 'json') {
      // Google Cloud Functions calls us with Proto3 JSON format data, which we
      // must convert to Protobuf JS.
      convertTimestamp = timestampFromJson;
      convertDocument = documentFromJson;
    } else {
      throw new Error(
          `Unsupported encoding format. Expected "json" or "protobufJS", ` +
          `but was "${encoding}".`);
    }

    const document = new DocumentSnapshotBuilder();

    if (typeof documentOrName === 'string') {
      document.ref = new DocumentReference(
          this, ResourcePath.fromSlashSeparatedString(documentOrName));
    } else {
      document.ref = new DocumentReference(
          this, ResourcePath.fromSlashSeparatedString(documentOrName.name!));
      document.fieldsProto =
          documentOrName.fields ? convertDocument(documentOrName.fields) : {};
      document.createTime = Timestamp.fromProto(convertTimestamp(
          documentOrName.createTime, 'documentOrName.createTime'));
      document.updateTime = Timestamp.fromProto(convertTimestamp(
          documentOrName.updateTime, 'documentOrName.updateTime'));
    }

    if (readTime) {
      document.readTime =
          Timestamp.fromProto(convertTimestamp(readTime, 'readTime'));
    }

    return document.build();
  }

  /**
   * Executes the given updateFunction and commits the changes applied within
   * the transaction.
   *
   * You can use the transaction object passed to 'updateFunction' to read and
   * modify Firestore documents under lock. Transactions are committed once
   * 'updateFunction' resolves and attempted up to five times on failure.
   *
   * @param {function(Transaction)} updateFunction The function to execute
   * within the transaction context.
   * @param {object=} transactionOptions Transaction options.
   * @param {number=} transactionOptions.maxAttempts - The maximum number of
   * attempts for this transaction.
   * @returns {Promise} If the transaction completed successfully or was
   * explicitly aborted (by the updateFunction returning a failed Promise), the
   * Promise returned by the updateFunction will be returned here. Else if the
   * transaction failed, a rejected Promise with the corresponding failure
   * error will be returned.
   *
   * @example
   * let counterTransaction = firestore.runTransaction(transaction => {
   *   let documentRef = firestore.doc('col/doc');
   *   return transaction.get(documentRef).then(doc => {
   *     if (doc.exists) {
   *       let count =  doc.get('count') || 0;
   *       if (count > 10) {
   *         return Promise.reject('Reached maximum count');
   *       }
   *       transaction.update(documentRef, { count: ++count });
   *       return Promise.resolve(count);
   *     }
   *
   *     transaction.create(documentRef, { count: 1 });
   *     return Promise.resolve(1);
   *   });
   * });
   *
   * counterTransaction.then(res => {
   *   console.log(`Count updated to ${res}`);
   * });
   */
  runTransaction<T>(
      updateFunction: (transaction: Transaction) => Promise<T>,
      transactionOptions?: {maxAttempts?: number}): Promise<T> {
    validateFunction('updateFunction', updateFunction);

    if (transactionOptions) {
      validateObject('transactionOptions', transactionOptions);
      validateInteger(
          'transactionOptions.maxAttempts', transactionOptions.maxAttempts,
          {optional: true, minValue: 1});
    }

    return this._runTransaction(updateFunction, transactionOptions);
  }

  _runTransaction<T>(
      updateFunction: (transaction: Transaction) => Promise<T>,
      transactionOptions?:
          {maxAttempts?: number; previousTransaction?: Transaction;}):
      Promise<T> {
    const defaultAttempts = 5;

    let attemptsRemaining = defaultAttempts;
    let previousTransaction;

    if (transactionOptions) {
      attemptsRemaining = transactionOptions.maxAttempts || attemptsRemaining;
      previousTransaction = transactionOptions.previousTransaction;
    }

    const transaction = new Transaction(this, previousTransaction);
    const requestTag = transaction.requestTag;
    let result;

    --attemptsRemaining;

    return transaction.begin()
        .then(() => {
          const promise = updateFunction(transaction);
          result = promise instanceof Promise ?
              promise :
              Promise.reject(new Error(
                  'You must return a Promise in your transaction()-callback.'));
          return result.catch(err => {
            logger(
                'Firestore.runTransaction', requestTag,
                'Rolling back transaction after callback error:', err);
            // Rollback the transaction and return the failed result.
            return transaction.rollback().then(() => {
              return result;
            });
          });
        })
        .then(() => {
          return transaction.commit().then(() => result).catch(err => {
            if (attemptsRemaining > 0) {
              logger(
                  'Firestore.runTransaction', requestTag,
                  `Retrying transaction after error: ${JSON.stringify(err)}.`);
              return this._runTransaction(updateFunction, {
                previousTransaction: transaction,
                maxAttempts: attemptsRemaining,
              });
            }
            logger(
                'Firestore.runTransaction', requestTag,
                'Exhausted transaction retries, returning error: %s', err);
            return Promise.reject(err);
          });
        });
  }

  /**
   * Fetches the root collections that are associated with this Firestore
   * database.
   *
   * @returns {Promise.<Array.<CollectionReference>>} A Promise that resolves
   * with an array of CollectionReferences.
   *
   * @example
   * firestore.listCollections().then(collections => {
   *   for (let collection of collections) {
   *     console.log(`Found collection with id: ${collection.id}`);
   *   }
   * });
   */
  listCollections() {
    const rootDocument = new DocumentReference(this, this._referencePath!);
    return rootDocument.listCollections();
  }

  /**
   * Fetches the root collections that are associated with this Firestore
   * database.
   *
   * @deprecated Use `.listCollections()`.
   *
   * @returns {Promise.<Array.<CollectionReference>>} A Promise that resolves
   * with an array of CollectionReferences.
   */
  getCollections() {
    return this.listCollections();
  }

  /**
   * Retrieves multiple documents from Firestore.
   *
   * @param {DocumentReference} documentRef A `DocumentReference` to receive.
   * @param {Array.<DocumentReference|ReadOptions>} moreDocumentRefsOrReadOptions
   * Additional `DocumentReferences` to receive, followed by an optional field
   * mask.
   * @returns {Promise<Array.<DocumentSnapshot>>} A Promise that
   * contains an array with the resulting document snapshots.
   *
   * @example
   * let docRef1 = firestore.doc('col/doc1');
   * let docRef2 = firestore.doc('col/doc2');
   *
   * firestore.getAll(docRef1, docRef2, { fieldMask: ['user'] }).then(docs => {
   *   console.log(`First document: ${JSON.stringify(docs[0])}`);
   *   console.log(`Second document: ${JSON.stringify(docs[1])}`);
   * });
   */
  getAll(
      documentRef: DocumentReference,
      ...moreDocumentRefsOrReadOptions: Array<DocumentReference|ReadOptions>):
      Promise<DocumentSnapshot[]> {
    validateMinNumberOfArguments('Firestore.getAll', arguments, 1);

    const {documents, fieldMask} =
        parseGetAllArguments([documentRef, ...moreDocumentRefsOrReadOptions]);
    return this.getAll_(documents, fieldMask, requestTag());
  }

  /**
   * Internal method to retrieve multiple documents from Firestore, optionally
   * as part of a transaction.
   *
   * @private
   * @param docRefs The documents to receive.
   * @param fieldMask An optional field mask to apply to this read.
   * @param requestTag A unique client-assigned identifier for this request.
   * @param transactionId The transaction ID to use for this read.
   * @returns A Promise that contains an array with the resulting documents.
   */
  getAll_(
      docRefs: DocumentReference[], fieldMask: FieldPath[]|null,
      requestTag: string,
      transactionId?: Uint8Array): Promise<DocumentSnapshot[]> {
    const requestedDocuments = new Set();
    const retrievedDocuments = new Map();

    for (const docRef of docRefs) {
      requestedDocuments.add(docRef.formattedName);
    }

    const request: api.IBatchGetDocumentsRequest = {
      database: this.formattedName,
      transaction: transactionId,
      documents: Array.from(requestedDocuments)
    };

    if (fieldMask) {
      const fieldPaths = fieldMask.map(fieldPath => fieldPath.formattedName);
      request.mask = {fieldPaths};
    }

    const self = this;

    return self.readStream('batchGetDocuments', request, requestTag, true)
        .then(stream => {
          return new Promise<DocumentSnapshot[]>((resolve, reject) => {
            stream
                .on('error',
                    err => {
                      logger(
                          'Firestore.getAll_', requestTag,
                          'GetAll failed with error:', err);
                      reject(err);
                    })
                .on('data',
                    (response: api.IBatchGetDocumentsResponse) => {
                      try {
                        let document;

                        if (response.found) {
                          logger(
                              'Firestore.getAll_', requestTag,
                              'Received document: %s', response.found.name!);
                          document = self.snapshot_(
                              response.found, response.readTime!);
                        } else {
                          logger(
                              'Firestore.getAll_', requestTag,
                              'Document missing: %s', response.missing!);
                          document = self.snapshot_(
                              response.missing!, response.readTime!);
                        }

                        const path = document.ref.path;
                        retrievedDocuments.set(path, document);
                      } catch (err) {
                        logger(
                            'Firestore.getAll_', requestTag,
                            'GetAll failed with exception:', err);
                        reject(err);
                      }
                    })
                .on('end', () => {
                  logger(
                      'Firestore.getAll_', requestTag, 'Received %d results',
                      retrievedDocuments.size);

                  // BatchGetDocuments doesn't preserve document order. We use
                  // the request order to sort the resulting documents.
                  const orderedDocuments: DocumentSnapshot[] = [];
                  for (const docRef of docRefs) {
                    const document = retrievedDocuments.get(docRef.path);
                    if (!is.defined(document)) {
                      reject(new Error(
                          `Did not receive document for "${docRef.path}".`));
                    }
                    orderedDocuments.push(document);
                  }
                  resolve(orderedDocuments);
                });
            stream.resume();
          });
        });
  }

  /**
   * Executes a new request using the first available GAPIC client.
   *
   * @private
   */
  private _runRequest<T>(op: (client: GapicClient) => Promise<T>): Promise<T> {
    // Initialize the client pool if this is the first request.
    if (!this._clientInitialized) {
      if (!this._settings.timestampsInSnapshots) {
        console.error(`
The behavior for Date objects stored in Firestore is going to change
AND YOUR APP MAY BREAK.
To hide this warning and ensure your app does not break, you need to add the
following code to your app before calling any other Cloud Firestore methods:

  const firestore = new Firestore();
  const settings = {/* your settings... */ timestampsInSnapshots: true};
  firestore.settings(settings);

With this change, timestamps stored in Cloud Firestore will be read back as
Firebase Timestamp objects instead of as system Date objects. So you will also
need to update code expecting a Date to instead expect a Timestamp. For example:

  // Old:
  const date = snapshot.get('created_at');
  // New:
  const timestamp = snapshot.get('created_at');
  const date = timestamp.toDate();

Please audit all existing usages of Date when you enable the new behavior. In a
future release, the behavior will change to the new behavior, so if you do not
follow these steps, YOUR APP MAY BREAK.`);
      }

      this._clientInitialized = this._initClientPool().then(clientPool => {
        this._clientPool = clientPool;
      });
    }

    return this._clientInitialized!.then(() => this._clientPool!.run(op));
  }

  /**
   * Initializes the client pool and invokes Project ID detection. Returns a
   * Promise on completion.
   *
   * @private
   */
  private _initClientPool(): Promise<ClientPool<GapicClient>> {
    assert(!this._clientInitialized, 'Client pool already initialized');

    const clientPool =
        new ClientPool(MAX_CONCURRENT_REQUESTS_PER_CLIENT, () => {
          const client = new module.exports.v1beta1(this._settings);
          logger('Firestore', null, 'Initialized Firestore GAPIC Client');
          return client;
        });

    const projectIdProvided =
        this._referencePath!.projectId !== '{{projectId}}';

    if (projectIdProvided) {
      return Promise.resolve(clientPool);
    } else {
      return clientPool.run(client => this._detectProjectId(client))
          .then(projectId => {
            this._referencePath =
                new ResourcePath(projectId, this._referencePath!.databaseId);
            return clientPool;
          });
    }
  }

  /**
   * Auto-detects the Firestore Project ID.
   *
   * @private
   * @param gapicClient The Firestore GAPIC client.
   * @return A Promise that resolves with the Project ID.
   */
  private _detectProjectId(gapicClient: GapicClient): Promise<string> {
    return new Promise((resolve, reject) => {
      gapicClient.getProjectId((err, projectId) => {
        if (err) {
          logger(
              'Firestore._detectProjectId', null,
              'Failed to detect project ID: %s', err);
          reject(err);
        } else {
          logger(
              'Firestore._detectProjectId', null, 'Detected project ID: %s',
              projectId);
          resolve(projectId);
        }
      });
    });
  }

  /**
   * Decorate the request options of an API request. This is used to replace
   * any `{{projectId}}` placeholders with the value detected from the user's
   * environment, if one wasn't provided manually.
   *
   * @private
   */
  _decorateRequest<T>(request: T): {request: T, gax: {}} {
    let decoratedRequest = extend(true, {}, request);
    decoratedRequest =
        replaceProjectIdToken(decoratedRequest, this._referencePath!.projectId);
    const decoratedGax = {otherArgs: {headers: {}}};
    decoratedGax.otherArgs.headers[CLOUD_RESOURCE_HEADER] = this.formattedName;

    return {request: decoratedRequest, gax: decoratedGax};
  }

  /**
   * A function returning a Promise that can be retried.
   *
   * @private
   * @callback retryFunction
   * @returns {Promise} A Promise indicating the function's success.
   */

  /**
   * Helper method that retries failed Promises.
   *
   * If 'delayMs' is specified, waits 'delayMs' between invocations. Otherwise,
   * schedules the first attempt immediately, and then waits 100 milliseconds
   * for further attempts.
   *
   * @private
   * @param attemptsRemaining The number of available attempts.
   * @param requestTag A unique client-assigned identifier for this request.
   * @param func Method returning a Promise than can be retried.
   * @param delayMs How long to wait before issuing a this retry. Defaults to
   * zero.
   * @returns  - A Promise with the function's result if successful within
   * `attemptsRemaining`. Otherwise, returns the last rejected Promise.
   */
  private _retry<T>(
      attemptsRemaining: number, requestTag: string, func: () => Promise<T>,
      delayMs = 0): Promise<T> {
    const self = this;

    const currentDelay = delayMs;
    const nextDelay = delayMs || 100;

    --attemptsRemaining;

    return new Promise(resolve => {
             setTimeout(resolve, currentDelay);
           })
        .then(func)
        .then(result => {
          self._lastSuccessfulRequest = new Date().getTime();
          return result;
        })
        .catch(err => {
          if (is.defined(err.code) && err.code !== GRPC_UNAVAILABLE) {
            logger(
                'Firestore._retry', requestTag,
                'Request failed with unrecoverable error:', err);
            return Promise.reject(err);
          }
          if (attemptsRemaining === 0) {
            logger(
                'Firestore._retry', requestTag,
                'Request failed with error:', err);
            return Promise.reject(err);
          }
          logger(
              'Firestore._retry', requestTag,
              'Retrying request that failed with error:', err);
          return self._retry(attemptsRemaining, requestTag, func, nextDelay);
        });
  }

  /**
   * Opens the provided stream and waits for it to become healthy. If an error
   * occurs before the first byte is read, the method rejects the returned
   * Promise.
   *
   * @private
   * @param resultStream The Node stream to monitor.
   * @param requestTag A unique client-assigned identifier for this request.
   * @param request If specified, the request that should be written to the
   * stream after it opened.
   * @returns The given Stream once it is considered healthy.
   */
  private _initializeStream(
      resultStream: NodeJS.ReadableStream,
      requestTag: string): Promise<NodeJS.ReadableStream>;
  private _initializeStream(
      resultStream: NodeJS.ReadWriteStream, requestTag: string,
      request: {}): Promise<NodeJS.ReadWriteStream>;
  private _initializeStream(
      resultStream: NodeJS.ReadableStream|NodeJS.ReadWriteStream,
      requestTag: string,
      request?: {}): Promise<NodeJS.ReadableStream|NodeJS.ReadWriteStream> {
    /** The last error we received and have not forwarded yet. */
    let errorReceived: Error|null = null;

    /**
     * Whether we have resolved the Promise and returned the stream to the
     * caller.
     */
    let streamReleased = false;

    /**
     * Whether the stream end has been reached. This has to be forwarded to the
     * caller..
     */
    let endCalled = false;

    return new Promise((resolve, reject) => {
      const releaseStream = () => {
        if (errorReceived) {
          logger(
              'Firestore._initializeStream', requestTag,
              'Emit error:', errorReceived);
          resultStream.emit('error', errorReceived);
          errorReceived = null;
        } else if (!streamReleased) {
          logger('Firestore._initializeStream', requestTag, 'Releasing stream');
          streamReleased = true;
          resultStream.pause();

          // Calling 'stream.pause()' only holds up 'data' events and not the
          // 'end' event we intend to forward here. We therefore need to wait
          // until the API consumer registers their listeners (in the .then()
          // call) before emitting any further events.
          resolve(resultStream);

          // We execute the forwarding of the 'end' event via setTimeout() as
          // V8 guarantees that the above the Promise chain is resolved before
          // any calls invoked via setTimeout().
          setTimeout(() => {
            if (endCalled) {
              logger(
                  'Firestore._initializeStream', requestTag,
                  'Forwarding stream close');
              resultStream.emit('end');
            }
          }, 0);
        }
      };

      // We capture any errors received and buffer them until the caller has
      // registered a listener. We register our event handler as early as
      // possible to avoid the default stream behavior (which is just to log and
      // continue).
      resultStream.on('readable', () => {
        releaseStream();
      });

      resultStream.on('end', () => {
        logger(
            'Firestore._initializeStream', requestTag, 'Received stream end');
        endCalled = true;
        releaseStream();
      });

      resultStream.on('error', err => {
        logger(
            'Firestore._initializeStream', requestTag,
            'Received stream error:', err);
        // If we receive an error before we were able to receive any data,
        // reject this stream.
        if (!streamReleased) {
          logger(
              'Firestore._initializeStream', requestTag,
              'Received initial error:', err);
          streamReleased = true;
          reject(err);
        } else {
          errorReceived = err;
        }
      });

      if (request) {
        logger(
            'Firestore._initializeStream', requestTag, 'Sending request: %j',
            request);
        (resultStream as NodeJS.ReadWriteStream)
            .write(request as AnyDuringMigration, 'utf-8', () => {
              logger(
                  'Firestore._initializeStream', requestTag,
                  'Marking stream as healthy');
              releaseStream();
            });
      }
    });
  }

  /**
   * A funnel for all non-streaming API requests, assigning a project ID where
   *  necessary within the request options.
   *
   * @private
   * @param methodName Name of the veneer API endpoint that takes a request
   * and GAX options.
   * @param request The Protobuf request to send.
   * @param requestTag A unique client-assigned identifier for this request.
   * @param allowRetries Whether this is an idempotent request that can be
   * retried.
   * @returns A Promise with the request result.
   */
  request<T>(
      methodName: string, request: {}, requestTag: string,
      allowRetries: boolean): Promise<T> {
    const attempts = allowRetries ? MAX_REQUEST_RETRIES : 1;

    return this._runRequest(gapicClient => {
      const decorated = this._decorateRequest(request);
      return this._retry(attempts, requestTag, () => {
        return new Promise((resolve, reject) => {
          logger(
              'Firestore.request', requestTag, 'Sending request: %j',
              decorated.request);
          gapicClient[methodName](
              decorated.request, decorated.gax, (err, result) => {
                if (err) {
                  logger(
                      'Firestore.request', requestTag, 'Received error:', err);
                  reject(err);
                } else {
                  logger(
                      'Firestore.request', requestTag, 'Received response: %j',
                      result);
                  resolve(result);
                }
              });
        });
      });
    });
  }

  /**
   * A funnel for read-only streaming API requests, assigning a project ID where
   * necessary within the request options.
   *
   * The stream is returned in paused state and needs to be resumed once all
   * listeners are attached.
   *
   * @private
   * @param methodName Name of the streaming Veneer API endpoint that
   * takes a request and GAX options.
   * @param request The Protobuf request to send.
   * @param requestTag A unique client-assigned identifier for this request.
   * @param {boolean} allowRetries Whether this is an idempotent request that
   * can be retried.
   * @returns A Promise with the resulting read-only stream.
   */
  readStream(
      methodName: string, request: {}, requestTag: string,
      allowRetries: boolean): Promise<NodeJS.ReadableStream> {
    const attempts = allowRetries ? MAX_REQUEST_RETRIES : 1;

    return this._runRequest(gapicClient => {
      const decorated = this._decorateRequest(request);
      return this._retry(attempts, requestTag, () => {
        return new Promise<NodeJS.ReadableStream>((resolve, reject) => {
                 try {
                   logger(
                       'Firestore.readStream', requestTag,
                       'Sending request: %j', decorated.request);
                   const stream = gapicClient[methodName](
                       decorated.request, decorated.gax);
                   const logStream = through2.obj(function(
                       this: AnyDuringMigration, chunk, enc, callback) {
                     logger(
                         'Firestore.readStream', requestTag,
                         'Received response: %j', chunk);
                     this.push(chunk);
                     callback();
                   });
                   resolve(bun([stream, logStream]));
                 } catch (err) {
                   logger(
                       'Firestore.readStream', requestTag,
                       'Received error:', err);
                   reject(err);
                 }
               })
            .then(stream => this._initializeStream(stream, requestTag));
      });
    });
  }

  /**
   * A funnel for read-write streaming API requests, assigning a project ID
   * where necessary for all writes.
   *
   * The stream is returned in paused state and needs to be resumed once all
   * listeners are attached.
   *
   * @private
   * @param methodName Name of the streaming Veneer API endpoint that takes
   * GAX options.
   * @param request The Protobuf request to send as the first stream message.
   * @param requestTag A unique client-assigned identifier for this request.
   * @param allowRetries Whether this is an idempotent request that can be
   * retried.
   * @returns A Promise with the resulting read/write stream.
   */
  readWriteStream(
      methodName: string, request: {}, requestTag: string,
      allowRetries: boolean): Promise<NodeJS.ReadWriteStream> {
    const self = this;
    const attempts = allowRetries ? MAX_REQUEST_RETRIES : 1;

    return this._runRequest(gapicClient => {
      const decorated = this._decorateRequest(request);
      return this._retry(attempts, requestTag, () => {
        return Promise.resolve().then(() => {
          logger('Firestore.readWriteStream', requestTag, 'Opening stream');
          const requestStream = gapicClient[methodName](decorated.gax);

          // The transform stream to assign the project ID.
          const transform = through2.obj((chunk, encoding, callback) => {
            const decoratedChunk = extend(true, {}, chunk);
            replaceProjectIdToken(
                decoratedChunk, self._referencePath!.projectId);
            logger(
                'Firestore.readWriteStream', requestTag,
                'Streaming request: %j', decoratedChunk);
            requestStream.write(decoratedChunk, encoding, callback);
          });

          const logStream = through2.obj(function(
              this: AnyDuringMigration, chunk, enc, callback) {
            logger(
                'Firestore.readWriteStream', requestTag,
                'Received response: %j', chunk);
            this.push(chunk);
            callback();
          });

          const resultStream = bun([transform, requestStream, logStream]);
          return this._initializeStream(resultStream, requestTag, request);
        });
      });
    });
  }
}

/**
 * Validates a JavaScript value for usage as a Firestore value.
 *
 * @private
 * @param val JavaScript value to validate.
 * @param path The field path to validate.
 * @param options Validation options
 * @param level The current depth of the traversal. This is used to decide
 * whether deletes are allowed in conjunction with `allowDeletes: root`.
 * @param inArray Whether we are inside an array.
 * @returns 'true' when the object is valid.
 * @throws when the object is invalid.
 */
function validateFieldValue(
    val: AnyJs, options: ValidationOptions, path?: FieldPath, level?: number,
    inArray?: boolean): boolean {
  if (path && path.size > MAX_DEPTH) {
    throw new Error(
        `Input object is deeper than ${MAX_DEPTH} levels or contains a cycle.`);
  }

  level = level || 0;
  inArray = inArray || false;

  const fieldPathMessage = path ? ` (found in field ${path.toString()})` : '';

  if (Array.isArray(val)) {
    const arr = val as AnyDuringMigration[];
    for (let i = 0; i < arr.length; ++i) {
      validateFieldValue(
          arr[i]!, options,
          path ? path.append(String(i)) : new FieldPath(String(i)), level + 1,
          /* inArray= */ true);
    }
  } else if (isPlainObject(val)) {
    const obj = val as object;
    for (const prop in obj) {
      if (obj.hasOwnProperty(prop)) {
        validateFieldValue(
            obj[prop]!, options,
            path ? path.append(new FieldPath(prop)) : new FieldPath(prop),
            level + 1, inArray);
      }
    }
  } else if (val === undefined) {
    throw new Error(
        `Cannot use "undefined" as a Firestore value${fieldPathMessage}.`);
  } else if (val instanceof DeleteTransform) {
    if (inArray) {
      throw new Error(`${val.methodName}() cannot be used inside of an array${
          fieldPathMessage}.`);
    } else if (
        (options.allowDeletes === 'root' && level !== 0) ||
        options.allowDeletes === 'none') {
      throw new Error(`${
          val.methodName}() must appear at the top-level and can only be used in update() or set() with {merge:true}${
          fieldPathMessage}.`);
    }
  } else if (val instanceof FieldTransform) {
    if (inArray) {
      throw new Error(`${val.methodName}() cannot be used inside of an array${
          fieldPathMessage}.`);
    } else if (!options.allowTransforms) {
      throw new Error(
          `${val.methodName}() can only be used in set(), create() or update()${
              fieldPathMessage}.`);
    }
  } else if (val instanceof DocumentReference) {
    return true;
  } else if (val instanceof GeoPoint) {
    return true;
  } else if (val instanceof Timestamp) {
    return true;
  } else if (val instanceof FieldPath) {
    throw new Error(
        `Cannot use object of type "FieldPath" as a Firestore value${
            fieldPathMessage}.`);
  } else if (is.object(val)) {
    throw customObjectError(val, path);
  }

  return true;
}

/**
<<<<<<< HEAD
 * Validates a JavaScript object for usage as a Firestore document.
 *
 * @private
 * @param obj JavaScript object to validate.
 * @param options Validation options
 * @returns 'true' when the object is valid.
 * @throws when the object is invalid.
 */
function validateDocumentData(
    obj: DocumentData, options: ValidationOptions): boolean {
  if (!isPlainObject(obj)) {
    throw customObjectError(obj);
  }

  options = options || {};

  let isEmpty = true;

  for (const prop in obj) {
    if (obj.hasOwnProperty(prop)) {
      isEmpty = false;
      validateFieldValue(obj[prop], options, new FieldPath(prop));
    }
  }

  if (options.allowEmpty === false && isEmpty) {
    throw new Error('At least one field must be updated.');
=======
 * Validates the use of 'options' as ReadOptions and enforces that 'fieldMask'
 * is an array of strings or field paths.
 *
 * @private
 * @param options.fieldMask - The subset of fields to return from a read
 * operation.
 */
export function validateReadOptions(options: ReadOptions): boolean {
  if (!is.object(options)) {
    throw new Error('Input is not an object.');
  }

  if (options.fieldMask === undefined) {
    return true;
  }

  if (!Array.isArray(options.fieldMask)) {
    throw new Error('"fieldMask" is not an array.');
  }

  for (let i = 0; i < options.fieldMask.length; ++i) {
    try {
      FieldPath.validateFieldPath(options.fieldMask[i]);
    } catch (err) {
      throw new Error(
          `Element at index ${i} is not a valid FieldPath. ${err.message}`);
    }
>>>>>>> 0b276e49
  }

  return true;
}

/**
 * A logging function that takes a single string.
 *
 * @callback Firestore~logFunction
 * @param {string} Log message
 */

// tslint:disable-next-line:no-default-export
/**
 * The default export of the `@google-cloud/firestore` package is the
 * {@link Firestore} class.
 *
 * See {@link Firestore} and {@link ClientConfig} for client methods and
 * configuration options.
 *
 * @module {Firestore} @google-cloud/firestore
 * @alias nodejs-firestore
 *
 * @example <caption>Install the client library with <a
 * href="https://www.npmjs.com/">npm</a>:</caption> npm install --save
 * @google-cloud/firestore
 *
 * @example <caption>Import the client library</caption>
 * var Firestore = require('@google-cloud/firestore');
 *
 * @example <caption>Create a client that uses <a
 * href="https://cloud.google.com/docs/authentication/production#providing_credentials_to_your_application">Application
 * Default Credentials (ADC)</a>:</caption> var firestore = new Firestore();
 *
 * @example <caption>Create a client with <a
 * href="https://cloud.google.com/docs/authentication/production#obtaining_and_providing_service_account_credentials_manually">explicit
 * credentials</a>:</caption> var firestore = new Firestore({ projectId:
 * 'your-project-id', keyFilename: '/path/to/keyfile.json'
 * });
 *
 * @example <caption>include:samples/quickstart.js</caption>
 * region_tag:firestore_quickstart
 * Full quickstart example:
 */
// tslint:disable-next-line:no-default-export
export default Firestore;

// Horrible hack to ensure backwards compatibility with <= 17.0, which allows
// users to call the default constructor via
// `const Fs = require(`@google-cloud/firestore`); new Fs()`;
const existingExports = module.exports;
module.exports = Firestore;
module.exports = Object.assign(module.exports, existingExports);

/**
 * {@link v1beta1} factory function.
 *
 * @private
 * @name Firestore.v1beta1
 * @see v1beta1
 * @type {function}
 */
Object.defineProperty(module.exports, 'v1beta1', {
  // The v1beta1 module is very large. To avoid pulling it in from static
  // scope, we lazy-load and cache the module.
  get: () => {
    if (!v1beta1) {
      v1beta1 = require('./v1beta1');
    }
    return v1beta1;
  },
});<|MERGE_RESOLUTION|>--- conflicted
+++ resolved
@@ -1320,35 +1320,6 @@
 }
 
 /**
-<<<<<<< HEAD
- * Validates a JavaScript object for usage as a Firestore document.
- *
- * @private
- * @param obj JavaScript object to validate.
- * @param options Validation options
- * @returns 'true' when the object is valid.
- * @throws when the object is invalid.
- */
-function validateDocumentData(
-    obj: DocumentData, options: ValidationOptions): boolean {
-  if (!isPlainObject(obj)) {
-    throw customObjectError(obj);
-  }
-
-  options = options || {};
-
-  let isEmpty = true;
-
-  for (const prop in obj) {
-    if (obj.hasOwnProperty(prop)) {
-      isEmpty = false;
-      validateFieldValue(obj[prop], options, new FieldPath(prop));
-    }
-  }
-
-  if (options.allowEmpty === false && isEmpty) {
-    throw new Error('At least one field must be updated.');
-=======
  * Validates the use of 'options' as ReadOptions and enforces that 'fieldMask'
  * is an array of strings or field paths.
  *
@@ -1376,7 +1347,6 @@
       throw new Error(
           `Element at index ${i} is not a valid FieldPath. ${err.message}`);
     }
->>>>>>> 0b276e49
   }
 
   return true;
