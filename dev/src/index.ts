/*!
 * Copyright 2017 Google Inc. All Rights Reserved.
 *
 * Licensed under the Apache License, Version 2.0 (the "License");
 * you may not use this file except in compliance with the License.
 * You may obtain a copy of the License at
 *
 *      http://www.apache.org/licenses/LICENSE-2.0
 *
 * Unless required by applicable law or agreed to in writing, software
 * distributed under the License is distributed on an "AS IS" BASIS,
 * WITHOUT WARRANTIES OR CONDITIONS OF ANY KIND, either express or implied.
 * See the License for the specific language governing permissions and
 * limitations under the License.
 */

import {CallOptions, GoogleError} from 'google-gax';
import {Duplex, PassThrough} from 'stream';
import * as through2 from 'through2';
import {URL} from 'url';

import {google} from '../protos/firestore_v1_proto_api';
import {ExponentialBackoff, ExponentialBackoffSetting} from './backoff';
import {fieldsFromJson, timestampFromJson} from './convert';
import {
  DocumentSnapshot,
  DocumentSnapshotBuilder,
  QueryDocumentSnapshot,
} from './document';
import {logger, setLibVersion} from './logger';
import {
  DEFAULT_DATABASE_ID,
  FieldPath,
  QualifiedResourcePath,
  ResourcePath,
  validateResourcePath,
} from './path';
import {ClientPool} from './pool';
import {CollectionReference, Query, QueryOptions} from './reference';
import {DocumentReference} from './reference';
import {Serializer} from './serializer';
import {Timestamp} from './timestamp';
import {parseGetAllArguments, Transaction} from './transaction';
import {
  ApiMapValue,
<<<<<<< HEAD
  DocumentData,
  GapicClient,
  ReadOptions,
  Settings,
=======
  FirestoreStreamingMethod,
  FirestoreUnaryMethod,
  GapicClient,
  ReadOptions,
  Settings,
  UnaryMethod,
>>>>>>> 69bd69a3
} from './types';
import {Deferred, isPermanentRpcError, requestTag} from './util';
import {
  validateBoolean,
  validateFunction,
  validateHost,
  validateInteger,
  validateMinNumberOfArguments,
  validateObject,
  validateString,
} from './validate';
import {WriteBatch} from './write-batch';

import {interfaces} from './v1/firestore_client_config.json';
const serviceConfig = interfaces['google.firestore.v1.Firestore'];

import api = google.firestore.v1;

export {
  CollectionReference,
  DocumentReference,
  QuerySnapshot,
  Query,
} from './reference';
export {DocumentSnapshot, QueryDocumentSnapshot} from './document';
export {FieldValue} from './field-value';
export {WriteBatch, WriteResult} from './write-batch';
export {Transaction} from './transaction';
export {Timestamp} from './timestamp';
export {DocumentChange} from './document-change';
export {FieldPath} from './path';
export {GeoPoint} from './geo-point';
export {setLogFunction} from './logger';
export {
  UpdateData,
  DocumentData,
  Settings,
  Precondition,
  SetOptions,
} from './types';

const libVersion = require('../../package.json').version;
setLibVersion(libVersion);

/*!
 * DO NOT REMOVE THE FOLLOWING NAMESPACE DEFINITIONS
 */
/**
 * @namespace google.protobuf
 */
/**
 * @namespace google.rpc
 */
/**
 * @namespace google.longrunning
 */
/**
 * @namespace google.firestore.v1
 */
/**
 * @namespace google.firestore.v1beta1
 */
/**
 * @namespace google.firestore.admin.v1
 */

/*!
 * @see v1
 */
let v1: unknown; // Lazy-loaded in `_runRequest()`

/*!
 * @see v1beta1
 */
let v1beta1: unknown; // Lazy-loaded upon access.

/*!
 * HTTP header for the resource prefix to improve routing and project isolation
 * by the backend.
 */
const CLOUD_RESOURCE_HEADER = 'google-cloud-resource-prefix';

/*!
 * The maximum number of times to retry idempotent requests.
 */
const MAX_REQUEST_RETRIES = 5;

/*!
 * The default number of idle GRPC channel to keep.
 */
const DEFAULT_MAX_IDLE_CHANNELS = 1;

/*!
 * The maximum number of concurrent requests supported by a single GRPC channel,
 * as enforced by Google's Frontend. If the SDK issues more than 100 concurrent
 * operations, we need to use more than one GAPIC client since these clients
 * multiplex all requests over a single channel.
 */
const MAX_CONCURRENT_REQUESTS_PER_CLIENT = 100;

/**
 * Document data (e.g. for use with
 * [set()]{@link DocumentReference#set}) consisting of fields mapped
 * to values.
 *
 * @typedef {Object.<string, *>} DocumentData
 */

/**
 * Update data (for use with [update]{@link DocumentReference#update})
 * that contains paths (e.g. 'foo' or 'foo.baz') mapped to values. Fields that
 * contain dots reference nested fields within the document.
 *
 * @typedef {Object.<string, *>} UpdateData
 */

/**
 * An options object that configures conditional behavior of
 * [update()]{@link DocumentReference#update} and
 * [delete()]{@link DocumentReference#delete} calls in
 * [DocumentReference]{@link DocumentReference},
 * [WriteBatch]{@link WriteBatch}, and
 * [Transaction]{@link Transaction}. Using Preconditions, these calls
 * can be restricted to only apply to documents that match the specified
 * conditions.
 *
 * @example
 * const documentRef = firestore.doc('coll/doc');
 *
 * documentRef.get().then(snapshot => {
 *   const updateTime = snapshot.updateTime;
 *
 *   console.log(`Deleting document at update time: ${updateTime.toDate()}`);
 *   return documentRef.delete({ lastUpdateTime: updateTime });
 * });
 *
 * @property {string} lastUpdateTime The update time to enforce (specified as
 * an ISO 8601 string).
 * @typedef {Object} Precondition
 */

/**
 * An options object that configures the behavior of
 * [set()]{@link DocumentReference#set} calls in
 * [DocumentReference]{@link DocumentReference},
 * [WriteBatch]{@link WriteBatch}, and
 * [Transaction]{@link Transaction}. These calls can be
 * configured to perform granular merges instead of overwriting the target
 * documents in their entirety by providing a SetOptions object with
 * { merge : true }.
 *
 * @property {boolean} merge Changes the behavior of a set() call to only
 * replace the values specified in its data argument. Fields omitted from the
 * set() call remain untouched.
 * @property {Array<(string|FieldPath)>} mergeFields Changes the behavior of
 * set() calls to only replace the specified field paths. Any field path that is
 * not specified is ignored and remains untouched.
 * It is an error to pass a SetOptions object to a set() call that is missing a
 * value for any of the fields specified here.
 * @typedef {Object} SetOptions
 */

/**
 * An options object that can be used to configure the behavior of
 * [getAll()]{@link Firestore#getAll} calls. By providing a `fieldMask`, these
 * calls can be configured to only return a subset of fields.
 *
 * @property {Array<(string|FieldPath)>} fieldMask Specifies the set of fields
 * to return and reduces the amount of data transmitted by the backend.
 * Adding a field mask does not filter results. Documents do not need to
 * contain values for all the fields in the mask to be part of the result set.
 * @typedef {Object} ReadOptions
 */

/**
 * The Firestore client represents a Firestore Database and is the entry point
 * for all Firestore operations.
 *
 * @see [Firestore Documentation]{@link https://firebase.google.com/docs/firestore/}
 *
 * @class
 *
 * @example <caption>Install the client library with <a
 * href="https://www.npmjs.com/">npm</a>:</caption> npm install --save
 * @google-cloud/firestore
 *
 * @example <caption>Import the client library</caption>
 * var Firestore = require('@google-cloud/firestore');
 *
 * @example <caption>Create a client that uses <a
 * href="https://cloud.google.com/docs/authentication/production#providing_credentials_to_your_application">Application
 * Default Credentials (ADC)</a>:</caption> var firestore = new Firestore();
 *
 * @example <caption>Create a client with <a
 * href="https://cloud.google.com/docs/authentication/production#obtaining_and_providing_service_account_credentials_manually">explicit
 * credentials</a>:</caption> var firestore = new Firestore({ projectId:
 * 'your-project-id', keyFilename: '/path/to/keyfile.json'
 * });
 *
 * @example <caption>include:samples/quickstart.js</caption>
 * region_tag:firestore_quickstart
 * Full quickstart example:
 */
export class Firestore {
  /**
   * A client pool to distribute requests over multiple GAPIC clients in order
   * to work around a connection limit of 100 concurrent requests per client.
   * @private
   */
  private _clientPool: ClientPool<GapicClient>;

  /**
   * The configuration options for the GAPIC client.
   * @private
   */
  private _settings: Settings = {};

  /**
   * Settings for the exponential backoff used by the streaming endpoints.
   * @private
   */
  private _backoffSettings: ExponentialBackoffSetting;

  /**
   * Whether the initialization settings can still be changed by invoking
   * `settings()`.
   * @private
   */
  private _settingsFrozen = false;

  /**
   * The serializer to use for the Protobuf transformation.
   * @private
   */
  _serializer: Serializer | null = null;

  /**
   * The project ID for this client.
   *
   * The project ID is auto-detected during the first request unless a project
   * ID is passed to the constructor (or provided via `.settings()`).
   * @private
   */
  private _projectId: string | undefined = undefined;

  // GCF currently tears down idle connections after two minutes. Requests
  // that are issued after this period may fail. On GCF, we therefore issue
  // these requests as part of a transaction so that we can safely retry until
  // the network link is reestablished.
  //
  // The environment variable FUNCTION_TRIGGER_TYPE is used to detect the GCF
  // environment.
  /** @private */
  _preferTransactions: boolean;
  /** @private */
  _lastSuccessfulRequest = 0;

  /**
   * @param {Object=} settings [Configuration object](#/docs).
   * @param {string=} settings.projectId The project ID from the Google
   * Developer's Console, e.g. 'grape-spaceship-123'. We will also check the
   * environment variable GCLOUD_PROJECT for your project ID.  Can be omitted in
   * environments that support
   * {@link https://cloud.google.com/docs/authentication Application Default
   * Credentials}
   * @param {string=} settings.keyFilename Local file containing the Service
   * Account credentials as downloaded from the Google Developers Console. Can
   * be omitted in environments that support
   * {@link https://cloud.google.com/docs/authentication Application Default
   * Credentials}. To configure Firestore with custom credentials, use
   * `settings.credentials` and provide the `client_email` and `private_key` of
   * your service account.
   * @param {{client_email:string=, private_key:string=}=} settings.credentials
   * The `client_email` and `private_key` properties of the service account
   * to use with your Firestore project. Can be omitted in environments that
   * support {@link https://cloud.google.com/docs/authentication Application
   * Default Credentials}. If your credentials are stored in a JSON file, you
   * can specify a `keyFilename` instead.
   * @param {string=} settings.host The host to connect to.
   * @param {boolean=} settings.ssl Whether to use SSL when connecting.
   * @param {number=} settings.maxIdleChannels  The maximum number of idle GRPC
   * channels to keep. A smaller number of idle channels reduces memory usage
   * but increases request latency for clients with fluctuating request rates.
   * If set to 0, shuts down all GRPC channels when the client becomes idle.
   * Defaults to 1.
   */
  constructor(settings?: Settings) {
    const libraryHeader = {
      libName: 'gccl',
      libVersion,
    };

    if (settings && settings.firebaseVersion) {
      libraryHeader.libVersion += ' fire/' + settings.firebaseVersion;
    }

    if (process.env.FIRESTORE_EMULATOR_HOST) {
      validateHost(
        'FIRESTORE_EMULATOR_HOST',
        process.env.FIRESTORE_EMULATOR_HOST
      );

      const emulatorSettings: Settings = {
        ...settings,
        ...libraryHeader,
        host: process.env.FIRESTORE_EMULATOR_HOST,
        ssl: false,
      };

      // If FIRESTORE_EMULATOR_HOST is set, we unset `servicePath` and `apiEndpoint` to
      // ensure that only one endpoint setting is provided.
      delete emulatorSettings.servicePath;
      delete emulatorSettings.apiEndpoint;

      // Manually merge the Authorization header to preserve user-provided headers
      emulatorSettings.customHeaders = Object.assign(
        {},
        emulatorSettings.customHeaders,
        {Authorization: 'Bearer owner'}
      );

      this.validateAndApplySettings(emulatorSettings);
    } else {
      this.validateAndApplySettings({...settings, ...libraryHeader});
    }

    const retryConfig = serviceConfig.retry_params.default;
    this._backoffSettings = {
      initialDelayMs: retryConfig.initial_retry_delay_millis,
      maxDelayMs: retryConfig.max_retry_delay_millis,
      backoffFactor: retryConfig.retry_delay_multiplier,
    };

    // GCF currently tears down idle connections after two minutes. Requests
    // that are issued after this period may fail. On GCF, we therefore issue
    // these requests as part of a transaction so that we can safely retry until
    // the network link is reestablished.
    //
    // The environment variable FUNCTION_TRIGGER_TYPE is used to detect the GCF
    // environment.
    this._preferTransactions = process.env.FUNCTION_TRIGGER_TYPE !== undefined;
    this._lastSuccessfulRequest = 0;

    if (this._preferTransactions) {
      logger('Firestore', null, 'Detected GCF environment');
    }

    const maxIdleChannels =
      this._settings.maxIdleChannels === undefined
        ? DEFAULT_MAX_IDLE_CHANNELS
        : this._settings.maxIdleChannels;
    this._clientPool = new ClientPool<GapicClient>(
      MAX_CONCURRENT_REQUESTS_PER_CLIENT,
      maxIdleChannels,
      /* clientFactory= */ () => {
        let client: GapicClient;

        if (this._settings.ssl === false) {
          const grpc = require('@grpc/grpc-js');
          const sslCreds = grpc.credentials.createInsecure();
          client = new module.exports.v1({sslCreds, ...this._settings});
        } else {
          client = new module.exports.v1(this._settings);
        }

        logger('Firestore', null, 'Initialized Firestore GAPIC Client');
        return client;
      },
      /* clientDestructor= */ client => client.close()
    );

    logger('Firestore', null, 'Initialized Firestore');
  }

  /**
   * Specifies custom settings to be used to configure the `Firestore`
   * instance. Can only be invoked once and before any other Firestore method.
   *
   * If settings are provided via both `settings()` and the `Firestore`
   * constructor, both settings objects are merged and any settings provided via
   * `settings()` take precedence.
   *
   * @param {object} settings The settings to use for all Firestore operations.
   */
  settings(settings: Settings): void {
    validateObject('settings', settings);
    validateString('settings.projectId', settings.projectId, {optional: true});

    if (this._settingsFrozen) {
      throw new Error(
        'Firestore has already been initialized. You can only call ' +
          'settings() once, and only before calling any other methods on a ' +
          'Firestore object.'
      );
    }

    const mergedSettings = {...this._settings, ...settings};
    this.validateAndApplySettings(mergedSettings);
    this._settingsFrozen = true;
  }

  private validateAndApplySettings(settings: Settings): void {
    if (settings.projectId !== undefined) {
      validateString('settings.projectId', settings.projectId);
      this._projectId = settings.projectId;
    }

    if (settings.host !== undefined) {
      validateHost('settings.host', settings.host);
      if (settings.servicePath !== undefined) {
        throw new Error(
          'Cannot set both "settings.host" and "settings.servicePath".'
        );
      }
      if (settings.apiEndpoint !== undefined) {
        throw new Error(
          'Cannot set both "settings.host" and "settings.apiEndpoint".'
        );
      }

      const url = new URL(`http://${settings.host}`);
      settings.servicePath = url.hostname;
      if (url.port !== '' && settings.port === undefined) {
        settings.port = Number(url.port);
      }
      // We need to remove the `host` setting, in case a user calls `settings()`,
      // which will again enforce that `host` and `servicePath` are not both
      // specified.
      delete settings.host;
    }

    if (settings.ssl !== undefined) {
      validateBoolean('settings.ssl', settings.ssl);
    }

    if (settings.maxIdleChannels !== undefined) {
      validateInteger('settings.maxIdleChannels', settings.maxIdleChannels, {
        minValue: 0,
      });
    }

    this._settings = settings;
    this._serializer = new Serializer(this);
  }

  /**
   * Returns the Project ID for this Firestore instance. Validates that
   * `initializeIfNeeded()` was called before.
   *
   * @private
   */
  get projectId(): string {
    if (this._projectId === undefined) {
      throw new Error(
        'INTERNAL ERROR: Client is not yet ready to issue requests.'
      );
    }
    return this._projectId;
  }

  /**
   * Returns the root path of the database. Validates that
   * `initializeIfNeeded()` was called before.
   *
   * @private
   */
  get formattedName(): string {
    return `projects/${this.projectId}/databases/${DEFAULT_DATABASE_ID}`;
  }

  /**
   * Gets a [DocumentReference]{@link DocumentReference} instance that
   * refers to the document at the specified path.
   *
   * @param {string} documentPath A slash-separated path to a document.
   * @returns {DocumentReference} The
   * [DocumentReference]{@link DocumentReference} instance.
   *
   * @example
   * let documentRef = firestore.doc('collection/document');
   * console.log(`Path of document is ${documentRef.path}`);
   */
  doc(documentPath: string): DocumentReference {
    validateResourcePath('documentPath', documentPath);

    const path = ResourcePath.EMPTY.append(documentPath);
    if (!path.isDocument) {
      throw new Error(
        `Value for argument "documentPath" must point to a document, but was "${documentPath}". Your path does not contain an even number of components.`
      );
    }

    return new DocumentReference(this, path);
  }

  /**
   * Gets a [CollectionReference]{@link CollectionReference} instance
   * that refers to the collection at the specified path.
   *
   * @param {string} collectionPath A slash-separated path to a collection.
   * @returns {CollectionReference} The
   * [CollectionReference]{@link CollectionReference} instance.
   *
   * @example
   * let collectionRef = firestore.collection('collection');
   *
   * // Add a document with an auto-generated ID.
   * collectionRef.add({foo: 'bar'}).then((documentRef) => {
   *   console.log(`Added document at ${documentRef.path})`);
   * });
   */
  collection(collectionPath: string): CollectionReference {
    validateResourcePath('collectionPath', collectionPath);

    const path = ResourcePath.EMPTY.append(collectionPath);
    if (!path.isCollection) {
      throw new Error(
        `Value for argument "collectionPath" must point to a collection, but was "${collectionPath}". Your path does not contain an odd number of components.`
      );
    }

    return new CollectionReference(this, path);
  }

  /**
   * Creates and returns a new Query that includes all documents in the
   * database that are contained in a collection or subcollection with the
   * given collectionId.
   *
   * @param {string} collectionId Identifies the collections to query over.
   * Every collection or subcollection with this ID as the last segment of its
   * path will be included. Cannot contain a slash.
   * @returns {Query} The created Query.
   *
   * @example
   * let docA = firestore.doc('mygroup/docA').set({foo: 'bar'});
   * let docB = firestore.doc('abc/def/mygroup/docB').set({foo: 'bar'});
   *
   * Promise.all([docA, docB]).then(() => {
   *    let query = firestore.collectionGroup('mygroup');
   *    query = query.where('foo', '==', 'bar');
   *    return query.get().then(snapshot => {
   *       console.log(`Found ${snapshot.size} documents.`);
   *    });
   * });
   */
  collectionGroup(collectionId: string): Query {
    if (collectionId.indexOf('/') !== -1) {
      throw new Error(
        `Invalid collectionId '${collectionId}'. Collection IDs must not contain '/'.`
      );
    }

    return new Query(this, QueryOptions.forCollectionGroupQuery(collectionId));
  }

  /**
   * Creates a [WriteBatch]{@link WriteBatch}, used for performing
   * multiple writes as a single atomic operation.
   *
   * @returns {WriteBatch} A WriteBatch that operates on this Firestore
   * client.
   *
   * @example
   * let writeBatch = firestore.batch();
   *
   * // Add two documents in an atomic batch.
   * let data = { foo: 'bar' };
   * writeBatch.set(firestore.doc('col/doc1'), data);
   * writeBatch.set(firestore.doc('col/doc2'), data);
   *
   * writeBatch.commit().then(res => {
   *   console.log(`Added document at ${res.writeResults[0].updateTime}`);
   * });
   */
  batch(): WriteBatch {
    return new WriteBatch(this);
  }

  /**
   * Creates a [DocumentSnapshot]{@link DocumentSnapshot} or a
   * [QueryDocumentSnapshot]{@link QueryDocumentSnapshot} from a
   * `firestore.v1.Document` proto (or from a resource name for missing
   * documents).
   *
   * This API is used by Google Cloud Functions and can be called with both
   * 'Proto3 JSON' and 'Protobuf JS' encoded data.
   *
   * @private
   * @param documentOrName The Firestore 'Document' proto or the resource name
   * of a missing document.
   * @param readTime A 'Timestamp' proto indicating the time this document was
   * read.
   * @param encoding One of 'json' or 'protobufJS'. Applies to both the
   * 'document' Proto and 'readTime'. Defaults to 'protobufJS'.
   * @returns A QueryDocumentSnapshot for existing documents, otherwise a
   * DocumentSnapshot.
   */
  snapshot_<T = DocumentData>(
    documentName: string,
    readTime?: google.protobuf.ITimestamp,
    encoding?: 'protobufJS'
  ): DocumentSnapshot<T>;
  snapshot_<T = DocumentData>(
    documentName: string,
    readTime: string,
    encoding: 'json'
  ): DocumentSnapshot<T>;
  snapshot_<T = DocumentData>(
    document: api.IDocument,
    readTime: google.protobuf.ITimestamp,
    encoding?: 'protobufJS'
  ): QueryDocumentSnapshot<T>;
  snapshot_<T = DocumentData>(
    document: {[k: string]: unknown},
    readTime: string,
    encoding: 'json'
  ): QueryDocumentSnapshot<T>;
  snapshot_<T = DocumentData>(
    documentOrName: api.IDocument | {[k: string]: unknown} | string,
    readTime?: google.protobuf.ITimestamp | string,
    encoding?: 'json' | 'protobufJS'
  ): DocumentSnapshot<T> {
    // TODO: Assert that Firestore Project ID is valid.

    let convertTimestamp: (
      timestampValue?: string | google.protobuf.ITimestamp,
      argumentName?: string
    ) => google.protobuf.ITimestamp | undefined;
    let convertFields: (data: ApiMapValue) => ApiMapValue;

    if (encoding === undefined || encoding === 'protobufJS') {
      convertTimestamp = data => data as google.protobuf.ITimestamp;
      convertFields = data => data;
    } else if (encoding === 'json') {
      // Google Cloud Functions calls us with Proto3 JSON format data, which we
      // must convert to Protobuf JS.
      convertTimestamp = timestampFromJson;
      convertFields = fieldsFromJson;
    } else {
      throw new Error(
        `Unsupported encoding format. Expected "json" or "protobufJS", ` +
          `but was "${encoding}".`
      );
    }

    let ref;
    let document;
    if (typeof documentOrName === 'string') {
      ref = new DocumentReference<T>(
        this,
        QualifiedResourcePath.fromSlashSeparatedString(documentOrName)
      );
      document = new DocumentSnapshotBuilder(ref);
    } else {
      ref = new DocumentReference<T>(
        this,
        QualifiedResourcePath.fromSlashSeparatedString(
          documentOrName.name as string
        )
      );
      document = new DocumentSnapshotBuilder(ref);
      document.fieldsProto = documentOrName.fields
        ? convertFields(documentOrName.fields as ApiMapValue)
        : {};
      document.createTime = Timestamp.fromProto(
        convertTimestamp(
          documentOrName.createTime as string | google.protobuf.ITimestamp,
          'documentOrName.createTime'
        )!
      );
      document.updateTime = Timestamp.fromProto(
        convertTimestamp(
          documentOrName.updateTime as string | google.protobuf.ITimestamp,
          'documentOrName.updateTime'
        )!
      );
    }

    if (readTime) {
      document.readTime = Timestamp.fromProto(
        convertTimestamp(readTime, 'readTime')!
      );
    }

    return document.build();
  }

  /**
   * Executes the given updateFunction and commits the changes applied within
   * the transaction.
   *
   * You can use the transaction object passed to 'updateFunction' to read and
   * modify Firestore documents under lock. Transactions are committed once
   * 'updateFunction' resolves and attempted up to five times on failure.
   *
   * @param {function(Transaction)} updateFunction The function to execute
   * within the transaction context.
   * @param {object=} transactionOptions Transaction options.
   * @param {number=} transactionOptions.maxAttempts - The maximum number of
   * attempts for this transaction.
   * @returns {Promise} If the transaction completed successfully or was
   * explicitly aborted (by the updateFunction returning a failed Promise), the
   * Promise returned by the updateFunction will be returned here. Else if the
   * transaction failed, a rejected Promise with the corresponding failure
   * error will be returned.
   *
   * @example
   * let counterTransaction = firestore.runTransaction(transaction => {
   *   let documentRef = firestore.doc('col/doc');
   *   return transaction.get(documentRef).then(doc => {
   *     if (doc.exists) {
   *       let count =  doc.get('count') || 0;
   *       if (count > 10) {
   *         return Promise.reject('Reached maximum count');
   *       }
   *       transaction.update(documentRef, { count: ++count });
   *       return Promise.resolve(count);
   *     }
   *
   *     transaction.create(documentRef, { count: 1 });
   *     return Promise.resolve(1);
   *   });
   * });
   *
   * counterTransaction.then(res => {
   *   console.log(`Count updated to ${res}`);
   * });
   */
  runTransaction<T>(
    updateFunction: (transaction: Transaction) => Promise<T>,
    transactionOptions?: {maxAttempts?: number}
  ): Promise<T> {
    validateFunction('updateFunction', updateFunction);

    const defaultAttempts = 5;
    const tag = requestTag();

    let attemptsRemaining: number;

    if (transactionOptions) {
      validateObject('transactionOptions', transactionOptions);
      validateInteger(
        'transactionOptions.maxAttempts',
        transactionOptions.maxAttempts,
        {optional: true, minValue: 1}
      );
      attemptsRemaining = transactionOptions.maxAttempts || defaultAttempts;
    } else {
      attemptsRemaining = defaultAttempts;
    }

    return this.initializeIfNeeded(tag).then(() =>
      this._runTransaction(updateFunction, {requestTag: tag, attemptsRemaining})
    );
  }

  _runTransaction<T>(
    updateFunction: (transaction: Transaction) => Promise<T>,
    transactionOptions: {
      requestTag: string;
      attemptsRemaining: number;
      previousTransaction?: Transaction;
    }
  ): Promise<T> {
    const requestTag = transactionOptions.requestTag;
    const attemptsRemaining = transactionOptions.attemptsRemaining;
    const previousTransaction = transactionOptions.previousTransaction;

    const transaction = new Transaction(this, requestTag, previousTransaction);
    let result: Promise<T>;

    return transaction
      .begin()
      .then(() => {
        const promise = updateFunction(transaction);
        result =
          promise instanceof Promise
            ? promise
            : Promise.reject(
                new Error(
                  'You must return a Promise in your transaction()-callback.'
                )
              );
        return result.catch(err => {
          logger(
            'Firestore.runTransaction',
            requestTag,
            'Rolling back transaction after callback error:',
            err
          );
          // Rollback the transaction and return the failed result.
          return transaction.rollback().then(() => {
            return result;
          });
        });
      })
      .then(() => {
        return transaction
          .commit()
          .then(() => result)
          .catch(err => {
            if (attemptsRemaining > 1) {
              logger(
                'Firestore.runTransaction',
                requestTag,
                `Retrying transaction after error: ${JSON.stringify(err)}.`
              );
              return this._runTransaction(updateFunction, {
                previousTransaction: transaction,
                requestTag,
                attemptsRemaining: attemptsRemaining - 1,
              });
            }
            logger(
              'Firestore.runTransaction',
              requestTag,
              'Exhausted transaction retries, returning error: %s',
              err
            );
            return Promise.reject(err);
          });
      });
  }

  /**
   * Fetches the root collections that are associated with this Firestore
   * database.
   *
   * @returns {Promise.<Array.<CollectionReference>>} A Promise that resolves
   * with an array of CollectionReferences.
   *
   * @example
   * firestore.listCollections().then(collections => {
   *   for (let collection of collections) {
   *     console.log(`Found collection with id: ${collection.id}`);
   *   }
   * });
   */
  listCollections(): Promise<CollectionReference[]> {
    const rootDocument = new DocumentReference(this, ResourcePath.EMPTY);
    return rootDocument.listCollections();
  }

  /**
   * Retrieves multiple documents from Firestore.
   *
   * The first argument is required and must be of type `DocumentReference`
   * followed by any additional `DocumentReference` documents. If used, the
   * optional `ReadOptions` must be the last argument.
   *
   * @param {...DocumentReference|ReadOptions} documentRefsOrReadOptions The
   * `DocumentReferences` to receive, followed by an optional field mask.
   * @returns {Promise<Array.<DocumentSnapshot>>} A Promise that
   * contains an array with the resulting document snapshots.
   *
   * @example
   * let docRef1 = firestore.doc('col/doc1');
   * let docRef2 = firestore.doc('col/doc2');
   *
   * firestore.getAll(docRef1, docRef2, { fieldMask: ['user'] }).then(docs => {
   *   console.log(`First document: ${JSON.stringify(docs[0])}`);
   *   console.log(`Second document: ${JSON.stringify(docs[1])}`);
   * });
   */
  getAll<T>(
    ...documentRefsOrReadOptions: Array<DocumentReference<T> | ReadOptions>
  ): Promise<Array<DocumentSnapshot<T>>> {
    validateMinNumberOfArguments('Firestore.getAll', arguments, 1);

    const {documents, fieldMask} = parseGetAllArguments(
      documentRefsOrReadOptions
    );
    const tag = requestTag();
    return this.initializeIfNeeded(tag).then(() =>
      this.getAll_(documents, fieldMask, tag)
    );
  }

  /**
   * Internal method to retrieve multiple documents from Firestore, optionally
   * as part of a transaction.
   *
   * @private
   * @param docRefs The documents to receive.
   * @param fieldMask An optional field mask to apply to this read.
   * @param requestTag A unique client-assigned identifier for this request.
   * @param transactionId The transaction ID to use for this read.
   * @returns A Promise that contains an array with the resulting documents.
   */
  getAll_<T>(
    docRefs: Array<DocumentReference<T>>,
    fieldMask: FieldPath[] | null,
    requestTag: string,
    transactionId?: Uint8Array
  ): Promise<Array<DocumentSnapshot<T>>> {
    const requestedDocuments = new Set<string>();
    const retrievedDocuments = new Map<string, DocumentSnapshot<T>>();

    for (const docRef of docRefs) {
      requestedDocuments.add(docRef.formattedName);
    }

    const request: api.IBatchGetDocumentsRequest = {
      database: this.formattedName,
      transaction: transactionId,
      documents: Array.from(requestedDocuments),
    };

    if (fieldMask) {
      const fieldPaths = fieldMask.map(fieldPath => fieldPath.formattedName);
      request.mask = {fieldPaths};
    }

    const self = this;
    return self
      .requestStream('batchGetDocuments', request, requestTag)
      .then(stream => {
        return new Promise<Array<DocumentSnapshot<T>>>((resolve, reject) => {
          stream
            .on('error', err => {
              logger(
                'Firestore.getAll_',
                requestTag,
                'GetAll failed with error:',
                err
              );
              reject(err);
            })
            .on('data', (response: api.IBatchGetDocumentsResponse) => {
              try {
                let document;

                if (response.found) {
                  logger(
                    'Firestore.getAll_',
                    requestTag,
                    'Received document: %s',
                    response.found.name!
                  );
                  document = self.snapshot_<T>(
                    response.found,
                    response.readTime!
                  );
                } else {
                  logger(
                    'Firestore.getAll_',
                    requestTag,
                    'Document missing: %s',
                    response.missing!
                  );
                  document = self.snapshot_<T>(
                    response.missing!,
                    response.readTime!
                  );
                }

                const path = document.ref.path;
                retrievedDocuments.set(path, document);
              } catch (err) {
                logger(
                  'Firestore.getAll_',
                  requestTag,
                  'GetAll failed with exception:',
                  err
                );
                reject(err);
              }
            })
            .on('end', () => {
              logger(
                'Firestore.getAll_',
                requestTag,
                'Received %d results',
                retrievedDocuments.size
              );

              // BatchGetDocuments doesn't preserve document order. We use
              // the request order to sort the resulting documents.
              const orderedDocuments: Array<DocumentSnapshot<T>> = [];

              for (const docRef of docRefs) {
                const document = retrievedDocuments.get(docRef.path);
                if (document !== undefined) {
                  // Recreate the DocumentSnapshot with the DocumentReference
                  // containing the original converter.
                  const finalDoc = new DocumentSnapshotBuilder(docRef);
                  finalDoc.fieldsProto = document.fieldsProto;
                  finalDoc.readTime = document.readTime;
                  finalDoc.createTime = document.createTime;
                  finalDoc.updateTime = document.updateTime;
                  orderedDocuments.push(finalDoc.build());
                } else {
                  reject(
                    new Error(`Did not receive document for "${docRef.path}".`)
                  );
                }
              }
              resolve(orderedDocuments);
            });
          stream.resume();
        });
      });
  }

  /**
   * Terminates the Firestore client and closes all open streams.
   *
   * @return A Promise that resolves when the client is terminated.
   */
  terminate(): Promise<void> {
    return this._clientPool.terminate();
  }

  /**
   * Initializes the client if it is not already initialized. All methods in the
   * SDK can be used after this method completes.
   *
   * @private
   * @param requestTag A unique client-assigned identifier that caused this
   * initialization.
   * @return A Promise that resolves when the client is initialized.
   */
  async initializeIfNeeded(requestTag: string): Promise<void> {
    this._settingsFrozen = true;

    if (this._projectId === undefined) {
      try {
        this._projectId = await this._clientPool.run(requestTag, gapicClient =>
          gapicClient.getProjectId()
        );
        logger(
          'Firestore.initializeIfNeeded',
          null,
          'Detected project ID: %s',
          this._projectId
        );
      } catch (err) {
        logger(
          'Firestore.initializeIfNeeded',
          null,
          'Failed to detect project ID: %s',
          err
        );
        return Promise.reject(err);
      }
    }
  }

  /**
   * Returns GAX call options that set the cloud resource header.
   * @private
   */
  private createCallOptions(): CallOptions {
    return {
      otherArgs: {
        headers: {
          [CLOUD_RESOURCE_HEADER]: this.formattedName,
          ...this._settings.customHeaders,
        },
      },
    };
  }

  /**
   * A function returning a Promise that can be retried.
   *
   * @private
   * @callback retryFunction
   * @returns {Promise} A Promise indicating the function's success.
   */

  /**
   * Helper method that retries failed Promises.
   *
   * If 'delayMs' is specified, waits 'delayMs' between invocations. Otherwise,
   * schedules the first attempt immediately, and then waits 100 milliseconds
   * for further attempts.
   *
   * @private
   * @param methodName Name of the Veneer API endpoint that takes a request
   * and GAX options.
   * @param requestTag A unique client-assigned identifier for this request.
   * @param func Method returning a Promise than can be retried.
   * @returns  - A Promise with the function's result if successful within
   * `attemptsRemaining`. Otherwise, returns the last rejected Promise.
   */
  private async _retry<T>(
    methodName: string,
    requestTag: string,
    func: () => Promise<T>
  ): Promise<T> {
    const backoff = new ExponentialBackoff();

    let lastError: Error | undefined = undefined;

    for (let attempt = 0; attempt < MAX_REQUEST_RETRIES; ++attempt) {
      if (lastError) {
        logger(
          'Firestore._retry',
          requestTag,
          'Retrying request that failed with error:',
          lastError
        );
      }

      try {
        await backoff.backoffAndWait();
        const result = await func();
        this._lastSuccessfulRequest = new Date().getTime();
        return result;
      } catch (err) {
        lastError = err;

        if (isPermanentRpcError(err, methodName, serviceConfig)) {
          break;
        }
      }
    }

    logger(
      'Firestore._retry',
      requestTag,
      'Request failed with error:',
      lastError
    );
    return Promise.reject(lastError);
  }

  /**
   * Waits for the provided stream to become active and returns a paused but
   * healthy stream. If an error occurs before the first byte is read, the
   * method rejects the returned Promise.
   *
   * @private
   * @param backendStream The Node stream to monitor.
   * @param requestTag A unique client-assigned identifier for this request.
   * @param request If specified, the request that should be written to the
   * stream after opening.
   * @returns A guaranteed healthy stream that should be used instead of
   * `backendStream`.
   */
  private _initializeStream(
    backendStream: Duplex,
    requestTag: string,
    request?: {}
  ): Promise<Duplex> {
    const resultStream = new PassThrough({objectMode: true});
    resultStream.pause();

    /**
     * Whether we have resolved the Promise and returned the stream to the
     * caller.
     */
    let streamInitialized = false;

    return new Promise<Duplex>((resolve, reject) => {
      function streamReady() {
        if (!streamInitialized) {
          streamInitialized = true;
          logger('Firestore._initializeStream', requestTag, 'Releasing stream');
          resolve(resultStream);
        }
      }

      function streamEnded() {
        logger(
          'Firestore._initializeStream',
          requestTag,
          'Received stream end'
        );
        streamReady();
        resultStream.unpipe(backendStream);
      }

      backendStream.on('data', () => streamReady());
      backendStream.on('end', () => streamEnded());
      backendStream.on('close', () => streamEnded());

      backendStream.on('error', err => {
        if (!streamInitialized) {
          // If we receive an error before we were able to receive any data,
          // reject this stream.
          logger(
            'Firestore._initializeStream',
            requestTag,
            'Received initial error:',
            err
          );
          reject(err);
        } else {
          logger(
            'Firestore._initializeStream',
            requestTag,
            'Received stream error:',
            err
          );
          // We execute the forwarding of the 'error' event via setImmediate() as
          // V8 guarantees that the Promise chain returned from this method
          // is resolved before any code executed via setImmediate(). This
          // allows the caller to attach an error handler.
          setImmediate(() => {
            resultStream.emit('error', err);
          }, 0);
        }
      });

      backendStream.pipe(resultStream);

      if (request) {
        logger(
          'Firestore._initializeStream',
          requestTag,
          'Sending request: %j',
          request
        );
        backendStream.write(request, 'utf-8', () => {
          logger(
            'Firestore._initializeStream',
            requestTag,
            'Marking stream as healthy'
          );
          streamReady();
        });
      }
    });
  }

  /**
   * A funnel for all non-streaming API requests, assigning a project ID where
   * necessary within the request options.
   *
   * @private
   * @param methodName Name of the Veneer API endpoint that takes a request
   * and GAX options.
   * @param request The Protobuf request to send.
   * @param requestTag A unique client-assigned identifier for this request.
   * @returns A Promise with the request result.
   */
  request<Req, Resp>(
    methodName: FirestoreUnaryMethod,
    request: Req,
    requestTag: string
  ): Promise<Resp> {
    const callOptions = this.createCallOptions();

    return this._clientPool.run(requestTag, async gapicClient => {
      try {
        logger('Firestore.request', requestTag, 'Sending request: %j', request);
        const [result] = await (gapicClient[methodName] as UnaryMethod<
          Req,
          Resp
        >)(request, callOptions);
        logger(
          'Firestore.request',
          requestTag,
          'Received response: %j',
          result
        );
        this._lastSuccessfulRequest = new Date().getTime();
        return result;
      } catch (err) {
        logger('Firestore.request', requestTag, 'Received error:', err);
        return Promise.reject(err);
      }
    });
  }

  /**
   * A funnel for streaming API requests, assigning a project ID where necessary
   * within the request options.
   *
   * The stream is returned in paused state and needs to be resumed once all
   * listeners are attached.
   *
   * @private
   * @param methodName Name of the streaming Veneer API endpoint that
   * takes a request and GAX options.
   * @param request The Protobuf request to send.
   * @param requestTag A unique client-assigned identifier for this request.
   * @returns A Promise with the resulting read-only stream.
   */
  requestStream(
    methodName: FirestoreStreamingMethod,
    request: {},
    requestTag: string
  ): Promise<Duplex> {
    const callOptions = this.createCallOptions();

    const bidrectional = methodName === 'listen';
    const result = new Deferred<Duplex>();

    this._clientPool.run(requestTag, gapicClient => {
      // While we return the stream to the callee early, we don't want to
      // release the GAPIC client until the callee has finished processing the
      // stream.
      const lifetime = new Deferred<void>();

      this._retry(methodName, requestTag, async () => {
        logger(
          'Firestore.requestStream',
          requestTag,
          'Sending request: %j',
          request
        );
        const stream = bidrectional
          ? gapicClient[methodName](callOptions)
          : gapicClient[methodName](request, callOptions);
        const logStream = through2.obj(function(this, chunk, enc, callback) {
          logger(
            'Firestore.requestStream',
            requestTag,
            'Received response: %j',
            chunk
          );
          callback();
        });

        stream.pipe(logStream);
        stream.on('close', lifetime.resolve);
        stream.on('end', lifetime.resolve);
        stream.on('finish', lifetime.resolve);
        stream.on('error', lifetime.resolve);

        const resultStream = await this._initializeStream(
          stream,
          requestTag,
          bidrectional ? request : undefined
        );

        resultStream.on('end', () => stream.end());
        result.resolve(resultStream);
      }).catch(err => {
        lifetime.resolve();
        result.reject(err);
      });

      return lifetime.promise;
    });

    return result.promise;
  }
}

/**
 * A logging function that takes a single string.
 *
 * @callback Firestore~logFunction
 * @param {string} Log message
 */

// tslint:disable-next-line:no-default-export
/**
 * The default export of the `@google-cloud/firestore` package is the
 * {@link Firestore} class.
 *
 * See {@link Firestore} and {@link ClientConfig} for client methods and
 * configuration options.
 *
 * @module {Firestore} @google-cloud/firestore
 * @alias nodejs-firestore
 *
 * @example <caption>Install the client library with <a
 * href="https://www.npmjs.com/">npm</a>:</caption> npm install --save
 * @google-cloud/firestore
 *
 * @example <caption>Import the client library</caption>
 * var Firestore = require('@google-cloud/firestore');
 *
 * @example <caption>Create a client that uses <a
 * href="https://cloud.google.com/docs/authentication/production#providing_credentials_to_your_application">Application
 * Default Credentials (ADC)</a>:</caption> var firestore = new Firestore();
 *
 * @example <caption>Create a client with <a
 * href="https://cloud.google.com/docs/authentication/production#obtaining_and_providing_service_account_credentials_manually">explicit
 * credentials</a>:</caption> var firestore = new Firestore({ projectId:
 * 'your-project-id', keyFilename: '/path/to/keyfile.json'
 * });
 *
 * @example <caption>include:samples/quickstart.js</caption>
 * region_tag:firestore_quickstart
 * Full quickstart example:
 */
// tslint:disable-next-line:no-default-export
export default Firestore;

// Horrible hack to ensure backwards compatibility with <= 17.0, which allows
// users to call the default constructor via
// `const Fs = require(`@google-cloud/firestore`); new Fs()`;
const existingExports = module.exports;
module.exports = Firestore;
module.exports = Object.assign(module.exports, existingExports);

/**
 * {@link v1beta1} factory function.
 *
 * @private
 * @name Firestore.v1beta1
 * @see v1beta1
 * @type {function}
 */
Object.defineProperty(module.exports, 'v1beta1', {
  // The v1beta1 module is very large. To avoid pulling it in from static
  // scope, we lazy-load and cache the module.
  get: () => {
    if (!v1beta1) {
      v1beta1 = require('./v1beta1');
    }
    return v1beta1;
  },
});

/**
 * {@link v1} factory function.
 *
 * @private
 * @name Firestore.v1
 * @see v1
 * @type {function}
 */
Object.defineProperty(module.exports, 'v1', {
  // The v1 module is very large. To avoid pulling it in from static
  // scope, we lazy-load and cache the module.
  get: () => {
    if (!v1) {
      v1 = require('./v1');
    }
    return v1;
  },
});<|MERGE_RESOLUTION|>--- conflicted
+++ resolved
@@ -43,19 +43,13 @@
 import {parseGetAllArguments, Transaction} from './transaction';
 import {
   ApiMapValue,
-<<<<<<< HEAD
   DocumentData,
-  GapicClient,
-  ReadOptions,
-  Settings,
-=======
   FirestoreStreamingMethod,
   FirestoreUnaryMethod,
   GapicClient,
   ReadOptions,
   Settings,
   UnaryMethod,
->>>>>>> 69bd69a3
 } from './types';
 import {Deferred, isPermanentRpcError, requestTag} from './util';
 import {
