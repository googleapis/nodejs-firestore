/*!
 * Copyright 2017 Google Inc. All Rights Reserved.
 *
 * Licensed under the Apache License, Version 2.0 (the "License");
 * you may not use this file except in compliance with the License.
 * You may obtain a copy of the License at
 *
 *      http://www.apache.org/licenses/LICENSE-2.0
 *
 * Unless required by applicable law or agreed to in writing, software
 * distributed under the License is distributed on an "AS IS" BASIS,
 * WITHOUT WARRANTIES OR CONDITIONS OF ANY KIND, either express or implied.
 * See the License for the specific language governing permissions and
 * limitations under the License.
 */

import * as bun from 'bun';
import {CallOptions} from 'google-gax';
import * as through2 from 'through2';
import {URL} from 'url';

import {google} from '../protos/firestore_proto_api';
import {fieldsFromJson, timestampFromJson} from './convert';
import {
  DocumentSnapshot,
  DocumentSnapshotBuilder,
  QueryDocumentSnapshot,
} from './document';
import {logger, setLibVersion} from './logger';
import {
  DEFAULT_DATABASE_ID,
  FieldPath,
  QualifiedResourcePath,
  ResourcePath,
  validateResourcePath,
} from './path';
import {ClientPool} from './pool';
import {CollectionReference, Query, QueryOptions} from './reference';
import {DocumentReference} from './reference';
import {Serializer} from './serializer';
import {Timestamp} from './timestamp';
import {parseGetAllArguments, Transaction} from './transaction';
import {
  ApiMapValue,
  GapicClient,
  GrpcError,
  ReadOptions,
  Settings,
} from './types';
import {Deferred, requestTag} from './util';
import {
  validateBoolean,
  validateFunction,
  validateHost,
  validateInteger,
  validateMinNumberOfArguments,
  validateObject,
  validateString,
} from './validate';
import {WriteBatch} from './write-batch';

import api = google.firestore.v1;

export {
  CollectionReference,
  DocumentReference,
  QuerySnapshot,
  Query,
} from './reference';
export {DocumentSnapshot, QueryDocumentSnapshot} from './document';
export {FieldValue} from './field-value';
export {WriteBatch, WriteResult} from './write-batch';
export {Transaction} from './transaction';
export {Timestamp} from './timestamp';
export {DocumentChange} from './document-change';
export {FieldPath} from './path';
export {GeoPoint} from './geo-point';
export {setLogFunction} from './logger';
export {
  UpdateData,
  DocumentData,
  Settings,
  Precondition,
  SetOptions,
} from './types';

const libVersion = require('../../package.json').version;
setLibVersion(libVersion);

/*!
 * DO NOT REMOVE THE FOLLOWING NAMESPACE DEFINITIONS
 */
/**
 * @namespace google.protobuf
 */
/**
 * @namespace google.rpc
 */
/**
 * @namespace google.longrunning
 */
/**
 * @namespace google.firestore.v1
 */
/**
 * @namespace google.firestore.v1beta1
 */
/**
 * @namespace google.firestore.admin.v1
 */

/*!
 * @see v1
 */
let v1: unknown; // Lazy-loaded in `_runRequest()`

/*!
 * @see v1beta1
 */
let v1beta1: unknown; // Lazy-loaded upon access.

/*!
 * HTTP header for the resource prefix to improve routing and project isolation
 * by the backend.
 */
const CLOUD_RESOURCE_HEADER = 'google-cloud-resource-prefix';

/*!
 * The maximum number of times to retry idempotent requests.
 */
const MAX_REQUEST_RETRIES = 5;

/*!
 * The maximum number of concurrent requests supported by a single GRPC channel,
 * as enforced by Google's Frontend. If the SDK issues more than 100 concurrent
 * operations, we need to use more than one GAPIC client since these clients
 * multiplex all requests over a single channel.
 */
const MAX_CONCURRENT_REQUESTS_PER_CLIENT = 100;

/*!
 * GRPC Error code for 'UNAVAILABLE'.
 */
const GRPC_UNAVAILABLE = 14;

/**
 * Document data (e.g. for use with
 * [set()]{@link DocumentReference#set}) consisting of fields mapped
 * to values.
 *
 * @typedef {Object.<string, *>} DocumentData
 */

/**
 * Update data (for use with [update]{@link DocumentReference#update})
 * that contains paths (e.g. 'foo' or 'foo.baz') mapped to values. Fields that
 * contain dots reference nested fields within the document.
 *
 * @typedef {Object.<string, *>} UpdateData
 */

/**
 * An options object that configures conditional behavior of
 * [update()]{@link DocumentReference#update} and
 * [delete()]{@link DocumentReference#delete} calls in
 * [DocumentReference]{@link DocumentReference},
 * [WriteBatch]{@link WriteBatch}, and
 * [Transaction]{@link Transaction}. Using Preconditions, these calls
 * can be restricted to only apply to documents that match the specified
 * conditions.
 *
 * @example
 * const documentRef = firestore.doc('coll/doc');
 *
 * documentRef.get().then(snapshot => {
 *   const updateTime = snapshot.updateTime;
 *
 *   console.log(`Deleting document at update time: ${updateTime.toDate()}`);
 *   return documentRef.delete({ lastUpdateTime: updateTime });
 * });
 *
 * @property {string} lastUpdateTime The update time to enforce (specified as
 * an ISO 8601 string).
 * @typedef {Object} Precondition
 */

/**
 * An options object that configures the behavior of
 * [set()]{@link DocumentReference#set} calls in
 * [DocumentReference]{@link DocumentReference},
 * [WriteBatch]{@link WriteBatch}, and
 * [Transaction]{@link Transaction}. These calls can be
 * configured to perform granular merges instead of overwriting the target
 * documents in their entirety by providing a SetOptions object with
 * { merge : true }.
 *
 * @property {boolean} merge Changes the behavior of a set() call to only
 * replace the values specified in its data argument. Fields omitted from the
 * set() call remain untouched.
 * @property {Array<(string|FieldPath)>} mergeFields Changes the behavior of
 * set() calls to only replace the specified field paths. Any field path that is
 * not specified is ignored and remains untouched.
 * It is an error to pass a SetOptions object to a set() call that is missing a
 * value for any of the fields specified here.
 * @typedef {Object} SetOptions
 */

/**
 * An options object that can be used to configure the behavior of
 * [getAll()]{@link Firestore#getAll} calls. By providing a `fieldMask`, these
 * calls can be configured to only return a subset of fields.
 *
 * @property {Array<(string|FieldPath)>} fieldMask Specifies the set of fields
 * to return and reduces the amount of data transmitted by the backend.
 * Adding a field mask does not filter results. Documents do not need to
 * contain values for all the fields in the mask to be part of the result set.
 * @typedef {Object} ReadOptions
 */

/**
 * The Firestore client represents a Firestore Database and is the entry point
 * for all Firestore operations.
 *
 * @see [Firestore Documentation]{@link https://firebase.google.com/docs/firestore/}
 *
 * @class
 *
 * @example <caption>Install the client library with <a
 * href="https://www.npmjs.com/">npm</a>:</caption> npm install --save
 * @google-cloud/firestore
 *
 * @example <caption>Import the client library</caption>
 * var Firestore = require('@google-cloud/firestore');
 *
 * @example <caption>Create a client that uses <a
 * href="https://cloud.google.com/docs/authentication/production#providing_credentials_to_your_application">Application
 * Default Credentials (ADC)</a>:</caption> var firestore = new Firestore();
 *
 * @example <caption>Create a client with <a
 * href="https://cloud.google.com/docs/authentication/production#obtaining_and_providing_service_account_credentials_manually">explicit
 * credentials</a>:</caption> var firestore = new Firestore({ projectId:
 * 'your-project-id', keyFilename: '/path/to/keyfile.json'
 * });
 *
 * @example <caption>include:samples/quickstart.js</caption>
 * region_tag:firestore_quickstart
 * Full quickstart example:
 */
export class Firestore {
  /**
   * A client pool to distribute requests over multiple GAPIC clients in order
   * to work around a connection limit of 100 concurrent requests per client.
   * @private
   */
  private _clientPool: ClientPool<GapicClient>;

  /**
   * The configuration options for the GAPIC client.
   * @private
   */
  _settings: Settings = {};

  /**
   * Whether the initialization settings can still be changed by invoking
   * `settings()`.
   * @private
   */
  private _settingsFrozen = false;

  /**
   * The serializer to use for the Protobuf transformation.
   * @private
   */
  _serializer: Serializer | null = null;

  /**
   * The project ID for this client.
   *
   * The project ID is auto-detected during the first request unless a project
   * ID is passed to the constructor (or provided via `.settings()`).
   * @private
   */
  private _projectId: string | undefined = undefined;

  // GCF currently tears down idle connections after two minutes. Requests
  // that are issued after this period may fail. On GCF, we therefore issue
  // these requests as part of a transaction so that we can safely retry until
  // the network link is reestablished.
  //
  // The environment variable FUNCTION_TRIGGER_TYPE is used to detect the GCF
  // environment.
  /** @private */
  _preferTransactions: boolean;
  /** @private */
  _lastSuccessfulRequest = 0;

  /**
   * @param {Object=} settings [Configuration object](#/docs).
   * @param {string=} settings.projectId The project ID from the Google
   * Developer's Console, e.g. 'grape-spaceship-123'. We will also check the
   * environment variable GCLOUD_PROJECT for your project ID.  Can be omitted in
   * environments that support
   * {@link https://cloud.google.com/docs/authentication Application Default
   * Credentials}
   * @param {string=} settings.keyFilename Local file containing the Service
   * Account credentials as downloaded from the Google Developers Console. Can
   * be omitted in environments that support
   * {@link https://cloud.google.com/docs/authentication Application Default
   * Credentials}. To configure Firestore with custom credentials, use
   * `settings.credentials` and provide the `client_email` and `private_key` of
   * your service account.
   * @param {{client_email:string=, private_key:string=}=} settings.credentials
   * The `client_email` and `private_key` properties of the service account
   * to use with your Firestore project. Can be omitted in environments that
   * support {@link https://cloud.google.com/docs/authentication Application
   * Default Credentials}. If your credentials are stored in a JSON file, you
   * can specify a `keyFilename` instead.
   * @param {string=} settings.host The host to connect to.
   * @param {boolean=} settings.ssl Whether to use SSL when connecting.
   * @param {boolean=} settings.timestampsInSnapshots Specifies whether to use
   * `Timestamp` objects for timestamp fields in `DocumentSnapshot`s. This is
   * enabled by default and should not be disabled.
   * <br/>Previously, Firestore returned timestamp fields as `Date` but `Date`
   * only supports millisecond precision, which leads to truncation and causes
   * unexpected behavior when using a timestamp from a snapshot as a part of a
   * subsequent query.
   * <br/>So now Firestore returns `Timestamp` values instead of `Date`,
   * avoiding this kind of problem.
   * <br/>To opt into the old behavior of returning `Date` objects, you can
   * temporarily set `timestampsInSnapshots` to false.
   * <br/>WARNING: This setting will be removed in a future release. You should
   * update your code to expect `Timestamp` objects and stop using the
   * `timestampsInSnapshots` setting.
   */
  constructor(settings?: Settings) {
    const libraryHeader = {
      libName: 'gccl',
      libVersion,
    };

    if (settings && settings.firebaseVersion) {
      libraryHeader.libVersion += ' fire/' + settings.firebaseVersion;
    }

    if (process.env.FIRESTORE_EMULATOR_HOST) {
      validateHost(
        'FIRESTORE_EMULATOR_HOST',
        process.env.FIRESTORE_EMULATOR_HOST
      );

<<<<<<< HEAD
      const url = new URL('http://' + process.env.FIRESTORE_EMULATOR_HOST);
      const host = url.hostname;
      const port = url.port !== '' ? Number(url.port) : undefined;

      const emulatorSettings: Settings = {
        ...settings,
        ...libraryHeader,
        host,
        port,
=======
      this.validateAndApplySettings({
        host: process.env.FIRESTORE_EMULATOR_HOST,
>>>>>>> 686a9c13
        ssl: false,
      };

      // If FIRESTORE_EMULATOR_HOST is set, we unset `servicePath` and `apiEndpoint` to
      // ensure that only one endpoint setting is provided.
      delete emulatorSettings.servicePath;
      delete emulatorSettings.apiEndpoint;

      // Manually merge the Authorization header to preserve user-provided headers
      emulatorSettings.customHeaders = Object.assign(
        {},
        emulatorSettings.customHeaders,
        {Authorization: 'Bearer owner'}
      );

      this.validateAndApplySettings(emulatorSettings);
    } else {
      this.validateAndApplySettings({...settings, ...libraryHeader});
    }

    // GCF currently tears down idle connections after two minutes. Requests
    // that are issued after this period may fail. On GCF, we therefore issue
    // these requests as part of a transaction so that we can safely retry until
    // the network link is reestablished.
    //
    // The environment variable FUNCTION_TRIGGER_TYPE is used to detect the GCF
    // environment.
    this._preferTransactions = process.env.FUNCTION_TRIGGER_TYPE !== undefined;
    this._lastSuccessfulRequest = 0;

    if (this._preferTransactions) {
      logger('Firestore', null, 'Detected GCF environment');
    }

    this._clientPool = new ClientPool(
      MAX_CONCURRENT_REQUESTS_PER_CLIENT,
      () => {
        let client: GapicClient;

        if (this._settings.ssl === false) {
          const grpc = require('@grpc/grpc-js');
          const sslCreds = grpc.credentials.createInsecure();
          client = new module.exports.v1({sslCreds, ...this._settings});
        } else {
          client = new module.exports.v1(this._settings);
        }

        logger('Firestore', null, 'Initialized Firestore GAPIC Client');
        return client;
      }
    );

    logger('Firestore', null, 'Initialized Firestore');
  }

  /**
   * Specifies custom settings to be used to configure the `Firestore`
   * instance. Can only be invoked once and before any other Firestore method.
   *
   * If settings are provided via both `settings()` and the `Firestore`
   * constructor, both settings objects are merged and any settings provided via
   * `settings()` take precedence.
   *
   * @param {object} settings The settings to use for all Firestore operations.
   */
  settings(settings: Settings): void {
    validateObject('settings', settings);
    validateString('settings.projectId', settings.projectId, {optional: true});
    validateBoolean(
      'settings.timestampsInSnapshots',
      // tslint:disable-next-line deprecation
      settings.timestampsInSnapshots,
      {optional: true}
    );

    if (this._settingsFrozen) {
      throw new Error(
        'Firestore has already been initialized. You can only call ' +
          'settings() once, and only before calling any other methods on a ' +
          'Firestore object.'
      );
    }

    const mergedSettings = {...this._settings, ...settings};
    this.validateAndApplySettings(mergedSettings);
    this._settingsFrozen = true;
  }

  private validateAndApplySettings(settings: Settings): void {
    validateBoolean(
      'settings.timestampsInSnapshots',
      // tslint:disable-next-line deprecation
      settings.timestampsInSnapshots,
      {optional: true}
    );

    if (settings.projectId !== undefined) {
      validateString('settings.projectId', settings.projectId);
      this._projectId = settings.projectId;
    }

    if (settings.host !== undefined) {
      validateHost('settings.host', settings.host);
      if (settings.servicePath !== undefined) {
        throw new Error(
          'Cannot set both "settings.host" and "settings.servicePath".'
        );
      }
      if (settings.apiEndpoint !== undefined) {
        throw new Error(
          'Cannot set both "settings.host" and "settings.apiEndpoint".'
        );
      }

      const url = new URL(`http://${settings.host}`);
      settings.servicePath = url.hostname;
      if (url.port !== '' && settings.port === undefined) {
        settings.port = Number(url.port);
      }
    }

    if (settings.ssl !== undefined) {
      validateBoolean('settings.ssl', settings.ssl);
    }

    this._settings = settings;
    this._serializer = new Serializer(this);
  }

  /**
   * Returns the Project ID for this Firestore instance. Validates that
   * `initializeIfNeeded()` was called before.
   *
   * @private
   */
  get projectId(): string {
    if (this._projectId === undefined) {
      throw new Error(
        'INTERNAL ERROR: Client is not yet ready to issue requests.'
      );
    }
    return this._projectId;
  }

  /**
   * Returns the root path of the database. Validates that
   * `initializeIfNeeded()` was called before.
   *
   * @private
   */
  get formattedName(): string {
    return `projects/${this.projectId}/databases/${DEFAULT_DATABASE_ID}`;
  }

  /**
   * Gets a [DocumentReference]{@link DocumentReference} instance that
   * refers to the document at the specified path.
   *
   * @param {string} documentPath A slash-separated path to a document.
   * @returns {DocumentReference} The
   * [DocumentReference]{@link DocumentReference} instance.
   *
   * @example
   * let documentRef = firestore.doc('collection/document');
   * console.log(`Path of document is ${documentRef.path}`);
   */
  doc(documentPath: string): DocumentReference {
    validateResourcePath('documentPath', documentPath);

    const path = ResourcePath.EMPTY.append(documentPath);
    if (!path.isDocument) {
      throw new Error(
        `Value for argument "documentPath" must point to a document, but was "${documentPath}". Your path does not contain an even number of components.`
      );
    }

    return new DocumentReference(this, path);
  }

  /**
   * Gets a [CollectionReference]{@link CollectionReference} instance
   * that refers to the collection at the specified path.
   *
   * @param {string} collectionPath A slash-separated path to a collection.
   * @returns {CollectionReference} The
   * [CollectionReference]{@link CollectionReference} instance.
   *
   * @example
   * let collectionRef = firestore.collection('collection');
   *
   * // Add a document with an auto-generated ID.
   * collectionRef.add({foo: 'bar'}).then((documentRef) => {
   *   console.log(`Added document at ${documentRef.path})`);
   * });
   */
  collection(collectionPath: string): CollectionReference {
    validateResourcePath('collectionPath', collectionPath);

    const path = ResourcePath.EMPTY.append(collectionPath);
    if (!path.isCollection) {
      throw new Error(
        `Value for argument "collectionPath" must point to a collection, but was "${collectionPath}". Your path does not contain an odd number of components.`
      );
    }

    return new CollectionReference(this, path);
  }

  /**
   * Creates and returns a new Query that includes all documents in the
   * database that are contained in a collection or subcollection with the
   * given collectionId.
   *
   * @param {string} collectionId Identifies the collections to query over.
   * Every collection or subcollection with this ID as the last segment of its
   * path will be included. Cannot contain a slash.
   * @returns {Query} The created Query.
   *
   * @example
   * let docA = firestore.doc('mygroup/docA').set({foo: 'bar'});
   * let docB = firestore.doc('abc/def/mygroup/docB').set({foo: 'bar'});
   *
   * Promise.all([docA, docB]).then(() => {
   *    let query = firestore.collectionGroup('mygroup');
   *    query = query.where('foo', '==', 'bar');
   *    return query.get().then(snapshot => {
   *       console.log(`Found ${snapshot.size} documents.`);
   *    });
   * });
   */
  collectionGroup(collectionId: string): Query {
    if (collectionId.indexOf('/') !== -1) {
      throw new Error(
        `Invalid collectionId '${collectionId}'. Collection IDs must not contain '/'.`
      );
    }

    return new Query(this, QueryOptions.forCollectionGroupQuery(collectionId));
  }

  /**
   * Creates a [WriteBatch]{@link WriteBatch}, used for performing
   * multiple writes as a single atomic operation.
   *
   * @returns {WriteBatch} A WriteBatch that operates on this Firestore
   * client.
   *
   * @example
   * let writeBatch = firestore.batch();
   *
   * // Add two documents in an atomic batch.
   * let data = { foo: 'bar' };
   * writeBatch.set(firestore.doc('col/doc1'), data);
   * writeBatch.set(firestore.doc('col/doc2'), data);
   *
   * writeBatch.commit().then(res => {
   *   console.log(`Added document at ${res.writeResults[0].updateTime}`);
   * });
   */
  batch(): WriteBatch {
    return new WriteBatch(this);
  }

  /**
   * Creates a [DocumentSnapshot]{@link DocumentSnapshot} or a
   * [QueryDocumentSnapshot]{@link QueryDocumentSnapshot} from a
   * `firestore.v1.Document` proto (or from a resource name for missing
   * documents).
   *
   * This API is used by Google Cloud Functions and can be called with both
   * 'Proto3 JSON' and 'Protobuf JS' encoded data.
   *
   * @private
   * @param documentOrName The Firestore 'Document' proto or the resource name
   * of a missing document.
   * @param readTime A 'Timestamp' proto indicating the time this document was
   * read.
   * @param encoding One of 'json' or 'protobufJS'. Applies to both the
   * 'document' Proto and 'readTime'. Defaults to 'protobufJS'.
   * @returns A QueryDocumentSnapshot for existing documents, otherwise a
   * DocumentSnapshot.
   */
  snapshot_(
    documentName: string,
    readTime?: google.protobuf.ITimestamp,
    encoding?: 'protobufJS'
  ): DocumentSnapshot;
  snapshot_(
    documentName: string,
    readTime: string,
    encoding: 'json'
  ): DocumentSnapshot;
  snapshot_(
    document: api.IDocument,
    readTime: google.protobuf.ITimestamp,
    encoding?: 'protobufJS'
  ): QueryDocumentSnapshot;
  snapshot_(
    document: {[k: string]: unknown},
    readTime: string,
    encoding: 'json'
  ): QueryDocumentSnapshot;
  snapshot_(
    documentOrName: api.IDocument | {[k: string]: unknown} | string,
    readTime?: google.protobuf.ITimestamp | string,
    encoding?: 'json' | 'protobufJS'
  ): DocumentSnapshot {
    // TODO: Assert that Firestore Project ID is valid.

    let convertTimestamp: (
      timestampValue?: string | google.protobuf.ITimestamp,
      argumentName?: string
    ) => google.protobuf.ITimestamp | undefined;
    let convertFields: (data: ApiMapValue) => ApiMapValue;

    if (encoding === undefined || encoding === 'protobufJS') {
      convertTimestamp = data => data as google.protobuf.ITimestamp;
      convertFields = data => data;
    } else if (encoding === 'json') {
      // Google Cloud Functions calls us with Proto3 JSON format data, which we
      // must convert to Protobuf JS.
      convertTimestamp = timestampFromJson;
      convertFields = fieldsFromJson;
    } else {
      throw new Error(
        `Unsupported encoding format. Expected "json" or "protobufJS", ` +
          `but was "${encoding}".`
      );
    }

    const document = new DocumentSnapshotBuilder();

    if (typeof documentOrName === 'string') {
      document.ref = new DocumentReference(
        this,
        QualifiedResourcePath.fromSlashSeparatedString(documentOrName)
      );
    } else {
      document.ref = new DocumentReference(
        this,
        QualifiedResourcePath.fromSlashSeparatedString(
          documentOrName.name as string
        )
      );
      document.fieldsProto = documentOrName.fields
        ? convertFields(documentOrName.fields as ApiMapValue)
        : {};
      document.createTime = Timestamp.fromProto(
        convertTimestamp(
          documentOrName.createTime as string | google.protobuf.ITimestamp,
          'documentOrName.createTime'
        )!
      );
      document.updateTime = Timestamp.fromProto(
        convertTimestamp(
          documentOrName.updateTime as string | google.protobuf.ITimestamp,
          'documentOrName.updateTime'
        )!
      );
    }

    if (readTime) {
      document.readTime = Timestamp.fromProto(
        convertTimestamp(readTime, 'readTime')!
      );
    }

    return document.build();
  }

  /**
   * Executes the given updateFunction and commits the changes applied within
   * the transaction.
   *
   * You can use the transaction object passed to 'updateFunction' to read and
   * modify Firestore documents under lock. Transactions are committed once
   * 'updateFunction' resolves and attempted up to five times on failure.
   *
   * @param {function(Transaction)} updateFunction The function to execute
   * within the transaction context.
   * @param {object=} transactionOptions Transaction options.
   * @param {number=} transactionOptions.maxAttempts - The maximum number of
   * attempts for this transaction.
   * @returns {Promise} If the transaction completed successfully or was
   * explicitly aborted (by the updateFunction returning a failed Promise), the
   * Promise returned by the updateFunction will be returned here. Else if the
   * transaction failed, a rejected Promise with the corresponding failure
   * error will be returned.
   *
   * @example
   * let counterTransaction = firestore.runTransaction(transaction => {
   *   let documentRef = firestore.doc('col/doc');
   *   return transaction.get(documentRef).then(doc => {
   *     if (doc.exists) {
   *       let count =  doc.get('count') || 0;
   *       if (count > 10) {
   *         return Promise.reject('Reached maximum count');
   *       }
   *       transaction.update(documentRef, { count: ++count });
   *       return Promise.resolve(count);
   *     }
   *
   *     transaction.create(documentRef, { count: 1 });
   *     return Promise.resolve(1);
   *   });
   * });
   *
   * counterTransaction.then(res => {
   *   console.log(`Count updated to ${res}`);
   * });
   */
  runTransaction<T>(
    updateFunction: (transaction: Transaction) => Promise<T>,
    transactionOptions?: {maxAttempts?: number}
  ): Promise<T> {
    validateFunction('updateFunction', updateFunction);

    if (transactionOptions) {
      validateObject('transactionOptions', transactionOptions);
      validateInteger(
        'transactionOptions.maxAttempts',
        transactionOptions.maxAttempts,
        {optional: true, minValue: 1}
      );
    }

    return this.initializeIfNeeded().then(() =>
      this._runTransaction(updateFunction, transactionOptions)
    );
  }

  _runTransaction<T>(
    updateFunction: (transaction: Transaction) => Promise<T>,
    transactionOptions?: {
      maxAttempts?: number;
      previousTransaction?: Transaction;
    }
  ): Promise<T> {
    const defaultAttempts = 5;

    let attemptsRemaining = defaultAttempts;
    let previousTransaction;

    if (transactionOptions) {
      attemptsRemaining = transactionOptions.maxAttempts || attemptsRemaining;
      previousTransaction = transactionOptions.previousTransaction;
    }

    const transaction = new Transaction(this, previousTransaction);
    const requestTag = transaction.requestTag;
    let result: Promise<T>;

    --attemptsRemaining;

    return transaction
      .begin()
      .then(() => {
        const promise = updateFunction(transaction);
        result =
          promise instanceof Promise
            ? promise
            : Promise.reject(
                new Error(
                  'You must return a Promise in your transaction()-callback.'
                )
              );
        return result.catch(err => {
          logger(
            'Firestore.runTransaction',
            requestTag,
            'Rolling back transaction after callback error:',
            err
          );
          // Rollback the transaction and return the failed result.
          return transaction.rollback().then(() => {
            return result;
          });
        });
      })
      .then(() => {
        return transaction
          .commit()
          .then(() => result)
          .catch(err => {
            if (attemptsRemaining > 0) {
              logger(
                'Firestore.runTransaction',
                requestTag,
                `Retrying transaction after error: ${JSON.stringify(err)}.`
              );
              return this._runTransaction(updateFunction, {
                previousTransaction: transaction,
                maxAttempts: attemptsRemaining,
              });
            }
            logger(
              'Firestore.runTransaction',
              requestTag,
              'Exhausted transaction retries, returning error: %s',
              err
            );
            return Promise.reject(err);
          });
      });
  }

  /**
   * Fetches the root collections that are associated with this Firestore
   * database.
   *
   * @returns {Promise.<Array.<CollectionReference>>} A Promise that resolves
   * with an array of CollectionReferences.
   *
   * @example
   * firestore.listCollections().then(collections => {
   *   for (let collection of collections) {
   *     console.log(`Found collection with id: ${collection.id}`);
   *   }
   * });
   */
  listCollections() {
    const rootDocument = new DocumentReference(this, ResourcePath.EMPTY);
    return rootDocument.listCollections();
  }

  /**
   * Retrieves multiple documents from Firestore.
   *
   * The first argument is required and must be of type `DocumentReference`
   * followed by any additional `DocumentReference` documents. If used, the
   * optional `ReadOptions` must be the last argument.
   *
   * @param {...DocumentReference|ReadOptions} documentRefsOrReadOptions The
   * `DocumentReferences` to receive, followed by an optional field mask.
   * @returns {Promise<Array.<DocumentSnapshot>>} A Promise that
   * contains an array with the resulting document snapshots.
   *
   * @example
   * let docRef1 = firestore.doc('col/doc1');
   * let docRef2 = firestore.doc('col/doc2');
   *
   * firestore.getAll(docRef1, docRef2, { fieldMask: ['user'] }).then(docs => {
   *   console.log(`First document: ${JSON.stringify(docs[0])}`);
   *   console.log(`Second document: ${JSON.stringify(docs[1])}`);
   * });
   */
  getAll(
    ...documentRefsOrReadOptions: Array<DocumentReference | ReadOptions>
  ): Promise<DocumentSnapshot[]> {
    validateMinNumberOfArguments('Firestore.getAll', arguments, 1);

    const {documents, fieldMask} = parseGetAllArguments(
      documentRefsOrReadOptions
    );
    return this.initializeIfNeeded().then(() =>
      this.getAll_(documents, fieldMask, requestTag())
    );
  }

  /**
   * Internal method to retrieve multiple documents from Firestore, optionally
   * as part of a transaction.
   *
   * @private
   * @param docRefs The documents to receive.
   * @param fieldMask An optional field mask to apply to this read.
   * @param requestTag A unique client-assigned identifier for this request.
   * @param transactionId The transaction ID to use for this read.
   * @returns A Promise that contains an array with the resulting documents.
   */
  getAll_(
    docRefs: DocumentReference[],
    fieldMask: FieldPath[] | null,
    requestTag: string,
    transactionId?: Uint8Array
  ): Promise<DocumentSnapshot[]> {
    const requestedDocuments = new Set<string>();
    const retrievedDocuments = new Map<string, DocumentSnapshot>();

    for (const docRef of docRefs) {
      requestedDocuments.add(docRef.formattedName);
    }

    const request: api.IBatchGetDocumentsRequest = {
      database: this.formattedName,
      transaction: transactionId,
      documents: Array.from(requestedDocuments),
    };

    if (fieldMask) {
      const fieldPaths = fieldMask.map(fieldPath => fieldPath.formattedName);
      request.mask = {fieldPaths};
    }

    const self = this;

    return self
      .readStream('batchGetDocuments', request, requestTag, true)
      .then(stream => {
        return new Promise<DocumentSnapshot[]>((resolve, reject) => {
          stream
            .on('error', err => {
              logger(
                'Firestore.getAll_',
                requestTag,
                'GetAll failed with error:',
                err
              );
              reject(err);
            })
            .on('data', (response: api.IBatchGetDocumentsResponse) => {
              try {
                let document;

                if (response.found) {
                  logger(
                    'Firestore.getAll_',
                    requestTag,
                    'Received document: %s',
                    response.found.name!
                  );
                  document = self.snapshot_(response.found, response.readTime!);
                } else {
                  logger(
                    'Firestore.getAll_',
                    requestTag,
                    'Document missing: %s',
                    response.missing!
                  );
                  document = self.snapshot_(
                    response.missing!,
                    response.readTime!
                  );
                }

                const path = document.ref.path;
                retrievedDocuments.set(path, document);
              } catch (err) {
                logger(
                  'Firestore.getAll_',
                  requestTag,
                  'GetAll failed with exception:',
                  err
                );
                reject(err);
              }
            })
            .on('end', () => {
              logger(
                'Firestore.getAll_',
                requestTag,
                'Received %d results',
                retrievedDocuments.size
              );

              // BatchGetDocuments doesn't preserve document order. We use
              // the request order to sort the resulting documents.
              const orderedDocuments: DocumentSnapshot[] = [];
              for (const docRef of docRefs) {
                const document = retrievedDocuments.get(docRef.path);
                if (document !== undefined) {
                  orderedDocuments.push(document);
                } else {
                  reject(
                    new Error(`Did not receive document for "${docRef.path}".`)
                  );
                }
              }
              resolve(orderedDocuments);
            });
          stream.resume();
        });
      });
  }

  /**
   * Initializes the client if it is not already initialized. All methods in the
   * SDK can be used after this method completes.
   *
   * @private
   * @return A Promise that resolves when the client is initialized.
   */
  async initializeIfNeeded(): Promise<void> {
    if (!this._settingsFrozen) {
      // Nobody should set timestampsInSnapshots anymore, but the error depends
      // on whether they set it to true or false...
      // tslint:disable-next-line deprecation
      if (this._settings.timestampsInSnapshots === true) {
        console.error(`
  The timestampsInSnapshots setting now defaults to true and you no
  longer need to explicitly set it. In a future release, the setting
  will be removed entirely and so it is recommended that you remove it
  from your firestore.settings() call now.`);
        // tslint:disable-next-line deprecation
      } else if (this._settings.timestampsInSnapshots === false) {
        console.error(`
  The timestampsInSnapshots setting will soon be removed. YOU MUST UPDATE
  YOUR CODE.

  To hide this warning, stop using the timestampsInSnapshots setting in your
  firestore.settings({ ... }) call.

  Once you remove the setting, Timestamps stored in Cloud Firestore will be
  read back as Firebase Timestamp objects instead of as system Date objects.
  So you will also need to update code expecting a Date to instead expect a
  Timestamp. For example:

  // Old:
  const date = snapshot.get('created_at');
  // New:
  const timestamp = snapshot.get('created_at');
  const date = timestamp.toDate();

  Please audit all existing usages of Date when you enable the new
  behavior.`);
      }
    }

    this._settingsFrozen = true;

    if (this._projectId === undefined) {
      this._projectId = await this._clientPool.run(gapicClient => {
        return new Promise((resolve, reject) => {
          gapicClient.getProjectId((err: Error, projectId: string) => {
            if (err) {
              logger(
                'Firestore._detectProjectId',
                null,
                'Failed to detect project ID: %s',
                err
              );
              reject(err);
            } else {
              logger(
                'Firestore._detectProjectId',
                null,
                'Detected project ID: %s',
                projectId
              );
              resolve(projectId);
            }
          });
        });
      });
    }
  }

  /**
   * Returns GAX call options that set the cloud resource header.
   * @private
   */
  private createCallOptions(): CallOptions {
    return {
      otherArgs: {
        headers: {
          [CLOUD_RESOURCE_HEADER]: this.formattedName,
          ...this._settings.customHeaders,
        },
      },
    };
  }

  /**
   * A function returning a Promise that can be retried.
   *
   * @private
   * @callback retryFunction
   * @returns {Promise} A Promise indicating the function's success.
   */

  /**
   * Helper method that retries failed Promises.
   *
   * If 'delayMs' is specified, waits 'delayMs' between invocations. Otherwise,
   * schedules the first attempt immediately, and then waits 100 milliseconds
   * for further attempts.
   *
   * @private
   * @param attemptsRemaining The number of available attempts.
   * @param requestTag A unique client-assigned identifier for this request.
   * @param func Method returning a Promise than can be retried.
   * @param delayMs How long to wait before issuing a this retry. Defaults to
   * zero.
   * @returns  - A Promise with the function's result if successful within
   * `attemptsRemaining`. Otherwise, returns the last rejected Promise.
   */
  private _retry<T>(
    attemptsRemaining: number,
    requestTag: string,
    func: () => Promise<T>,
    delayMs = 0
  ): Promise<T> {
    const self = this;

    const currentDelay = delayMs;
    const nextDelay = delayMs || 100;

    --attemptsRemaining;

    return new Promise(resolve => {
      setTimeout(resolve, currentDelay);
    })
      .then(func)
      .then(result => {
        self._lastSuccessfulRequest = new Date().getTime();
        return result;
      })
      .catch(err => {
        if (err.code !== undefined && err.code !== GRPC_UNAVAILABLE) {
          logger(
            'Firestore._retry',
            requestTag,
            'Request failed with unrecoverable error:',
            err
          );
          return Promise.reject(err);
        }
        if (attemptsRemaining === 0) {
          logger(
            'Firestore._retry',
            requestTag,
            'Request failed with error:',
            err
          );
          return Promise.reject(err);
        }
        logger(
          'Firestore._retry',
          requestTag,
          'Retrying request that failed with error:',
          err
        );
        return self._retry(attemptsRemaining, requestTag, func, nextDelay);
      });
  }

  /**
   * Opens the provided stream and waits for it to become healthy. If an error
   * occurs before the first byte is read, the method rejects the returned
   * Promise.
   *
   * @private
   * @param resultStream The Node stream to monitor.
   * @param requestTag A unique client-assigned identifier for this request.
   * @param request If specified, the request that should be written to the
   * stream after it opened.
   * @returns The given Stream once it is considered healthy.
   */
  private _initializeStream(
    resultStream: NodeJS.ReadableStream,
    requestTag: string
  ): Promise<void>;
  private _initializeStream(
    resultStream: NodeJS.ReadWriteStream,
    requestTag: string,
    request: {}
  ): Promise<void>;
  private _initializeStream(
    resultStream: NodeJS.ReadableStream | NodeJS.ReadWriteStream,
    requestTag: string,
    request?: {}
  ): Promise<void> {
    /** The last error we received and have not forwarded yet. */
    let errorReceived: Error | null = null;

    /**
     * Whether we have resolved the Promise and returned the stream to the
     * caller.
     */
    let streamInitialized = false;

    /**
     * Whether the stream end has been reached. This has to be forwarded to the
     * caller..
     */
    let endCalled = false;

    return new Promise((resolve, reject) => {
      const streamReady = () => {
        if (errorReceived) {
          logger(
            'Firestore._initializeStream',
            requestTag,
            'Emit error:',
            errorReceived
          );
          resultStream.emit('error', errorReceived);
          errorReceived = null;
        } else if (!streamInitialized) {
          logger('Firestore._initializeStream', requestTag, 'Releasing stream');
          streamInitialized = true;
          resultStream.pause();

          // Calling 'stream.pause()' only holds up 'data' events and not the
          // 'end' event we intend to forward here. We therefore need to wait
          // until the API consumer registers their listeners (in the .then()
          // call) before emitting any further events.
          resolve();

          // We execute the forwarding of the 'end' event via setTimeout() as
          // V8 guarantees that the above the Promise chain is resolved before
          // any calls invoked via setTimeout().
          setTimeout(() => {
            if (endCalled) {
              logger(
                'Firestore._initializeStream',
                requestTag,
                'Forwarding stream close'
              );
              resultStream.emit('end');
            }
          }, 0);
        }
      };

      // We capture any errors received and buffer them until the caller has
      // registered a listener. We register our event handler as early as
      // possible to avoid the default stream behavior (which is just to log and
      // continue).
      resultStream.on('readable', () => {
        streamReady();
      });

      resultStream.on('end', () => {
        logger(
          'Firestore._initializeStream',
          requestTag,
          'Received stream end'
        );
        endCalled = true;
        streamReady();
      });

      resultStream.on('error', err => {
        logger(
          'Firestore._initializeStream',
          requestTag,
          'Received stream error:',
          err
        );
        // If we receive an error before we were able to receive any data,
        // reject this stream.
        if (!streamInitialized) {
          logger(
            'Firestore._initializeStream',
            requestTag,
            'Received initial error:',
            err
          );
          streamInitialized = true;
          reject(err);
        } else {
          errorReceived = err;
        }
      });

      if (request) {
        logger(
          'Firestore._initializeStream',
          requestTag,
          'Sending request: %j',
          request
        );
        (resultStream as NodeJS.WritableStream)
          // The stream returned by the Gapic library accepts Protobuf
          // messages, but the type information does not expose this.
          // tslint:disable-next-line no-any
          .write(request as any, 'utf-8', () => {
            logger(
              'Firestore._initializeStream',
              requestTag,
              'Marking stream as healthy'
            );
            streamReady();
          });
      }
    });
  }

  /**
   * A funnel for all non-streaming API requests, assigning a project ID where
   *  necessary within the request options.
   *
   * @private
   * @param methodName Name of the veneer API endpoint that takes a request
   * and GAX options.
   * @param request The Protobuf request to send.
   * @param requestTag A unique client-assigned identifier for this request.
   * @param allowRetries Whether this is an idempotent request that can be
   * retried.
   * @returns A Promise with the request result.
   */
  request<T>(
    methodName: string,
    request: {},
    requestTag: string,
    allowRetries: boolean
  ): Promise<T> {
    const attempts = allowRetries ? MAX_REQUEST_RETRIES : 1;
    const callOptions = this.createCallOptions();

    return this._clientPool.run(gapicClient => {
      return this._retry(attempts, requestTag, () => {
        return new Promise((resolve, reject) => {
          logger(
            'Firestore.request',
            requestTag,
            'Sending request: %j',
            request
          );
          gapicClient[methodName](
            request,
            callOptions,
            (err: GrpcError, result: T) => {
              if (err) {
                logger('Firestore.request', requestTag, 'Received error:', err);
                reject(err);
              } else {
                logger(
                  'Firestore.request',
                  requestTag,
                  'Received response: %j',
                  result
                );
                resolve(result);
              }
            }
          );
        });
      });
    });
  }

  /**
   * A funnel for read-only streaming API requests, assigning a project ID where
   * necessary within the request options.
   *
   * The stream is returned in paused state and needs to be resumed once all
   * listeners are attached.
   *
   * @private
   * @param methodName Name of the streaming Veneer API endpoint that
   * takes a request and GAX options.
   * @param request The Protobuf request to send.
   * @param requestTag A unique client-assigned identifier for this request.
   * @param allowRetries Whether this is an idempotent request that can be
   * retried.
   * @returns A Promise with the resulting read-only stream.
   */
  readStream(
    methodName: string,
    request: {},
    requestTag: string,
    allowRetries: boolean
  ): Promise<NodeJS.ReadableStream> {
    const attempts = allowRetries ? MAX_REQUEST_RETRIES : 1;
    const callOptions = this.createCallOptions();

    const result = new Deferred<NodeJS.ReadableStream>();

    this._clientPool.run(gapicClient => {
      // While we return the stream to the callee early, we don't want to
      // release the GAPIC client until the callee has finished processing the
      // stream.
      const lifetime = new Deferred<void>();

      this._retry(attempts, requestTag, async () => {
        logger(
          'Firestore.readStream',
          requestTag,
          'Sending request: %j',
          request
        );
        const stream = gapicClient[methodName](request, callOptions);
        const logStream = through2.obj(function(this, chunk, enc, callback) {
          logger(
            'Firestore.readStream',
            requestTag,
            'Received response: %j',
            chunk
          );
          this.push(chunk);
          callback();
        });

        const resultStream = bun([stream, logStream]);
        resultStream.on('close', lifetime.resolve);
        resultStream.on('end', lifetime.resolve);
        resultStream.on('error', lifetime.resolve);

        await this._initializeStream(resultStream, requestTag);
        result.resolve(resultStream);
      }).catch(err => {
        lifetime.resolve();
        result.reject(err);
      });

      return lifetime.promise;
    });

    return result.promise;
  }

  /**
   * A funnel for read-write streaming API requests, assigning a project ID
   * where necessary for all writes.
   *
   * The stream is returned in paused state and needs to be resumed once all
   * listeners are attached.
   *
   * @private
   * @param methodName Name of the streaming Veneer API endpoint that takes
   * GAX options.
   * @param request The Protobuf request to send as the first stream message.
   * @param requestTag A unique client-assigned identifier for this request.
   * @param allowRetries Whether this is an idempotent request that can be
   * retried.
   * @returns A Promise with the resulting read/write stream.
   */
  readWriteStream(
    methodName: string,
    request: {},
    requestTag: string,
    allowRetries: boolean
  ): Promise<NodeJS.ReadWriteStream> {
    const attempts = allowRetries ? MAX_REQUEST_RETRIES : 1;
    const callOptions = this.createCallOptions();

    const result = new Deferred<NodeJS.ReadWriteStream>();

    this._clientPool.run(gapicClient => {
      // While we return the stream to the callee early, we don't want to
      // release the GAPIC client until the callee has finished processing the
      // stream.
      const lifetime = new Deferred<void>();

      this._retry(attempts, requestTag, async () => {
        logger('Firestore.readWriteStream', requestTag, 'Opening stream');
        const requestStream = gapicClient[methodName](callOptions);

        const logStream = through2.obj(function(this, chunk, enc, callback) {
          logger(
            'Firestore.readWriteStream',
            requestTag,
            'Received response: %j',
            chunk
          );
          this.push(chunk);
          callback();
        });

        const resultStream = bun([requestStream, logStream]);
        resultStream.on('close', lifetime.resolve);
        resultStream.on('finish', lifetime.resolve);
        resultStream.on('end', lifetime.resolve);
        resultStream.on('error', lifetime.resolve);

        await this._initializeStream(resultStream, requestTag, request);
        result.resolve(resultStream);
      }).catch(err => {
        lifetime.resolve();
        result.reject(err);
      });

      return lifetime.promise;
    });

    return result.promise;
  }
}

/**
 * A logging function that takes a single string.
 *
 * @callback Firestore~logFunction
 * @param {string} Log message
 */

// tslint:disable-next-line:no-default-export
/**
 * The default export of the `@google-cloud/firestore` package is the
 * {@link Firestore} class.
 *
 * See {@link Firestore} and {@link ClientConfig} for client methods and
 * configuration options.
 *
 * @module {Firestore} @google-cloud/firestore
 * @alias nodejs-firestore
 *
 * @example <caption>Install the client library with <a
 * href="https://www.npmjs.com/">npm</a>:</caption> npm install --save
 * @google-cloud/firestore
 *
 * @example <caption>Import the client library</caption>
 * var Firestore = require('@google-cloud/firestore');
 *
 * @example <caption>Create a client that uses <a
 * href="https://cloud.google.com/docs/authentication/production#providing_credentials_to_your_application">Application
 * Default Credentials (ADC)</a>:</caption> var firestore = new Firestore();
 *
 * @example <caption>Create a client with <a
 * href="https://cloud.google.com/docs/authentication/production#obtaining_and_providing_service_account_credentials_manually">explicit
 * credentials</a>:</caption> var firestore = new Firestore({ projectId:
 * 'your-project-id', keyFilename: '/path/to/keyfile.json'
 * });
 *
 * @example <caption>include:samples/quickstart.js</caption>
 * region_tag:firestore_quickstart
 * Full quickstart example:
 */
// tslint:disable-next-line:no-default-export
export default Firestore;

// Horrible hack to ensure backwards compatibility with <= 17.0, which allows
// users to call the default constructor via
// `const Fs = require(`@google-cloud/firestore`); new Fs()`;
const existingExports = module.exports;
module.exports = Firestore;
module.exports = Object.assign(module.exports, existingExports);

/**
 * {@link v1beta1} factory function.
 *
 * @private
 * @name Firestore.v1beta1
 * @see v1beta1
 * @type {function}
 */
Object.defineProperty(module.exports, 'v1beta1', {
  // The v1beta1 module is very large. To avoid pulling it in from static
  // scope, we lazy-load and cache the module.
  get: () => {
    if (!v1beta1) {
      v1beta1 = require('./v1beta1');
    }
    return v1beta1;
  },
});

/**
 * {@link v1} factory function.
 *
 * @private
 * @name Firestore.v1
 * @see v1
 * @type {function}
 */
Object.defineProperty(module.exports, 'v1', {
  // The v1 module is very large. To avoid pulling it in from static
  // scope, we lazy-load and cache the module.
  get: () => {
    if (!v1) {
      v1 = require('./v1');
    }
    return v1;
  },
});<|MERGE_RESOLUTION|>--- conflicted
+++ resolved
@@ -347,21 +347,11 @@
         'FIRESTORE_EMULATOR_HOST',
         process.env.FIRESTORE_EMULATOR_HOST
       );
-
-<<<<<<< HEAD
-      const url = new URL('http://' + process.env.FIRESTORE_EMULATOR_HOST);
-      const host = url.hostname;
-      const port = url.port !== '' ? Number(url.port) : undefined;
-
+      
       const emulatorSettings: Settings = {
         ...settings,
         ...libraryHeader,
-        host,
-        port,
-=======
-      this.validateAndApplySettings({
         host: process.env.FIRESTORE_EMULATOR_HOST,
->>>>>>> 686a9c13
         ssl: false,
       };
 
