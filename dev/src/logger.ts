--- conflicted
+++ resolved
@@ -16,11 +16,7 @@
 
 import * as util from 'util';
 
-<<<<<<< HEAD
-import {createValidator} from './validate';
-=======
 import {validateFunction} from './validate';
->>>>>>> ff1b0a7e
 
 /*! The Firestore library version */
 let libVersion: string;
