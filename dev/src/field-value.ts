/*!
 * Copyright 2018 Google Inc. All Rights Reserved.
 *
 * Licensed under the Apache License, Version 2.0 (the "License");
 * you may not use this file except in compliance with the License.
 * You may obtain a copy of the License at
 *
 *      http://www.apache.org/licenses/LICENSE-2.0
 *
 * Unless required by applicable law or agreed to in writing, software
 * distributed under the License is distributed on an "AS IS" BASIS,
 * WITHOUT WARRANTIES OR CONDITIONS OF ANY KIND, either express or implied.
 * See the License for the specific language governing permissions and
 * limitations under the License.
 */

const deepEqual = require('deep-equal');

import {google} from '../protos/firestore_proto_api';
import {validateUserInput} from './document';
import {FieldPath} from './path';
import {Serializer} from './serializer';
import {validateMinNumberOfArguments} from './validate';

import api = google.firestore.v1beta1;

/**
 * Sentinel values that can be used when writing documents with set(), create()
 * or update().
 *
 * @class
 */
export class FieldValue {
  /**
   * @private
   * @hideconstructor
   */
  constructor() {}

  /**
   * Returns a sentinel for use with update() or set() with {merge:true} to mark
   * a field for deletion.
   *
   * @returns {FieldValue} The sentinel value to use in your objects.
   *
   * @example
   * let documentRef = firestore.doc('col/doc');
   * let data = { a: 'b', c: 'd' };
   *
   * documentRef.set(data).then(() => {
   *   return documentRef.update({a: Firestore.FieldValue.delete()});
   * }).then(() => {
   *   // Document now only contains { c: 'd' }
   * });
   */
  static delete(): FieldValue {
    return DeleteTransform.DELETE_SENTINEL;
  }

  /**
   * Returns a sentinel used with set(), create() or update() to include a
   * server-generated timestamp in the written data.
   *
   * @return {FieldValue} The FieldValue sentinel for use in a call to set(),
   * create() or update().
   *
   * @example
   * let documentRef = firestore.doc('col/doc');
   *
   * documentRef.set({
   *   time: Firestore.FieldValue.serverTimestamp()
   * }).then(() => {
   *   return documentRef.get();
   * }).then(doc => {
   *   console.log(`Server time set to ${doc.get('time')}`);
   * });
   */
  static serverTimestamp(): FieldValue {
    return ServerTimestampTransform.SERVER_TIMESTAMP_SENTINEL;
  }

  /**
   * Returns a special value that can be used with set(), create() or update()
   * that tells the server to union the given elements with any array value that
   * already exists on the server. Each specified element that doesn't already
   * exist in the array will be added to the end. If the field being modified is
   * not already an array it will be overwritten with an array containing
   * exactly the specified elements.
   *
   * @param {...*} elements The elements to union into the array.
   * @return {FieldValue} The FieldValue sentinel for use in a call to set(),
   * create() or update().
   *
   * @example
   * let documentRef = firestore.doc('col/doc');
   *
   * documentRef.update(
   *   'array', Firestore.FieldValue.arrayUnion('foo')
   * ).then(() => {
   *   return documentRef.get();
   * }).then(doc => {
   *   // doc.get('array') contains field 'foo'
   * });
   */
<<<<<<< HEAD
  static arrayUnion(...elements: AnyJs[]): FieldValue {
    validateMinNumberOfArguments('FieldValue.arrayUnion', arguments, 1);
=======
  static arrayUnion(...elements: unknown[]): FieldValue {
    validate.minNumberOfArguments('FieldValue.arrayUnion', arguments, 1);
>>>>>>> c2cd30d5
    return new ArrayUnionTransform(elements);
  }

  /**
   * Returns a special value that can be used with set(), create() or update()
   * that tells the server to remove the given elements from any array value
   * that already exists on the server. All instances of each element specified
   * will be removed from the array. If the field being modified is not already
   * an array it will be overwritten with an empty array.
   *
   * @param {...*} elements The elements to remove from the array.
   * @return {FieldValue} The FieldValue sentinel for use in a call to set(),
   * create() or update().
   *
   * @example
   * let documentRef = firestore.doc('col/doc');
   *
   * documentRef.update(
   *   'array', Firestore.FieldValue.arrayRemove('foo')
   * ).then(() => {
   *   return documentRef.get();
   * }).then(doc => {
   *   // doc.get('array') no longer contains field 'foo'
   * });
   */
<<<<<<< HEAD
  static arrayRemove(...elements: AnyJs[]): FieldValue {
    validateMinNumberOfArguments('FieldValue.arrayRemove', arguments, 1);
=======
  static arrayRemove(...elements: unknown[]): FieldValue {
    validate.minNumberOfArguments('FieldValue.arrayRemove', arguments, 1);
>>>>>>> c2cd30d5
    return new ArrayRemoveTransform(elements);
  }

  /**
   * Returns true if this `FieldValue` is equal to the provided value.
   *
   * @param {*} other The value to compare against.
   * @return {boolean} true if this `FieldValue` is equal to the provided value.
   */
  isEqual(other: FieldValue): boolean {
    return this === other;
  }
}

/**
 * An internal interface shared by all field transforms.
 *
 * A 'FieldTransform` subclass should implement '.includeInDocumentMask',
 * '.includeInDocumentTransform' and 'toProto' (if '.includeInDocumentTransform'
 * is 'true').
 *
 * @private
 * @abstract
 */
export abstract class FieldTransform extends FieldValue {
  /** Whether this FieldTransform should be included in the document mask. */
  abstract get includeInDocumentMask(): boolean;

  /**
   * Whether this FieldTransform should be included in the list of document
   * transforms.
   */
  abstract get includeInDocumentTransform(): boolean;

  /** The method name used to obtain the field transform. */
  abstract get methodName(): string;

  /** Performs input validation on the values of this field transform. */
  abstract validate(): void;

  /***
   * The proto representation for this field transform.
   *
   * @param serializer The Firestore serializer.
   * @param fieldPath The field path to apply this transformation to.
   * @return The 'FieldTransform' proto message.
   */
  abstract toProto(serializer: Serializer, fieldPath: FieldPath):
      api.DocumentTransform.IFieldTransform;
}

/**
 * A transform that deletes a field from a Firestore document.
 *
 * @private
 */
export class DeleteTransform extends FieldTransform {
  /**
   * Sentinel value for a field delete.
   */
  static DELETE_SENTINEL = new DeleteTransform();

  private constructor() {
    super();
  }

  /**
   * Deletes are included in document masks.
   */
  get includeInDocumentMask(): true {
    return true;
  }

  /**
   * Deletes are are omitted from document transforms.
   */
  get includeInDocumentTransform(): false {
    return false;
  }

  get methodName(): string {
    return 'FieldValue.delete';
  }

  validate(): void {}

  toProto(serializer: Serializer, fieldPath: FieldPath): never {
    throw new Error(
        'FieldValue.delete() should not be included in a FieldTransform');
  }
}

/**
 * A transform that sets a field to the Firestore server time.
 *
 * @private
 */
class ServerTimestampTransform extends FieldTransform {
  /**
   * Sentinel value for a server timestamp.
   *
   * @private
   */
  static SERVER_TIMESTAMP_SENTINEL = new ServerTimestampTransform();

  private constructor() {
    super();
  }

  /**
   * Server timestamps are omitted from document masks.
   *
   * @private
   */
  get includeInDocumentMask(): false {
    return false;
  }

  /**
   * Server timestamps are included in document transforms.
   *
   * @private
   */
  get includeInDocumentTransform(): true {
    return true;
  }

  get methodName(): string {
    return 'FieldValue.serverTimestamp';
  }

  validate(): void {}

  toProto(serializer: Serializer, fieldPath: FieldPath):
      api.DocumentTransform.IFieldTransform {
    return {
      fieldPath: fieldPath.formattedName,
      setToServerValue: 'REQUEST_TIME',
    };
  }
}

/**
 * Transforms an array value via a union operation.
 *
 * @private
 */
class ArrayUnionTransform extends FieldTransform {
  constructor(private readonly elements: unknown[]) {
    super();
  }

  /**
   * Array transforms are omitted from document masks.
   */
  get includeInDocumentMask(): false {
    return false;
  }

  /**
   * Array transforms are included in document transforms.
   */
  get includeInDocumentTransform(): true {
    return true;
  }

  get methodName(): string {
    return 'FieldValue.arrayUnion';
  }

  validate(): void {
    for (let i = 0; i < this.elements.length; ++i) {
      validateArrayElement(i, this.elements[i]);
    }
  }

  toProto(serializer: Serializer, fieldPath: FieldPath):
      api.DocumentTransform.IFieldTransform {
    const encodedElements = serializer.encodeValue(this.elements)!.arrayValue!;
    return {
      fieldPath: fieldPath.formattedName,
      appendMissingElements: encodedElements
    };
  }

  isEqual(other: FieldValue): boolean {
    return (
        this === other ||
        (other instanceof ArrayUnionTransform &&
         deepEqual(this.elements, other.elements, {strict: true})));
  }
}

/**
 * Transforms an array value via a remove operation.
 *
 * @private
 */
class ArrayRemoveTransform extends FieldTransform {
  constructor(private readonly elements: unknown[]) {
    super();
  }

  /**
   * Array transforms are omitted from document masks.
   */
  get includeInDocumentMask(): false {
    return false;
  }

  /**
   * Array transforms are included in document transforms.
   */
  get includeInDocumentTransform(): true {
    return true;
  }

  get methodName(): string {
    return 'FieldValue.arrayRemove';
  }

  validate(): void {
    for (let i = 0; i < this.elements.length; ++i) {
      validateArrayElement(i, this.elements[i]);
    }
  }

  toProto(serializer: Serializer, fieldPath):
      api.DocumentTransform.IFieldTransform {
    const encodedElements = serializer.encodeValue(this.elements)!.arrayValue!;
    return {
      fieldPath: fieldPath.formattedName,
      removeAllFromArray: encodedElements
    };
  }

  isEqual(other: FieldValue): boolean {
    return (
        this === other ||
        (other instanceof ArrayRemoveTransform &&
         deepEqual(this.elements, other.elements, {strict: true})));
  }
}

/**
 * Validates that `value` can be used as an element inside of an array. Certain
 * field values (such as ServerTimestamps) are rejected.
 *
 * @private
 * @param arg The argument name or argument index (for varargs methods).
 * @param value The value to validate.
 */
function validateArrayElement(arg: string|number, value: unknown): void {
  validateUserInput(
      arg, value, 'array element',
      /*path=*/{allowEmpty: true, allowDeletes: 'none', allowTransforms: false},
      /*path=*/undefined,
      /*level=*/0, /* inArray=*/true);
}<|MERGE_RESOLUTION|>--- conflicted
+++ resolved
@@ -102,13 +102,8 @@
    *   // doc.get('array') contains field 'foo'
    * });
    */
-<<<<<<< HEAD
-  static arrayUnion(...elements: AnyJs[]): FieldValue {
+  static arrayUnion(...elements: unknown[]): FieldValue {
     validateMinNumberOfArguments('FieldValue.arrayUnion', arguments, 1);
-=======
-  static arrayUnion(...elements: unknown[]): FieldValue {
-    validate.minNumberOfArguments('FieldValue.arrayUnion', arguments, 1);
->>>>>>> c2cd30d5
     return new ArrayUnionTransform(elements);
   }
 
@@ -134,13 +129,8 @@
    *   // doc.get('array') no longer contains field 'foo'
    * });
    */
-<<<<<<< HEAD
-  static arrayRemove(...elements: AnyJs[]): FieldValue {
+  static arrayRemove(...elements: unknown[]): FieldValue {
     validateMinNumberOfArguments('FieldValue.arrayRemove', arguments, 1);
-=======
-  static arrayRemove(...elements: unknown[]): FieldValue {
-    validate.minNumberOfArguments('FieldValue.arrayRemove', arguments, 1);
->>>>>>> c2cd30d5
     return new ArrayRemoveTransform(elements);
   }
 
