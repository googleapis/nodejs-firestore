/*!
 * Copyright 2018 Google Inc. All Rights Reserved.
 *
 * Licensed under the Apache License, Version 2.0 (the "License");
 * you may not use this file except in compliance with the License.
 * You may obtain a copy of the License at
 *
 *      http://www.apache.org/licenses/LICENSE-2.0
 *
 * Unless required by applicable law or agreed to in writing, software
 * distributed under the License is distributed on an "AS IS" BASIS,
 * WITHOUT WARRANTIES OR CONDITIONS OF ANY KIND, either express or implied.
 * See the License for the specific language governing permissions and
 * limitations under the License.
 */

const deepEqual = require('deep-equal');

import {google} from '../protos/firestore_proto_api';
import {validateUserInput} from './document';
import {FieldPath} from './path';
import {Serializer} from './serializer';
import {validateMinNumberOfArguments} from './validate';

<<<<<<< HEAD
=======
import api = google.firestore.v1beta1;

>>>>>>> fc1822b1
/**
 * Sentinel values that can be used when writing documents with set(), create()
 * or update().
 *
 * @class
 */
export class FieldValue {
  /**
   * @private
   * @hideconstructor
   */
  constructor() {}

  /**
   * Returns a sentinel for use with update() or set() with {merge:true} to mark
   * a field for deletion.
   *
   * @returns {FieldValue} The sentinel value to use in your objects.
   *
   * @example
   * let documentRef = firestore.doc('col/doc');
   * let data = { a: 'b', c: 'd' };
   *
   * documentRef.set(data).then(() => {
   *   return documentRef.update({a: Firestore.FieldValue.delete()});
   * }).then(() => {
   *   // Document now only contains { c: 'd' }
   * });
   */
  static delete(): FieldValue {
    return DeleteTransform.DELETE_SENTINEL;
  }

  /**
   * Returns a sentinel used with set(), create() or update() to include a
   * server-generated timestamp in the written data.
   *
   * @return {FieldValue} The FieldValue sentinel for use in a call to set(),
   * create() or update().
   *
   * @example
   * let documentRef = firestore.doc('col/doc');
   *
   * documentRef.set({
   *   time: Firestore.FieldValue.serverTimestamp()
   * }).then(() => {
   *   return documentRef.get();
   * }).then(doc => {
   *   console.log(`Server time set to ${doc.get('time')}`);
   * });
   */
  static serverTimestamp(): FieldValue {
    return ServerTimestampTransform.SERVER_TIMESTAMP_SENTINEL;
  }

  /**
   * Returns a special value that can be used with set(), create() or update()
   * that tells the server to union the given elements with any array value that
   * already exists on the server. Each specified element that doesn't already
   * exist in the array will be added to the end. If the field being modified is
   * not already an array it will be overwritten with an array containing
   * exactly the specified elements.
   *
   * @param {...*} elements The elements to union into the array.
   * @return {FieldValue} The FieldValue sentinel for use in a call to set(),
   * create() or update().
   *
   * @example
   * let documentRef = firestore.doc('col/doc');
   *
   * documentRef.update(
   *   'array', Firestore.FieldValue.arrayUnion('foo')
   * ).then(() => {
   *   return documentRef.get();
   * }).then(doc => {
   *   // doc.get('array') contains field 'foo'
   * });
   */
  static arrayUnion(...elements: AnyJs[]): FieldValue {
    validateMinNumberOfArguments('FieldValue.arrayUnion', arguments, 1);
    return new ArrayUnionTransform(elements);
  }

  /**
   * Returns a special value that can be used with set(), create() or update()
   * that tells the server to remove the given elements from any array value
   * that already exists on the server. All instances of each element specified
   * will be removed from the array. If the field being modified is not already
   * an array it will be overwritten with an empty array.
   *
   * @param {...*} elements The elements to remove from the array.
   * @return {FieldValue} The FieldValue sentinel for use in a call to set(),
   * create() or update().
   *
   * @example
   * let documentRef = firestore.doc('col/doc');
   *
   * documentRef.update(
   *   'array', Firestore.FieldValue.arrayRemove('foo')
   * ).then(() => {
   *   return documentRef.get();
   * }).then(doc => {
   *   // doc.get('array') no longer contains field 'foo'
   * });
   */
  static arrayRemove(...elements: AnyJs[]): FieldValue {
    validateMinNumberOfArguments('FieldValue.arrayRemove', arguments, 1);
    return new ArrayRemoveTransform(elements);
  }

  /**
   * Returns true if this `FieldValue` is equal to the provided value.
   *
   * @param {*} other The value to compare against.
   * @return {boolean} true if this `FieldValue` is equal to the provided value.
   */
  isEqual(other: FieldValue): boolean {
    return this === other;
  }
}

/**
 * An internal interface shared by all field transforms.
 *
 * A 'FieldTransform` subclass should implement '.includeInDocumentMask',
 * '.includeInDocumentTransform' and 'toProto' (if '.includeInDocumentTransform'
 * is 'true').
 *
 * @private
 * @abstract
 */
export abstract class FieldTransform extends FieldValue {
  /** Whether this FieldTransform should be included in the document mask. */
  abstract get includeInDocumentMask(): boolean;

  /**
   * Whether this FieldTransform should be included in the list of document
   * transforms.
   */
  abstract get includeInDocumentTransform(): boolean;

  /** The method name used to obtain the field transform. */
  abstract get methodName(): string;

  /** Performs input validation on the values of this field transform. */
  abstract validate(validator: AnyDuringMigration): boolean;

  /***
   * The proto representation for this field transform.
   *
   * @param serializer The Firestore serializer.
   * @param fieldPath The field path to apply this transformation to.
   * @return The 'FieldTransform' proto message.
   */
  abstract toProto(serializer: Serializer, fieldPath: FieldPath):
      api.DocumentTransform.IFieldTransform;
}

/**
 * A transform that deletes a field from a Firestore document.
 *
 * @private
 */
export class DeleteTransform extends FieldTransform {
  /**
   * Sentinel value for a field delete.
   */
  static DELETE_SENTINEL = new DeleteTransform();

  private constructor() {
    super();
  }

  /**
   * Deletes are included in document masks.
   */
  get includeInDocumentMask(): true {
    return true;
  }

  /**
   * Deletes are are omitted from document transforms.
   */
  get includeInDocumentTransform(): false {
    return false;
  }

  get methodName(): string {
    return 'FieldValue.delete';
  }

  validate(): true {
    return true;
  }

  toProto(serializer: Serializer, fieldPath: FieldPath): never {
    throw new Error(
        'FieldValue.delete() should not be included in a FieldTransform');
  }
}

/**
 * A transform that sets a field to the Firestore server time.
 *
 * @private
 */
class ServerTimestampTransform extends FieldTransform {
  /**
   * Sentinel value for a server timestamp.
   *
   * @private
   */
  static SERVER_TIMESTAMP_SENTINEL = new ServerTimestampTransform();

  private constructor() {
    super();
  }

  /**
   * Server timestamps are omitted from document masks.
   *
   * @private
   */
  get includeInDocumentMask(): false {
    return false;
  }

  /**
   * Server timestamps are included in document transforms.
   *
   * @private
   */
  get includeInDocumentTransform(): true {
    return true;
  }

  get methodName(): string {
    return 'FieldValue.serverTimestamp';
  }

  validate(): true {
    return true;
  }

  toProto(serializer: Serializer, fieldPath: FieldPath):
      api.DocumentTransform.IFieldTransform {
    return {
      fieldPath: fieldPath.formattedName,
      setToServerValue: 'REQUEST_TIME',
    };
  }
}

/**
 * Transforms an array value via a union operation.
 *
 * @private
 */
class ArrayUnionTransform extends FieldTransform {
  constructor(private readonly elements: AnyJs[]) {
    super();
  }

  /**
   * Array transforms are omitted from document masks.
   */
  get includeInDocumentMask(): false {
    return false;
  }

  /**
   * Array transforms are included in document transforms.
   */
  get includeInDocumentTransform(): true {
    return true;
  }

  get methodName(): string {
    return 'FieldValue.arrayUnion';
  }

  validate(validator: AnyDuringMigration): boolean {
    let valid = true;
    for (let i = 0; valid && i < this.elements.length; ++i) {
      valid = validator.isArrayElement(
          i, this.elements[i], {allowDeletes: 'none', allowTransforms: false});
    }
    return valid;
  }

  toProto(serializer: Serializer, fieldPath: FieldPath):
      api.DocumentTransform.IFieldTransform {
    const encodedElements = serializer.encodeValue(this.elements)!.arrayValue!;
    return {
      fieldPath: fieldPath.formattedName,
      appendMissingElements: encodedElements
    };
  }

  isEqual(other: FieldValue): boolean {
    return (
        this === other ||
        (other instanceof ArrayUnionTransform &&
         deepEqual(this.elements, other.elements, {strict: true})));
  }
}

/**
 * Transforms an array value via a remove operation.
 *
 * @private
 */
class ArrayRemoveTransform extends FieldTransform {
  constructor(private readonly elements: AnyJs[]) {
    super();
  }

  /**
   * Array transforms are omitted from document masks.
   */
  get includeInDocumentMask(): false {
    return false;
  }

  /**
   * Array transforms are included in document transforms.
   */
  get includeInDocumentTransform(): true {
    return true;
  }

  get methodName(): string {
    return 'FieldValue.arrayRemove';
  }

  validate(validator: AnyDuringMigration): boolean {
    let valid = true;
    for (let i = 0; valid && i < this.elements.length; ++i) {
      valid = validator.isArrayElement(
          i, this.elements[i], {allowDeletes: 'none', allowTransforms: false});
    }
    return valid;
  }

  toProto(serializer: Serializer, fieldPath):
      api.DocumentTransform.IFieldTransform {
    const encodedElements = serializer.encodeValue(this.elements)!.arrayValue!;
    return {
      fieldPath: fieldPath.formattedName,
      removeAllFromArray: encodedElements
    };
  }

  isEqual(other: FieldValue): boolean {
    return (
        this === other ||
        (other instanceof ArrayRemoveTransform &&
         deepEqual(this.elements, other.elements, {strict: true})));
  }
}<|MERGE_RESOLUTION|>--- conflicted
+++ resolved
@@ -22,11 +22,8 @@
 import {Serializer} from './serializer';
 import {validateMinNumberOfArguments} from './validate';
 
-<<<<<<< HEAD
-=======
 import api = google.firestore.v1beta1;
 
->>>>>>> fc1822b1
 /**
  * Sentinel values that can be used when writing documents with set(), create()
  * or update().
