/*!
 * Copyright 2019 Google Inc. All Rights Reserved.
 *
 * Licensed under the Apache License, Version 2.0 (the "License");
 * you may not use this file except in compliance with the License.
 * You may obtain a copy of the License at
 *
 *      http://www.apache.org/licenses/LICENSE-2.0
 *
 * Unless required by applicable law or agreed to in writing, software
 * distributed under the License is distributed on an "AS IS" BASIS,
 * WITHOUT WARRANTIES OR CONDITIONS OF ANY KIND, either express or implied.
 * See the License for the specific language governing permissions and
 * limitations under the License.
 */

import * as deepEqual from 'fast-deep-equal';

import * as assert from 'assert';

import {google} from '../protos/firestore_v1_proto_api';
import {FieldTransform} from './field-value';
import {FieldPath, validateFieldPath} from './path';
import {DocumentReference} from './reference';
import {Serializer} from './serializer';
import {Timestamp} from './timestamp';
import {ApiMapValue, defaultConverter, DocumentData, UpdateMap} from './types';
import {isEmpty, isObject, isPlainObject} from './util';

import api = google.firestore.v1;

/**
 * Returns a builder for DocumentSnapshot and QueryDocumentSnapshot instances.
 * Invoke `.build()' to assemble the final snapshot.
 *
 * @private
 */
export class DocumentSnapshotBuilder<T = DocumentData> {
  /** The fields of the Firestore `Document` Protobuf backing this document. */
  fieldsProto?: ApiMapValue;

  /** The time when this document was read. */
  readTime?: Timestamp;

  /** The time when this document was created. */
  createTime?: Timestamp;

  /** The time when this document was last updated. */
  updateTime?: Timestamp;

  // We include the DocumentReference in the constructor in order to allow the
  // DocumentSnapshotBuilder to be typed with <T> when it is constructed.
  constructor(readonly ref: DocumentReference<T>) {}

  /**
   * Builds the DocumentSnapshot.
   *
   * @private
   * @returns Returns either a QueryDocumentSnapshot (if `fieldsProto` was
   * provided) or a DocumentSnapshot.
   */
  build(): QueryDocumentSnapshot<T> | DocumentSnapshot<T> {
    assert(
      (this.fieldsProto !== undefined) === (this.createTime !== undefined),
      'Create time should be set iff document exists.'
    );
    assert(
      (this.fieldsProto !== undefined) === (this.updateTime !== undefined),
      'Update time should be set iff document exists.'
    );
    return this.fieldsProto
      ? new QueryDocumentSnapshot(
          this.ref!,
          this.fieldsProto!,
          this.readTime!,
          this.createTime!,
          this.updateTime!
        )
      : new DocumentSnapshot(this.ref!, undefined, this.readTime!);
  }
}

/**
 * A DocumentSnapshot is an immutable representation for a document in a
 * Firestore database. The data can be extracted with
 * [data()]{@link DocumentSnapshot#data} or
 * [get(fieldPath)]{@link DocumentSnapshot#get} to get a
 * specific field.
 *
 * <p>For a DocumentSnapshot that points to a non-existing document, any data
 * access will return 'undefined'. You can use the
 * [exists]{@link DocumentSnapshot#exists} property to explicitly verify a
 * document's existence.
 *
 * @class
 */
export class DocumentSnapshot<T = DocumentData> {
  private _ref: DocumentReference<T>;
  private _serializer: Serializer;
  private _readTime: Timestamp | undefined;
  private _createTime: Timestamp | undefined;
  private _updateTime: Timestamp | undefined;

  /**
   * @hideconstructor
   *
   * @param ref The reference to the document.
   * @param _fieldsProto The fields of the Firestore `Document` Protobuf backing
   * this document (or undefined if the document does not exist).
   * @param readTime The time when this snapshot was read  (or undefined if
   * the document exists only locally).
   * @param createTime The time when the document was created (or undefined if
   * the document does not exist).
   * @param updateTime The time when the document was last updated (or undefined
   * if the document does not exist).
   */
  constructor(
    ref: DocumentReference<T>,
    readonly _fieldsProto?: ApiMapValue,
    readTime?: Timestamp,
    createTime?: Timestamp,
    updateTime?: Timestamp
  ) {
    this._ref = ref;
    this._serializer = ref.firestore._serializer!;
    this._readTime = readTime;
    this._createTime = createTime;
    this._updateTime = updateTime;
  }

  /**
   * Creates a DocumentSnapshot from an object.
   *
   * @private
   * @param ref The reference to the document.
   * @param obj The object to store in the DocumentSnapshot.
   * @return The created DocumentSnapshot.
   */
  static fromObject<U>(
    ref: DocumentReference<U>,
    obj: DocumentData
  ): DocumentSnapshot<U> {
    const serializer = ref.firestore._serializer!;
    return new DocumentSnapshot(ref, serializer.encodeFields(obj));
  }
  /**
   * Creates a DocumentSnapshot from an UpdateMap.
   *
   * This methods expands the top-level field paths in a JavaScript map and
   * turns { foo.bar : foobar } into { foo { bar : foobar }}
   *
   * @private
   * @param ref The reference to the document.
   * @param data The field/value map to expand.
   * @return The created DocumentSnapshot.
   */
  static fromUpdateMap<U>(
    ref: DocumentReference<U>,
    data: UpdateMap
  ): DocumentSnapshot<U> {
    const serializer = ref.firestore._serializer!;

    /**
     * Merges 'value' at the field path specified by the path array into
     * 'target'.
     */
    function merge(
      target: ApiMapValue,
      value: unknown,
      path: string[],
      pos: number
    ): ApiMapValue | null {
      const key = path[pos];
      const isLast = pos === path.length - 1;

      if (target[key] === undefined) {
        if (isLast) {
          if (value instanceof FieldTransform) {
            // If there is already data at this path, we need to retain it.
            // Otherwise, we don't include it in the DocumentSnapshot.
            return !isEmpty(target) ? target : null;
          }
          // The merge is done.
          const leafNode = serializer.encodeValue(value);
          if (leafNode) {
            target[key] = leafNode;
          }
          return target;
        } else {
          // We need to expand the target object.
          const childNode = {
            mapValue: {
              fields: {},
            },
          };

          const nestedValue = merge(
            childNode.mapValue.fields,
            value,
            path,
            pos + 1
          );

          if (nestedValue) {
            childNode.mapValue.fields = nestedValue;
            target[key] = childNode;
            return target;
          } else {
            return !isEmpty(target) ? target : null;
          }
        }
      } else {
        assert(!isLast, "Can't merge current value into a nested object");
        target[key].mapValue!.fields = merge(
          target[key].mapValue!.fields!,
          value,
          path,
          pos + 1
        );
        return target;
      }
    }

    const res: ApiMapValue = {};

    for (const [key, value] of data) {
      const path = key.toArray();
      merge(res, value, path, 0);
    }

    return new DocumentSnapshot(ref, res);
  }

  /**
   * True if the document exists.
   *
   * @type {boolean}
   * @name DocumentSnapshot#exists
   * @readonly
   *
   * @example
   * let documentRef = firestore.doc('col/doc');
   *
   * documentRef.get().then((documentSnapshot) => {
   *   if (documentSnapshot.exists) {
   *     console.log(`Data: ${JSON.stringify(documentSnapshot.data())}`);
   *   }
   * });
   */
  get exists(): boolean {
    return this._fieldsProto !== undefined;
  }

  /**
   * A [DocumentReference]{@link DocumentReference} for the document
   * stored in this snapshot.
   *
   * @type {DocumentReference}
   * @name DocumentSnapshot#ref
   * @readonly
   *
   * @example
   * let documentRef = firestore.doc('col/doc');
   *
   * documentRef.get().then((documentSnapshot) => {
   *   if (documentSnapshot.exists) {
   *     console.log(`Found document at '${documentSnapshot.ref.path}'`);
   *   }
   * });
   */
  get ref(): DocumentReference<T> {
    return this._ref;
  }

  /**
   * The ID of the document for which this DocumentSnapshot contains data.
   *
   * @type {string}
   * @name DocumentSnapshot#id
   * @readonly
   *
   * @example
   * let documentRef = firestore.doc('col/doc');
   *
   * documentRef.get().then((documentSnapshot) => {
   *   if (documentSnapshot.exists) {
   *     console.log(`Document found with name '${documentSnapshot.id}'`);
   *   }
   * });
   */
  get id(): string {
    return this._ref.id;
  }

  /**
   * The time the document was created. Undefined for documents that don't
   * exist.
   *
   * @type {Timestamp|undefined}
   * @name DocumentSnapshot#createTime
   * @readonly
   *
   * @example
   * let documentRef = firestore.doc('col/doc');
   *
   * documentRef.get().then(documentSnapshot => {
   *   if (documentSnapshot.exists) {
   *     let createTime = documentSnapshot.createTime;
   *     console.log(`Document created at '${createTime.toDate()}'`);
   *   }
   * });
   */
  get createTime(): Timestamp | undefined {
    return this._createTime;
  }

  /**
   * The time the document was last updated (at the time the snapshot was
   * generated). Undefined for documents that don't exist.
   *
   * @type {Timestamp|undefined}
   * @name DocumentSnapshot#updateTime
   * @readonly
   *
   * @example
   * let documentRef = firestore.doc('col/doc');
   *
   * documentRef.get().then(documentSnapshot => {
   *   if (documentSnapshot.exists) {
   *     let updateTime = documentSnapshot.updateTime;
   *     console.log(`Document updated at '${updateTime.toDate()}'`);
   *   }
   * });
   */
  get updateTime(): Timestamp | undefined {
    return this._updateTime;
  }

  /**
   * The time this snapshot was read.
   *
   * @type {Timestamp}
   * @name DocumentSnapshot#readTime
   * @readonly
   *
   * @example
   * let documentRef = firestore.doc('col/doc');
   *
   * documentRef.get().then(documentSnapshot => {
   *   let readTime = documentSnapshot.readTime;
   *   console.log(`Document read at '${readTime.toDate()}'`);
   * });
   */
  get readTime(): Timestamp {
    if (this._readTime === undefined) {
      throw new Error("Called 'readTime' on a local document");
    }
    return this._readTime;
  }

  /**
   * Retrieves all fields in the document as an object. Returns 'undefined' if
   * the document doesn't exist.
   *
   * @returns {T|undefined} An object containing all fields in the document or
   * 'undefined' if the document doesn't exist.
   *
   * @example
   * let documentRef = firestore.doc('col/doc');
   *
   * documentRef.get().then(documentSnapshot => {
   *   let data = documentSnapshot.data();
   *   console.log(`Retrieved data: ${JSON.stringify(data)}`);
   * });
   */
  data(): T | undefined {
    const fields = this._fieldsProto;

    if (fields === undefined) {
      return undefined;
    }

    // We only want to use the converter and create a new QueryDocumentSnapshot
    // if a converter has been provided.
    if (this.ref._converter !== defaultConverter()) {
      const untypedReference = new DocumentReference(
        this.ref.firestore,
        this.ref._path
      );
      return this.ref._converter.fromFirestore(
        new QueryDocumentSnapshot<DocumentData>(
          untypedReference,
          this._fieldsProto!,
          this.readTime,
          this.createTime!,
          this.updateTime!
        )
      );
    } else {
      const obj: DocumentData = {};
      for (const prop of Object.keys(fields)) {
        obj[prop] = this._serializer.decodeValue(fields[prop]);
      }
      return obj as T;
    }
  }

  /**
   * Retrieves the field specified by `field`.
   *
   * @param {string|FieldPath} field The field path
   * (e.g. 'foo' or 'foo.bar') to a specific field.
   * @returns {*} The data at the specified field location or undefined if no
   * such field exists.
   *
   * @example
   * let documentRef = firestore.doc('col/doc');
   *
   * documentRef.set({ a: { b: 'c' }}).then(() => {
   *   return documentRef.get();
   * }).then(documentSnapshot => {
   *   let field = documentSnapshot.get('a.b');
   *   console.log(`Retrieved field value: ${field}`);
   * });
   */
  // We deliberately use `any` in the external API to not impose type-checking
  // on end users.
  // eslint-disable-next-line @typescript-eslint/no-explicit-any
  get(field: string | FieldPath): any {
    validateFieldPath('field', field);

    const protoField = this.protoField(field);

    if (protoField === undefined) {
      return undefined;
    }

    return this._serializer.decodeValue(protoField);
  }

  /**
   * Retrieves the field specified by 'fieldPath' in its Protobuf JS
   * representation.
   *
   * @private
   * @param field The path (e.g. 'foo' or 'foo.bar') to a specific field.
   * @returns The Protobuf-encoded data at the specified field location or
   * undefined if no such field exists.
   */
  protoField(field: string | FieldPath): api.IValue | undefined {
    let fields: ApiMapValue | api.IValue | undefined = this._fieldsProto;

    if (fields === undefined) {
      return undefined;
    }

    const components = FieldPath.fromArgument(field).toArray();
    while (components.length > 1) {
      fields = (fields as ApiMapValue)[components.shift()!];

      if (!fields || !fields.mapValue) {
        return undefined;
      }

      fields = fields.mapValue.fields!;
    }

    return (fields as ApiMapValue)[components[0]];
  }

  /**
<<<<<<< HEAD
   * Convert a document snapshot to the Firestore 'Write' proto.
   *
   * @private
   */
  toWriteProto(): api.IWrite {
    return {
      update: {
        name: this._ref.formattedName,
        fields: this._fieldsProto,
      },
    };
  }

  /**
   * Convert a document snapshot to the Firestore 'Document' proto.
=======
   * Convert a document snapshot to the Firestore 'Document' Protobuf.
>>>>>>> cd5e296e
   *
   * @private
   */
  toDocumentProto(): api.IDocument {
    return {
      name: this._ref.formattedName,
      createTime: this.createTime,
      updateTime: this.updateTime,
      fields: this._fieldsProto,
    };
  }

  /**
   * Returns true if the document's data and path in this `DocumentSnapshot` is
   * equal to the provided value.
   *
   * @param {*} other The value to compare against.
   * @return {boolean} true if this `DocumentSnapshot` is equal to the provided
   * value.
   */
  isEqual(other: DocumentSnapshot<T>): boolean {
    // Since the read time is different on every document read, we explicitly
    // ignore all document metadata in this comparison.
    return (
      this === other ||
      (other instanceof DocumentSnapshot &&
        this._ref.isEqual(other._ref) &&
        deepEqual(this._fieldsProto, other._fieldsProto))
    );
  }
}

/**
 * A QueryDocumentSnapshot contains data read from a document in your
 * Firestore database as part of a query. The document is guaranteed to exist
 * and its data can be extracted with [data()]{@link QueryDocumentSnapshot#data}
 * or [get()]{@link DocumentSnapshot#get} to get a specific field.
 *
 * A QueryDocumentSnapshot offers the same API surface as a
 * {@link DocumentSnapshot}. Since query results contain only existing
 * documents, the [exists]{@link DocumentSnapshot#exists} property will
 * always be true and [data()]{@link QueryDocumentSnapshot#data} will never
 * return 'undefined'.
 *
 * @class
 * @extends DocumentSnapshot
 */
export class QueryDocumentSnapshot<T = DocumentData> extends DocumentSnapshot<
  T
> {
  /**
   * The time the document was created.
   *
   * @type {Timestamp}
   * @name QueryDocumentSnapshot#createTime
   * @readonly
   * @override
   *
   * @example
   * let query = firestore.collection('col');
   *
   * query.get().forEach(snapshot => {
   *   console.log(`Document created at '${snapshot.createTime.toDate()}'`);
   * });
   */
  get createTime(): Timestamp {
    return super.createTime!;
  }

  /**
   * The time the document was last updated (at the time the snapshot was
   * generated).
   *
   * @type {Timestamp}
   * @name QueryDocumentSnapshot#updateTime
   * @readonly
   * @override
   *
   * @example
   * let query = firestore.collection('col');
   *
   * query.get().forEach(snapshot => {
   *   console.log(`Document updated at '${snapshot.updateTime.toDate()}'`);
   * });
   */
  get updateTime(): Timestamp {
    return super.updateTime!;
  }

  /**
   * Retrieves all fields in the document as an object.
   *
   * @override
   *
   * @returns {T} An object containing all fields in the document.
   *
   * @example
   * let query = firestore.collection('col');
   *
   * query.get().forEach(documentSnapshot => {
   *   let data = documentSnapshot.data();
   *   console.log(`Retrieved data: ${JSON.stringify(data)}`);
   * });
   */
  data(): T {
    const data = super.data();
    if (!data) {
      throw new Error(
        'The data in a QueryDocumentSnapshot should always exist.'
      );
    }
    return data;
  }
}

/**
 * A Firestore Document Mask contains the field paths affected by an update.
 *
 * @class
 * @private
 */
export class DocumentMask {
  private _sortedPaths: FieldPath[];

  /**
   * @private
   * @hideconstructor
   *
   * @param fieldPaths The field paths in this mask.
   */
  constructor(fieldPaths: FieldPath[]) {
    this._sortedPaths = fieldPaths;
    this._sortedPaths.sort((a, b) => a.compareTo(b));
  }

  /**
   * Creates a document mask with the field paths of a document.
   *
   * @private
   * @param data A map with fields to modify. Only the keys are used to extract
   * the document mask.
   */
  static fromUpdateMap(data: UpdateMap): DocumentMask {
    const fieldPaths: FieldPath[] = [];

    data.forEach((value, key) => {
      if (!(value instanceof FieldTransform) || value.includeInDocumentMask) {
        fieldPaths.push(FieldPath.fromArgument(key));
      }
    });

    return new DocumentMask(fieldPaths);
  }

  /**
   * Creates a document mask from an array of field paths.
   *
   * @private
   * @param fieldMask A list of field paths.
   */
  static fromFieldMask(fieldMask: Array<string | FieldPath>): DocumentMask {
    const fieldPaths: FieldPath[] = [];

    for (const fieldPath of fieldMask) {
      fieldPaths.push(FieldPath.fromArgument(fieldPath));
    }

    return new DocumentMask(fieldPaths);
  }

  /**
   * Creates a document mask with the field names of a document.
   *
   * @private
   * @param data An object with fields to modify. Only the keys are used to
   * extract the document mask.
   */
  static fromObject(data: DocumentData): DocumentMask {
    const fieldPaths: FieldPath[] = [];

    function extractFieldPaths(
      currentData: DocumentData,
      currentPath?: FieldPath
    ): void {
      let isEmpty = true;

      for (const key of Object.keys(currentData)) {
        isEmpty = false;

        // We don't split on dots since fromObject is called with
        // DocumentData.
        const childSegment = new FieldPath(key);
        const childPath = currentPath
          ? currentPath.append(childSegment)
          : childSegment;
        const value = currentData[key];
        if (value instanceof FieldTransform) {
          if (value.includeInDocumentMask) {
            fieldPaths.push(childPath);
          }
        } else if (isPlainObject(value)) {
          extractFieldPaths(value, childPath);
        } else {
          fieldPaths.push(childPath);
        }
      }

      // Add a field path for an explicitly updated empty map.
      if (currentPath && isEmpty) {
        fieldPaths.push(currentPath);
      }
    }

    extractFieldPaths(data);

    return new DocumentMask(fieldPaths);
  }

  /**
   * Returns true if this document mask contains no fields.
   *
   * @private
   * @return {boolean} Whether this document mask is empty.
   */
  get isEmpty(): boolean {
    return this._sortedPaths.length === 0;
  }

  /**
   * Removes the specified values from a sorted field path array.
   *
   * @private
   * @param input A sorted array of FieldPaths.
   * @param values An array of FieldPaths to remove.
   */
  private static removeFromSortedArray(
    input: FieldPath[],
    values: FieldPath[]
  ): void {
    for (let i = 0; i < input.length; ) {
      let removed = false;

      for (const fieldPath of values) {
        if (input[i].isEqual(fieldPath)) {
          input.splice(i, 1);
          removed = true;
          break;
        }
      }

      if (!removed) {
        ++i;
      }
    }
  }

  /**
   * Removes the field path specified in 'fieldPaths' from this document mask.
   *
   * @private
   * @param fieldPaths An array of FieldPaths.
   */
  removeFields(fieldPaths: FieldPath[]): void {
    DocumentMask.removeFromSortedArray(this._sortedPaths, fieldPaths);
  }

  /**
   * Returns whether this document mask contains 'fieldPath'.
   *
   * @private
   * @param fieldPath The field path to test.
   * @return Whether this document mask contains 'fieldPath'.
   */
  contains(fieldPath: FieldPath): boolean {
    for (const sortedPath of this._sortedPaths) {
      const cmp = sortedPath.compareTo(fieldPath);

      if (cmp === 0) {
        return true;
      } else if (cmp > 0) {
        return false;
      }
    }

    return false;
  }

  /**
   * Removes all properties from 'data' that are not contained in this document
   * mask.
   *
   * @private
   * @param data An object to filter.
   * @return A shallow copy of the object filtered by this document mask.
   */
  applyTo(data: DocumentData): DocumentData {
    /*!
     * Applies this DocumentMask to 'data' and computes the list of field paths
     * that were specified in the mask but are not present in 'data'.
     */
    const applyDocumentMask: (data: DocumentData) => DocumentData = data => {
      const remainingPaths = this._sortedPaths.slice(0);

      const processObject: (
        currentData: DocumentData,
        currentPath?: FieldPath
      ) => DocumentData | null = (currentData, currentPath) => {
        let result: DocumentData | null = null;

        Object.keys(currentData).forEach(key => {
          const childPath = currentPath
            ? currentPath.append(key)
            : new FieldPath(key);
          if (this.contains(childPath)) {
            DocumentMask.removeFromSortedArray(remainingPaths, [childPath]);
            result = result || {};
            result[key] = currentData[key];
          } else if (isObject(currentData[key])) {
            const childObject = processObject(
              currentData[key] as DocumentData,
              childPath
            );
            if (childObject) {
              result = result || {};
              result[key] = childObject;
            }
          }
        });

        return result;
      };

      // processObject() returns 'null' if the DocumentMask is empty.
      const filteredData = processObject(data) || {};

      return {
        filteredData,
        remainingPaths,
      };
    };

    const result = applyDocumentMask(data);

    if (result.remainingPaths.length !== 0) {
      throw new Error(
        `Input data is missing for field "${result.remainingPaths[0]}".`
      );
    }

    return result.filteredData;
  }

  /**
   * Converts a document mask to the Firestore 'DocumentMask' Proto.
   *
   * @private
   * @returns A Firestore 'DocumentMask' Proto.
   */
  toProto(): api.IDocumentMask {
    if (this.isEmpty) {
      return {};
    }

    const encodedPaths: string[] = [];
    for (const fieldPath of this._sortedPaths) {
      encodedPaths.push(fieldPath.formattedName);
    }

    return {
      fieldPaths: encodedPaths,
    };
  }
}

/**
 * A Firestore Document Transform.
 *
 * A DocumentTransform contains pending server-side transforms and their
 * corresponding field paths.
 *
 * @private
 * @class
 */
export class DocumentTransform<T = DocumentData> {
  /**
   * @private
   * @hideconstructor
   *
   * @param ref The DocumentReference for this transform.
   * @param transforms A Map of FieldPaths to FieldTransforms.
   */
  constructor(
    private readonly ref: DocumentReference<T>,
    private readonly transforms: Map<FieldPath, FieldTransform>
  ) {}

  /**
   * Generates a DocumentTransform from a JavaScript object.
   *
   * @private
   * @param ref The `DocumentReference` to use for the DocumentTransform.
   * @param obj The object to extract the transformations from.
   * @returns The Document Transform.
   */
  static fromObject<T>(
    ref: DocumentReference<T>,
    obj: DocumentData
  ): DocumentTransform<T> {
    const updateMap = new Map<FieldPath, unknown>();

    for (const prop of Object.keys(obj)) {
      updateMap.set(new FieldPath(prop), obj[prop]);
    }

    return DocumentTransform.fromUpdateMap(ref, updateMap);
  }

  /**
   * Generates a DocumentTransform from an Update Map.
   *
   * @private
   * @param ref The `DocumentReference` to use for the DocumentTransform.
   * @param data The update data to extract the transformations from.
   * @returns The Document Transform.
   */
  static fromUpdateMap<T>(
    ref: DocumentReference<T>,
    data: UpdateMap
  ): DocumentTransform<T> {
    const transforms = new Map<FieldPath, FieldTransform>();

    function encode_(
      val: unknown,
      path: FieldPath,
      allowTransforms: boolean
    ): void {
      if (val instanceof FieldTransform && val.includeInDocumentTransform) {
        if (allowTransforms) {
          transforms.set(path, val);
        } else {
          throw new Error(
            `${val.methodName}() is not supported inside of array values.`
          );
        }
      } else if (Array.isArray(val)) {
        for (let i = 0; i < val.length; ++i) {
          // We need to verify that no array value contains a document transform
          encode_(val[i], path.append(String(i)), false);
        }
      } else if (isPlainObject(val)) {
        for (const prop of Object.keys(val)) {
          encode_(val[prop], path.append(new FieldPath(prop)), allowTransforms);
        }
      }
    }

    data.forEach((value, key) => {
      encode_(value, FieldPath.fromArgument(key), true);
    });

    return new DocumentTransform(ref, transforms);
  }

  /**
   * Whether this DocumentTransform contains any actionable transformations.
   *
   * @private
   */
  get isEmpty(): boolean {
    return this.transforms.size === 0;
  }

  /**
   * Returns the array of fields in this DocumentTransform.
   *
   * @private
   */
  get fields(): FieldPath[] {
    return Array.from(this.transforms.keys());
  }

  /**
   * Validates the user provided field values in this document transform.
   * @private
   */
  validate(): void {
    const allowUndefined = !!this.ref.firestore._settings
      .ignoreUndefinedProperties;
    this.transforms.forEach(transform => transform.validate(allowUndefined));
  }

  /**
   * Converts a document transform to the Firestore 'FieldTransform' Proto.
   *
   * @private
   * @param serializer The Firestore serializer
   * @returns A list of Firestore 'FieldTransform' Protos
   */
  toProto(serializer: Serializer): api.DocumentTransform.IFieldTransform[] {
    return Array.from(this.transforms, ([path, transform]) =>
      transform.toProto(serializer, path)
    );
  }
}

/**
 * A Firestore Precondition encapsulates options for database writes.
 *
 * @private
 * @class
 */
export class Precondition {
  private _exists?: boolean;
  private _lastUpdateTime?: Timestamp;

  /**
   * @private
   * @hideconstructor
   *
   * @param options.exists - Whether the referenced document should exist in
   * Firestore,
   * @param options.lastUpdateTime - The last update time of the referenced
   * document in Firestore.
   * @param options
   */
  constructor(options?: {exists?: boolean; lastUpdateTime?: Timestamp}) {
    if (options !== undefined) {
      this._exists = options.exists;
      this._lastUpdateTime = options.lastUpdateTime;
    }
  }

  /**
   * Generates the Protobuf `Preconditon` object for this precondition.
   *
   * @private
   * @returns The `Preconditon` Protobuf object or 'null' if there are no
   * preconditions.
   */
  toProto(): api.IPrecondition | null {
    if (this.isEmpty) {
      return null;
    }

    const proto: api.IPrecondition = {};

    if (this._lastUpdateTime !== undefined) {
      const valueProto = this._lastUpdateTime!.toProto();
      proto.updateTime = valueProto.timestampValue;
    } else {
      proto.exists = this._exists;
    }

    return proto;
  }

  /**
   * Whether this DocumentTransform contains any enforcement.
   *
   * @private
   */
  get isEmpty(): boolean {
    return this._exists === undefined && !this._lastUpdateTime;
  }
}<|MERGE_RESOLUTION|>--- conflicted
+++ resolved
@@ -469,7 +469,6 @@
   }
 
   /**
-<<<<<<< HEAD
    * Convert a document snapshot to the Firestore 'Write' proto.
    *
    * @private
@@ -485,9 +484,6 @@
 
   /**
    * Convert a document snapshot to the Firestore 'Document' proto.
-=======
-   * Convert a document snapshot to the Firestore 'Document' Protobuf.
->>>>>>> cd5e296e
    *
    * @private
    */
