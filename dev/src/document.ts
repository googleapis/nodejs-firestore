--- conflicted
+++ resolved
@@ -121,11 +121,7 @@
       createTime?: Timestamp, updateTime?: Timestamp) {
     this._ref = ref;
     this._fieldsProto = fieldsProto;
-<<<<<<< HEAD
-    this._serializer = ref.firestore._serializer;
-=======
     this._serializer = ref.firestore._serializer!;
->>>>>>> 6f27d849
     this._readTime = readTime;
     this._createTime = createTime;
     this._updateTime = updateTime;
