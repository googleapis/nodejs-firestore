--- conflicted
+++ resolved
@@ -385,11 +385,7 @@
    * });
    */
   get(field: string|FieldPath): any {  // tslint:disable-line no-any
-<<<<<<< HEAD
     validateFieldPath('field', field);
-=======
-    this._validator.isFieldPath('field', field);
->>>>>>> c2cd30d5
 
     const protoField = this.protoField(field);
 
