--- conflicted
+++ resolved
@@ -43,10 +43,6 @@
  * @type {RegExp}
  */
 const RESOURCE_PATH_RE =
-<<<<<<< HEAD
-  // Note: [\s\S] matches all characters including newlines.
-=======
->>>>>>> 689a03dc
   /^projects\/([^/]+)\/databases\/([^/]+)(?:\/documents(?:\/([^/]+(?:\/[^/]+)*))?)?$/;
 
 /*!
