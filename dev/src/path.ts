/*!
 * Copyright 2017 Google Inc. All Rights Reserved.
 *
 * Licensed under the Apache License, Version 2.0 (the "License");
 * you may not use this file except in compliance with the License.
 * You may obtain a copy of the License at
 *
 *      http://www.apache.org/licenses/LICENSE-2.0
 *
 * Unless required by applicable law or agreed to in writing, software
 * distributed under the License is distributed on an "AS IS" BASIS,
 * WITHOUT WARRANTIES OR CONDITIONS OF ANY KIND, either express or implied.
 * See the License for the specific language governing permissions and
 * limitations under the License.
 */

import * as firestore from '@google-cloud/firestore';

import {google} from '../protos/firestore_v1_proto_api';
import {compareUtf8Strings, primitiveComparator} from './order';

import {isObject} from './util';
import {
  customObjectMessage,
  invalidArgumentMessage,
  validateMinNumberOfArguments,
  validateString,
} from './validate';

import api = google.firestore.v1;

/*!
 * The default database ID for this Firestore client. We do not yet expose the
 * ability to use different databases.
 */
export const DEFAULT_DATABASE_ID = '(default)';

/*!
 * A regular expression to verify an absolute Resource Path in Firestore. It
 * extracts the project ID, the database name and the relative resource path
 * if available.
 *
 * @type {RegExp}
 */
const RESOURCE_PATH_RE =
  // Note: [\s\S] matches all characters including newlines.
<<<<<<< HEAD
  /^projects\/([^/]*)\/databases\/([^/]*)(?:\/documents(?:\/([\s\S]+))?)?$/;
=======
  /^projects\/([^/]+)\/databases\/([^/]+)(?:\/documents(?:\/([^/]+(?:\/[^/]+)*))?)?$/;
>>>>>>> 850e485c

/*!
 * A regular expression to verify whether a field name can be passed to the
 * backend without escaping.
 *
 * @type {RegExp}
 */
const UNESCAPED_FIELD_NAME_RE = /^[_a-zA-Z][_a-zA-Z0-9]*$/;

/*!
 * A regular expression to verify field paths that are passed to the API as
 * strings. Field paths that do not match this expression have to be provided
 * as a [FieldPath]{@link FieldPath} object.
 *
 * @type {RegExp}
 */
const FIELD_PATH_RE = /^[^*~/[\]]+$/;

/**
 * An abstract class representing a Firestore path.
 *
 * Subclasses have to implement `split()` and `canonicalString()`.
 *
 * @private
 * @internal
 * @class
 */
abstract class Path<T> {
  /**
   * Creates a new Path with the given segments.
   *
   * @private
   * @internal
   * @private
   * @param segments Sequence of parts of a path.
   */
  constructor(protected readonly segments: string[]) {}

  /**
   * Returns the number of segments of this field path.
   *
   * @private
   * @internal
   */
  get size(): number {
    return this.segments.length;
  }

  abstract construct(segments: string[] | string): T;
  abstract split(relativePath: string): string[];

  /**
   * Create a child path beneath the current level.
   *
   * @private
   * @internal
   * @param relativePath Relative path to append to the current path.
   * @returns The new path.
   */
  append(relativePath: Path<T> | string): T {
    if (relativePath instanceof Path) {
      return this.construct(this.segments.concat(relativePath.segments));
    }
    return this.construct(this.segments.concat(this.split(relativePath)));
  }

  /**
   * Returns the path of the parent node.
   *
   * @private
   * @internal
   * @returns The new path or null if we are already at the root.
   */
  parent(): T | null {
    if (this.segments.length === 0) {
      return null;
    }

    return this.construct(this.segments.slice(0, this.segments.length - 1));
  }

  /**
   * Checks whether the current path is a prefix of the specified path.
   *
   * @private
   * @internal
   * @param other The path to check against.
   * @returns 'true' iff the current path is a prefix match with 'other'.
   */
  isPrefixOf(other: Path<T>): boolean {
    if (other.segments.length < this.segments.length) {
      return false;
    }

    for (let i = 0; i < this.segments.length; i++) {
      if (this.segments[i] !== other.segments[i]) {
        return false;
      }
    }

    return true;
  }

  /**
   * Compare the current path against another Path object.
   *
   * Compare the current path against another Path object. Paths are compared segment by segment,
   * prioritizing numeric IDs (e.g., "__id123__") in numeric ascending order, followed by string
   * segments in lexicographical order.
   *
   * @private
   * @internal
   * @param other The path to compare to.
   * @returns -1 if current < other, 1 if current > other, 0 if equal
   */
  compareTo(other: Path<T>): number {
    const len = Math.min(this.segments.length, other.segments.length);
    for (let i = 0; i < len; i++) {
      const comparison = this.compareSegments(
        this.segments[i],
        other.segments[i]
      );
      if (comparison !== 0) {
        return comparison;
      }
    }
    return primitiveComparator(this.segments.length, other.segments.length);
  }

  private compareSegments(lhs: string, rhs: string): number {
    const isLhsNumeric = this.isNumericId(lhs);
    const isRhsNumeric = this.isNumericId(rhs);

    if (isLhsNumeric && !isRhsNumeric) {
      // Only lhs is numeric
      return -1;
    } else if (!isLhsNumeric && isRhsNumeric) {
      // Only rhs is numeric
      return 1;
    } else if (isLhsNumeric && isRhsNumeric) {
      // both numeric
      return this.compareNumbers(
        this.extractNumericId(lhs),
        this.extractNumericId(rhs)
      );
    } else {
      // both non-numeric
      return compareUtf8Strings(lhs, rhs);
    }
  }

  // Checks if a segment is a numeric ID (starts with "__id" and ends with "__").
  private isNumericId(segment: string): boolean {
    return segment.startsWith('__id') && segment.endsWith('__');
  }

  //  Extracts the long number from a numeric ID segment.
  private extractNumericId(segment: string): bigint {
    return BigInt(segment.substring(4, segment.length - 2));
  }

  private compareNumbers(lhs: bigint, rhs: bigint): number {
    if (lhs < rhs) {
      return -1;
    } else if (lhs > rhs) {
      return 1;
    } else {
      return 0;
    }
  }

  /**
   * Returns a copy of the underlying segments.
   *
   * @private
   * @internal
   * @returns A copy of the segments that make up this path.
   */
  toArray(): string[] {
    return this.segments.slice();
  }

  /**
   * Pops the last segment from this `Path` and returns a newly constructed
   * `Path`.
   *
   * @private
   * @internal
   * @returns The newly created Path.
   */
  popLast(): T {
    return this.construct(this.segments.slice(0, -1));
  }

  /**
   * Returns the last segment from this `Path`;
   *
   * @private
   * @internal
   * @returns The last segment of this Path.
   */
  lastSegment(): string {
    return this.get(this.size - 1);
  }

  /**
   * Returns the path segment at the specified index.
   * @param index
   */
  get(index: number): string {
    return this.segments[index];
  }

  /**
   * Returns `true` if this path is the immediate
   * parent of the given `potentialChild` path.
   * @param potentialChild
   */
  isImmediateParentOf(potentialChild: this): boolean {
    if (this.size + 1 !== potentialChild.size) {
      return false;
    }

    for (let i = 0; i < this.size; i++) {
      if (this.get(i) !== potentialChild.get(i)) {
        return false;
      }
    }

    return true;
  }

  /**
   * Returns true if this `Path` is equal to the provided value.
   *
   * @private
   * @internal
   * @param other The value to compare against.
   * @return true if this `Path` is equal to the provided value.
   */
  isEqual(other: Path<T>): boolean {
    return this === other || this.compareTo(other) === 0;
  }
}

/**
 * A slash-separated path for navigating resources within the current Firestore
 * instance.
 *
 * @private
 * @internal
 */
export class ResourcePath extends Path<ResourcePath> {
  /**
   * A default instance pointing to the root collection.
   * @private
   * @internal
   */
  static EMPTY = new ResourcePath();

  /**
   * Constructs a ResourcePath.
   *
   * @private
   * @internal
   * @param segments Sequence of names of the parts of the path.
   */
  constructor(...segments: string[]) {
    super(segments);
  }

  /**
   * Indicates whether this path points to a document.
   * @private
   * @internal
   */
  get isDocument(): boolean {
    return this.segments.length > 0 && this.segments.length % 2 === 0;
  }

  /**
   * Indicates whether this path points to a collection.
   * @private
   * @internal
   */
  get isCollection(): boolean {
    return this.segments.length % 2 === 1;
  }

  /**
   * The last component of the path.
   * @private
   * @internal
   */
  get id(): string | null {
    if (this.segments.length > 0) {
      return this.segments[this.segments.length - 1];
    }
    return null;
  }

  /**
   * Returns the location of this path relative to the root of the project's
   * database.
   * @private
   * @internal
   */
  get relativeName(): string {
    return this.segments.join('/');
  }

  /**
   * Constructs a new instance of ResourcePath.
   *
   * @private
   * @internal
   * @param segments Sequence of parts of the path.
   * @returns The newly created ResourcePath.
   */
  construct(segments: string[]): ResourcePath {
    return new ResourcePath(...segments);
  }

  /**
   * Splits a string into path segments, using slashes as separators.
   *
   * @private
   * @internal
   * @param relativePath The path to split.
   * @returns The split path segments.
   */
  split(relativePath: string): string[] {
    // We may have an empty segment at the beginning or end if they had a
    // leading or trailing slash (which we allow).
    return relativePath.split('/').filter(segment => segment.length > 0);
  }

  /**
   * Converts this path to a fully qualified ResourcePath.
   *
   * @private
   * @internal
   * @param projectId The project ID of the current Firestore project.
   * @return A fully-qualified resource path pointing to the same element.
   */
  toQualifiedResourcePath(
    projectId: string,
    databaseId: string
  ): QualifiedResourcePath {
    return new QualifiedResourcePath(projectId, databaseId, ...this.segments);
  }
}

/**
 * A slash-separated path that includes a project and database ID for referring
 * to resources in any Firestore project.
 *
 * @private
 * @internal
 */
export class QualifiedResourcePath extends ResourcePath {
  /**
   * The project ID of this path.
   */
  readonly projectId: string;

  /**
   * The database ID of this path.
   */
  readonly databaseId: string;

  /**
   * Constructs a Firestore Resource Path.
   *
   * @private
   * @internal
   * @param projectId The Firestore project id.
   * @param databaseId The Firestore database id.
   * @param segments Sequence of names of the parts of the path.
   */
  constructor(projectId: string, databaseId: string, ...segments: string[]) {
    super(...segments);

    this.projectId = projectId;
    this.databaseId = databaseId;
  }

  /**
   * String representation of the path relative to the database root.
   * @private
   * @internal
   */
  get relativeName(): string {
    return this.segments.join('/');
  }

  /**
   * Creates a resource path from an absolute Firestore path.
   *
   * @private
   * @internal
   * @param absolutePath A string representation of a Resource Path.
   * @returns The new ResourcePath.
   */
  static fromSlashSeparatedString(absolutePath: string): QualifiedResourcePath {
    const elements = RESOURCE_PATH_RE.exec(absolutePath);

    if (elements) {
      const project = elements[1];
      const database = elements[2];
<<<<<<< HEAD
      const path = elements[3] ?? '';
      return new QualifiedResourcePath(project, database).append(path);
=======
      const root = new QualifiedResourcePath(project, database);

      if (!elements[3]) {
        return root;
      } else {
        return root.append(elements[3]);
      }
>>>>>>> 850e485c
    }

    throw new Error(`Resource name '${absolutePath}' is not valid.`);
  }

  /**
   * Create a child path beneath the current level.
   *
   * @private
   * @internal
   * @param relativePath Relative path to append to the current path.
   * @returns The new path.
   */
  append(relativePath: ResourcePath | string): QualifiedResourcePath {
    // `super.append()` calls `QualifiedResourcePath.construct()` when invoked
    // from here and returns a QualifiedResourcePath.
    return super.append(relativePath) as QualifiedResourcePath;
  }

  /**
   * Create a child path beneath the current level.
   *
   * @private
   * @internal
   * @returns The new path.
   */
  parent(): QualifiedResourcePath | null {
    return super.parent() as QualifiedResourcePath | null;
  }

  /**
   * String representation of a ResourcePath as expected by the API.
   *
   * @private
   * @internal
   * @returns The representation as expected by the API.
   */
  get formattedName(): string {
    const components = [
      'projects',
      this.projectId,
      'databases',
      this.databaseId,
      'documents',
      ...this.segments,
    ];
    return components.join('/');
  }

  /**
   * Constructs a new instance of ResourcePath. We need this instead of using
   * the normal constructor because polymorphic 'this' doesn't work on static
   * methods.
   *
   * @private
   * @internal
   * @param segments Sequence of names of the parts of the path.
   * @returns The newly created QualifiedResourcePath.
   */
  construct(segments: string[]): QualifiedResourcePath {
    return new QualifiedResourcePath(
      this.projectId,
      this.databaseId,
      ...segments
    );
  }

  /**
   * Convenience method to match the ResourcePath API. This method always
   * returns the current instance.
   *
   * @private
   * @internal
   */
  toQualifiedResourcePath(): QualifiedResourcePath {
    return this;
  }

  /**
   * Compare the current path against another ResourcePath object.
   *
   * @private
   * @internal
   * @param other The path to compare to.
   * @returns -1 if current < other, 1 if current > other, 0 if equal
   */
  compareTo(other: ResourcePath): number {
    if (other instanceof QualifiedResourcePath) {
      if (this.projectId < other.projectId) {
        return -1;
      }
      if (this.projectId > other.projectId) {
        return 1;
      }

      if (this.databaseId < other.databaseId) {
        return -1;
      }
      if (this.databaseId > other.databaseId) {
        return 1;
      }
    }

    return super.compareTo(other);
  }

  /**
   * Converts this ResourcePath to the Firestore Proto representation.
   * @private
   * @internal
   */
  toProto(): api.IValue {
    return {
      referenceValue: this.formattedName,
    };
  }
}

/**
 * Validates that the given string can be used as a relative or absolute
 * resource path.
 *
 * @private
 * @internal
 * @param arg The argument name or argument index (for varargs methods).
 * @param resourcePath The path to validate.
 * @throws if the string can't be used as a resource path.
 */
export function validateResourcePath(
  arg: string | number,
  resourcePath: string
): void {
  if (typeof resourcePath !== 'string' || resourcePath === '') {
    throw new Error(
      `${invalidArgumentMessage(
        arg,
        'resource path'
      )} Path must be a non-empty string.`
    );
  }

  if (resourcePath.indexOf('//') >= 0) {
    throw new Error(
      `${invalidArgumentMessage(
        arg,
        'resource path'
      )} Paths must not contain //.`
    );
  }
}

/**
 * A dot-separated path for navigating sub-objects (e.g. nested maps) within a document.
 *
 * @class
 */
export class FieldPath extends Path<FieldPath> implements firestore.FieldPath {
  /**
   * A special sentinel value to refer to the ID of a document.
   *
   * @private
   * @internal
   */
  private static _DOCUMENT_ID = new FieldPath('__name__');

  /**
   * @private
   * @internal
   * Defines the minimum number of segments allowed in a FieldPath
   */
  get _minNumSegments(): number {
    return 1;
  }

  /**
   * Constructs a Firestore Field Path.
   *
   * @param {...string} segments Sequence of field names that form this path.
   *
   * @example
   * ```
   * let query = firestore.collection('col');
   * let fieldPath = new FieldPath('f.o.o', 'bar');
   *
   * query.where(fieldPath, '==', 42).get().then(snapshot => {
   *   snapshot.forEach(document => {
   *     console.log(`Document contains {'f.o.o' : {'bar' : 42}}`);
   *   });
   * });
   * ```
   */
  constructor(...segments: string[]) {
    if (Array.isArray(segments[0])) {
      throw new Error(
        'The FieldPath constructor no longer supports an array as its first argument. ' +
          'Please unpack your array and call FieldPath() with individual arguments.'
      );
    }

    for (let i = 0; i < segments.length; ++i) {
      validateString(i, segments[i]);
      if (segments[i].length === 0) {
        throw new Error(`Element at index ${i} should not be an empty string.`);
      }
    }

    super(segments);

    validateMinNumberOfArguments('FieldPath', segments, this._minNumSegments);
  }

  /**
   * A special FieldPath value to refer to the ID of a document. It can be used
   * in queries to sort or filter by the document ID.
   *
   * @returns {FieldPath}
   */
  static documentId(): FieldPath {
    return FieldPath._DOCUMENT_ID;
  }

  /**
   * Create an empty FieldPath.
   * @private
   * @internal
   *
   * @returns {FieldPath}
   */
  static _emptyPath(): FieldPath {
    const result = new FieldPath('empty');
    result.segments.pop();
    return result;
  }

  /**
   * Turns a field path argument into a [FieldPath]{@link FieldPath}.
   * Supports FieldPaths as input (which are passed through) and dot-separated
   * strings.
   *
   * @private
   * @internal
   * @param {string|FieldPath} fieldPath The FieldPath to create.
   * @returns {FieldPath} A field path representation.
   */
  static fromArgument(fieldPath: string | firestore.FieldPath): FieldPath {
    // validateFieldPath() is used in all public API entry points to validate
    // that fromArgument() is only called with a Field Path or a string.
    return fieldPath instanceof FieldPath
      ? fieldPath
      : new FieldPath(...(fieldPath as string).split('.'));
  }

  /**
   * String representation of a FieldPath as expected by the API.
   *
   * @private
   * @internal
   * @override
   * @returns {string} The representation as expected by the API.
   */
  get formattedName(): string {
    return this.segments
      .map(str => {
        return UNESCAPED_FIELD_NAME_RE.test(str)
          ? str
          : '`' + str.replace(/\\/g, '\\\\').replace(/`/g, '\\`') + '`';
      })
      .join('.');
  }

  /**
   * Returns a string representation of this path.
   *
   * @private
   * @internal
   * @returns A string representing this path.
   */
  toString(): string {
    return this.formattedName;
  }

  /**
   * Splits a string into path segments, using dots as separators.
   *
   * @private
   * @internal
   * @override
   * @param {string} fieldPath The path to split.
   * @returns {Array.<string>} - The split path segments.
   */
  split(fieldPath: string): string[] {
    return fieldPath.split('.');
  }

  /**
   * Constructs a new instance of FieldPath. We need this instead of using
   * the normal constructor because polymorphic 'this' doesn't work on static
   * methods.
   *
   * @private
   * @internal
   * @override
   * @param segments Sequence of field names.
   * @returns The newly created FieldPath.
   */
  construct(segments: string[]): FieldPath {
    return new FieldPath(...segments);
  }

  /**
   * Returns true if this `FieldPath` is equal to the provided value.
   *
   * @param {*} other The value to compare against.
   * @return {boolean} true if this `FieldPath` is equal to the provided value.
   */
  isEqual(other: FieldPath): boolean {
    return super.isEqual(other);
  }
}
/**
 * A dot-separated path for navigating ObjectValues.
 * This type is like its parent, FieldPath, except
 * it allows for zero length segments.
 *
 * @private
 * @internal
 * @class
 */
export class ObjectValueFieldPath extends FieldPath {
  /**
   * Zero length field paths are allowed in object value traverse.
   */
  get _minNumSegments(): number {
    return 0;
  }

  constructor(...segments: string[]) {
    super(...segments);
  }

  static fromDotNotation(path: string): ObjectValueFieldPath {
    return new ObjectValueFieldPath(...path.split('.'));
  }

  /**
   * Constructs a new instance of FieldPath. We need this instead of using
   * the normal constructor because polymorphic 'this' doesn't work on static
   * methods.
   *
   * @private
   * @internal
   * @override
   * @param segments Sequence of field names.
   * @returns The newly created FieldPath.
   */
  construct(segments: string[]): FieldPath {
    return new ObjectValueFieldPath(...segments);
  }
}

/**
 * Validates that the provided value can be used as a field path argument.
 *
 * @private
 * @internal
 * @param arg The argument name or argument index (for varargs methods).
 * @param fieldPath The value to verify.
 * @throws if the string can't be used as a field path.
 */
export function validateFieldPath(
  arg: string | number,
  fieldPath: unknown
): asserts fieldPath is string | FieldPath {
  if (fieldPath instanceof FieldPath) {
    return;
  }

  if (fieldPath === undefined) {
    throw new Error(
      invalidArgumentMessage(arg, 'field path') + ' The path cannot be omitted.'
    );
  }

  if (isObject(fieldPath) && fieldPath.constructor.name === 'FieldPath') {
    throw new Error(customObjectMessage(arg, fieldPath));
  }

  if (typeof fieldPath !== 'string') {
    throw new Error(
      `${invalidArgumentMessage(
        arg,
        'field path'
      )} Paths can only be specified as strings or via a FieldPath object.`
    );
  }

  if (fieldPath.indexOf('..') >= 0) {
    throw new Error(
      `${invalidArgumentMessage(
        arg,
        'field path'
      )} Paths must not contain ".." in them.`
    );
  }

  if (fieldPath.startsWith('.') || fieldPath.endsWith('.')) {
    throw new Error(
      `${invalidArgumentMessage(
        arg,
        'field path'
      )} Paths must not start or end with ".".`
    );
  }

  if (!FIELD_PATH_RE.test(fieldPath)) {
    throw new Error(`${invalidArgumentMessage(
      arg,
      'field path'
    )} Paths can't be empty and must not contain
    "*~/[]".`);
  }
}<|MERGE_RESOLUTION|>--- conflicted
+++ resolved
@@ -44,11 +44,7 @@
  */
 const RESOURCE_PATH_RE =
   // Note: [\s\S] matches all characters including newlines.
-<<<<<<< HEAD
-  /^projects\/([^/]*)\/databases\/([^/]*)(?:\/documents(?:\/([\s\S]+))?)?$/;
-=======
   /^projects\/([^/]+)\/databases\/([^/]+)(?:\/documents(?:\/([^/]+(?:\/[^/]+)*))?)?$/;
->>>>>>> 850e485c
 
 /*!
  * A regular expression to verify whether a field name can be passed to the
@@ -459,10 +455,6 @@
     if (elements) {
       const project = elements[1];
       const database = elements[2];
-<<<<<<< HEAD
-      const path = elements[3] ?? '';
-      return new QualifiedResourcePath(project, database).append(path);
-=======
       const root = new QualifiedResourcePath(project, database);
 
       if (!elements[3]) {
@@ -470,7 +462,6 @@
       } else {
         return root.append(elements[3]);
       }
->>>>>>> 850e485c
     }
 
     throw new Error(`Resource name '${absolutePath}' is not valid.`);
