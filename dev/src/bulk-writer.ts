--- conflicted
+++ resolved
@@ -684,20 +684,6 @@
     options?: firestore.SetOptions
   ): Promise<WriteResult> {
     this._verifyNotClosed();
-<<<<<<< HEAD
-    return this._enqueue(
-      documentRef as firestore.DocumentReference<unknown>,
-      'set',
-      bulkCommitBatch => {
-        if (options) {
-          return bulkCommitBatch.set(documentRef, data, options);
-        } else {
-          return bulkCommitBatch.set(
-            documentRef,
-            data as firestore.WithFieldValue<T>
-          );
-        }
-=======
     return this._enqueue(documentRef, 'set', bulkCommitBatch => {
       if (options) {
         return bulkCommitBatch.set(documentRef, data, options);
@@ -706,7 +692,6 @@
           documentRef,
           data as firestore.WithFieldValue<AppModelType>
         );
->>>>>>> 0afadeff
       }
     );
   }
