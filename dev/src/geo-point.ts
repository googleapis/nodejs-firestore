--- conflicted
+++ resolved
@@ -18,11 +18,8 @@
 import {Serializable} from './serializer';
 import {validateNumber} from './validate';
 
-<<<<<<< HEAD
-=======
 import api = google.firestore.v1beta1;
 
->>>>>>> ff1b0a7e
 /**
  * An immutable object representing a geographic location in Firestore. The
  * location is represented as a latitude/longitude pair.
