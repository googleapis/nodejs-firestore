/*!
 * Copyright 2017 Google Inc. All Rights Reserved.
 *
 * Licensed under the Apache License, Version 2.0 (the "License");
 * you may not use this file except in compliance with the License.
 * You may obtain a copy of the License at
 *
 *      http://www.apache.org/licenses/LICENSE-2.0
 *
 * Unless required by applicable law or agreed to in writing, software
 * distributed under the License is distributed on an "AS IS" BASIS,
 * WITHOUT WARRANTIES OR CONDITIONS OF ANY KIND, either express or implied.
 * See the License for the specific language governing permissions and
 * limitations under the License.
 */

import * as firestore from '@google-cloud/firestore';

import {GoogleError} from 'google-gax';
import * as proto from '../protos/firestore_v1_proto_api';

import {ExponentialBackoff} from './backoff';
import {DocumentSnapshot} from './document';
import {Firestore, WriteBatch} from './index';
import {Timestamp} from './timestamp';
import {logger} from './logger';
import {FieldPath, validateFieldPath} from './path';
import {StatusCode} from './status-code';
import {
  DocumentReference,
  Query,
  QuerySnapshot,
  validateDocumentReference,
} from './reference';
import {isObject, isPlainObject} from './util';
import {
  invalidArgumentMessage,
  RequiredArgumentOptions,
  validateMinNumberOfArguments,
  validateOptional,
} from './validate';
import {DocumentReader} from './document-reader';
import api = proto.google.firestore.v1;

/*!
 * Error message for transactional reads that were executed after performing
 * writes.
 */
const READ_AFTER_WRITE_ERROR_MSG =
  'Firestore transactions require all reads to be executed before all writes.';

/**
 * A reference to a transaction.
 *
 * The Transaction object passed to a transaction's updateFunction provides
 * the methods to read and write data within the transaction context. See
 * [runTransaction()]{@link Firestore#runTransaction}.
 *
 * @class Transaction
 */
export class Transaction implements firestore.Transaction {
  private _firestore: Firestore;
  private _writeBatch: WriteBatch;
  private _backoff: ExponentialBackoff;
  private _requestTag: string;
  private _transactionId?: Uint8Array;

  /**
   * @hideconstructor
   *
   * @param firestore The Firestore Database client.
   * @param requestTag A unique client-assigned identifier for the scope of
   * this transaction.
   */
  constructor(firestore: Firestore, requestTag: string) {
    this._firestore = firestore;
    this._writeBatch = firestore.batch();
    this._requestTag = requestTag;
    this._backoff = new ExponentialBackoff();
  }

  /**
   * Retrieves a query result. Holds a pessimistic lock on all returned
   * documents.
   *
   * @param {Query} query A query to execute.
   * @return {Promise<QuerySnapshot>} A QuerySnapshot for the retrieved data.
   */
  get<T>(query: Query<T>): Promise<QuerySnapshot<T>>;

  /**
   * Reads the document referenced by the provided `DocumentReference.`
   * Holds a pessimistic lock on the returned document.
   *
   * @param {DocumentReference} documentRef A reference to the document to be read.
   * @return {Promise<DocumentSnapshot>}  A DocumentSnapshot for the read data.
   */
  get<T>(documentRef: DocumentReference<T>): Promise<DocumentSnapshot<T>>;

  /**
   * Retrieve a document or a query result from the database. Holds a
   * pessimistic lock on all returned documents.
   *
   * @param {DocumentReference|Query} refOrQuery The document or query to
   * return.
   * @returns {Promise} A Promise that resolves with a DocumentSnapshot or
   * QuerySnapshot for the returned documents.
   *
   * @example
   * ```
   * firestore.runTransaction(transaction => {
   *   let documentRef = firestore.doc('col/doc');
   *   return transaction.get(documentRef).then(doc => {
   *     if (doc.exists) {
   *       transaction.update(documentRef, { count: doc.get('count') + 1 });
   *     } else {
   *       transaction.create(documentRef, { count: 1 });
   *     }
   *   });
   * });
   * ```
   */
  get<T>(
    refOrQuery: DocumentReference<T> | Query<T>
  ): Promise<DocumentSnapshot<T> | QuerySnapshot<T>> {
    if (!this._writeBatch.isEmpty) {
      throw new Error(READ_AFTER_WRITE_ERROR_MSG);
    }

    if (refOrQuery instanceof DocumentReference) {
      const documentReader = new DocumentReader(this._firestore, [refOrQuery]);
      documentReader.transactionId = this._transactionId;
      return documentReader.get(this._requestTag).then(([res]) => res);
    }

    if (refOrQuery instanceof Query) {
      return refOrQuery._get(this._transactionId);
    }

    throw new Error(
      'Value for argument "refOrQuery" must be a DocumentReference or a Query.'
    );
  }

  /**
   * Retrieves multiple documents from Firestore. Holds a pessimistic lock on
   * all returned documents.
   *
   * The first argument is required and must be of type `DocumentReference`
   * followed by any additional `DocumentReference` documents. If used, the
   * optional `ReadOptions` must be the last argument.
   *
   * @param {...DocumentReference|ReadOptions} documentRefsOrReadOptions The
   * `DocumentReferences` to receive, followed by an optional field mask.
   * @returns {Promise<Array.<DocumentSnapshot>>} A Promise that
   * contains an array with the resulting document snapshots.
   *
   * @example
   * ```
   * let firstDoc = firestore.doc('col/doc1');
   * let secondDoc = firestore.doc('col/doc2');
   * let resultDoc = firestore.doc('col/doc3');
   *
   * firestore.runTransaction(transaction => {
   *   return transaction.getAll(firstDoc, secondDoc).then(docs => {
   *     transaction.set(resultDoc, {
   *       sum: docs[0].get('count') + docs[1].get('count')
   *     });
   *   });
   * });
   * ```
   */
  getAll<T>(
    ...documentRefsOrReadOptions: Array<
      firestore.DocumentReference<T> | firestore.ReadOptions
    >
  ): Promise<Array<DocumentSnapshot<T>>> {
    if (!this._writeBatch.isEmpty) {
      throw new Error(READ_AFTER_WRITE_ERROR_MSG);
    }

    validateMinNumberOfArguments(
      'Transaction.getAll',
      documentRefsOrReadOptions,
      1
    );

    const {documents, fieldMask} = parseGetAllArguments(
      documentRefsOrReadOptions
    );

    const documentReader = new DocumentReader(this._firestore, documents);
    documentReader.fieldMask = fieldMask || undefined;
    documentReader.transactionId = this._transactionId;
    return documentReader.get(this._requestTag);
  }

  /**
   * Create the document referred to by the provided
   * [DocumentReference]{@link DocumentReference}. The operation will
   * fail the transaction if a document exists at the specified location.
   *
   * @param {DocumentReference} documentRef A reference to the document to be
   * created.
   * @param {DocumentData} data The object data to serialize as the document.
   * @returns {Transaction} This Transaction instance. Used for
   * chaining method calls.
   *
   * @example
   * ```
   * firestore.runTransaction(transaction => {
   *   let documentRef = firestore.doc('col/doc');
   *   return transaction.get(documentRef).then(doc => {
   *     if (!doc.exists) {
   *       transaction.create(documentRef, { foo: 'bar' });
   *     }
   *   });
   * });
   * ```
   */
  create<T>(
    documentRef: firestore.DocumentReference<T>,
    data: firestore.WithFieldValue<T>
  ): Transaction {
    this._writeBatch.create(documentRef, data);
    return this;
  }

  set<T>(
    documentRef: firestore.DocumentReference<T>,
    data: firestore.PartialWithFieldValue<T>,
    options: firestore.SetOptions
  ): Transaction;
  set<T>(
    documentRef: firestore.DocumentReference<T>,
    data: firestore.WithFieldValue<T>
  ): Transaction;
  /**
   * Writes to the document referred to by the provided
   * [DocumentReference]{@link DocumentReference}. If the document
   * does not exist yet, it will be created. If you pass
   * [SetOptions]{@link SetOptions}, the provided data can be merged into the
   * existing document.
   *
   * @param {DocumentReference} documentRef A reference to the document to be
   * set.
   * @param {T|Partial<T>} data The object to serialize as the document.
   * @param {SetOptions=} options An object to configure the set behavior.
   * @param {boolean=} options.merge - If true, set() merges the values
   * specified in its data argument. Fields omitted from this set() call remain
   * untouched. If your input sets any field to an empty map, all nested fields
   * are overwritten.
   * @param {Array.<string|FieldPath>=} options.mergeFields - If provided,
   * set() only replaces the specified field paths. Any field path that is not
<<<<<<< HEAD
   * specified is ignored and remains untouched. If your input sets any field to
   * an empty map, all nested fields are overwritten.
=======
   * specified is ignored and remains untouched.
   * @throws {Error} If the provided input is not a valid Firestore document.
>>>>>>> c2f7e553
   * @returns {Transaction} This Transaction instance. Used for
   * chaining method calls.
   *
   * @example
   * ```
   * firestore.runTransaction(transaction => {
   *   let documentRef = firestore.doc('col/doc');
   *   transaction.set(documentRef, { foo: 'bar' });
   *   return Promise.resolve();
   * });
   * ```
   */
  set<T>(
    documentRef: firestore.DocumentReference<T>,
    data: firestore.PartialWithFieldValue<T>,
    options?: firestore.SetOptions
  ): Transaction {
    if (options) {
      this._writeBatch.set(documentRef, data, options);
    } else {
      this._writeBatch.set(documentRef, data as firestore.WithFieldValue<T>);
    }
    return this;
  }

  /**
   * Updates fields in the document referred to by the provided
   * [DocumentReference]{@link DocumentReference}. The update will
   * fail if applied to a document that does not exist.
   *
   * The update() method accepts either an object with field paths encoded as
   * keys and field values encoded as values, or a variable number of arguments
   * that alternate between field paths and field values. Nested fields can be
   * updated by providing dot-separated field path strings or by providing
   * FieldPath objects.
   *
   * A Precondition restricting this update can be specified as the last
   * argument.
   *
   * @param {DocumentReference} documentRef A reference to the document to be
   * updated.
   * @param {UpdateData|string|FieldPath} dataOrField An object
   * containing the fields and values with which to update the document
   * or the path of the first field to update.
   * @param {
   * ...(Precondition|*|string|FieldPath)} preconditionOrValues -
   * An alternating list of field paths and values to update or a Precondition
   * to to enforce on this update.
   * @throws {Error} If the provided input is not valid Firestore data.
   * @returns {Transaction} This Transaction instance. Used for
   * chaining method calls.
   *
   * @example
   * ```
   * firestore.runTransaction(transaction => {
   *   let documentRef = firestore.doc('col/doc');
   *   return transaction.get(documentRef).then(doc => {
   *     if (doc.exists) {
   *       transaction.update(documentRef, { count: doc.get('count') + 1 });
   *     } else {
   *       transaction.create(documentRef, { count: 1 });
   *     }
   *   });
   * });
   * ```
   */
  update<T>(
    documentRef: firestore.DocumentReference<T>,
    dataOrField: firestore.UpdateData<T> | string | firestore.FieldPath,
    ...preconditionOrValues: Array<
      firestore.Precondition | unknown | string | firestore.FieldPath
    >
  ): Transaction {
    // eslint-disable-next-line prefer-rest-params
    validateMinNumberOfArguments('Transaction.update', arguments, 2);

    this._writeBatch.update(documentRef, dataOrField, ...preconditionOrValues);
    return this;
  }

  /**
   * Deletes the document referred to by the provided [DocumentReference]
   * {@link DocumentReference}.
   *
   * @param {DocumentReference} documentRef A reference to the document to be
   * deleted.
   * @param {Precondition=} precondition A precondition to enforce for this
   * delete.
   * @param {Timestamp=} precondition.lastUpdateTime If set, enforces that the
   * document was last updated at lastUpdateTime. Fails the transaction if the
   * document doesn't exist or was last updated at a different time.
   * @param {boolean=} precondition.exists If set, enforces that the target
   * document must or must not exist.
   * @returns {Transaction} This Transaction instance. Used for
   * chaining method calls.
   *
   * @example
   * ```
   * firestore.runTransaction(transaction => {
   *   let documentRef = firestore.doc('col/doc');
   *   transaction.delete(documentRef);
   *   return Promise.resolve();
   * });
   * ```
   */
  delete<T>(
    documentRef: DocumentReference<T>,
    precondition?: firestore.Precondition
  ): this {
    this._writeBatch.delete(documentRef, precondition);
    return this;
  }

  /**
   * Starts a transaction and obtains the transaction id from the server.
   *
   * @private
   * @internal
   */
  begin(readOnly: boolean, readTime: Timestamp | undefined): Promise<void> {
    const request: api.IBeginTransactionRequest = {
      database: this._firestore.formattedName,
    };

    if (readOnly) {
      request.options = {
        readOnly: {
          readTime: readTime?.toProto()?.timestampValue,
        },
      };
    } else if (this._transactionId) {
      request.options = {
        readWrite: {
          retryTransaction: this._transactionId,
        },
      };
    }

    return this._firestore
      .request<api.IBeginTransactionRequest, api.IBeginTransactionResponse>(
        'beginTransaction',
        request,
        this._requestTag
      )
      .then(resp => {
        this._transactionId = resp.transaction!;
      });
  }

  /**
   * Commits all queued-up changes in this transaction and releases all locks.
   *
   * @private
   * @internal
   */
  commit(): Promise<void> {
    return this._writeBatch
      ._commit({
        transactionId: this._transactionId,
        requestTag: this._requestTag,
      })
      .then(() => {});
  }

  /**
   * Releases all locks and rolls back this transaction.
   *
   * @private
   * @internal
   */
  rollback(): Promise<void> {
    const request = {
      database: this._firestore.formattedName,
      transaction: this._transactionId,
    };

    return this._firestore.request('rollback', request, this._requestTag);
  }

  /**
   * Executes `updateFunction()` and commits the transaction with retry.
   *
   * @private
   * @internal
   * @param updateFunction The user function to execute within the transaction
   * context.
   * @param requestTag A unique client-assigned identifier for the scope of
   * this transaction.
   * @param options The user-defined options for this transaction.
   */
  async runTransaction<T>(
    updateFunction: (transaction: Transaction) => Promise<T>,
    options: {
      maxAttempts: number;
      readOnly: boolean;
      readTime?: Timestamp;
    }
  ): Promise<T> {
    let result: T;
    let lastError: GoogleError | undefined = undefined;

    for (let attempt = 0; attempt < options.maxAttempts; ++attempt) {
      try {
        if (lastError) {
          logger(
            'Firestore.runTransaction',
            this._requestTag,
            'Retrying transaction after error:',
            lastError
          );
          await this.rollback();
        }

        this._writeBatch._reset();
        await this.maybeBackoff(lastError);

        await this.begin(options.readOnly, options.readTime);

        const promise = updateFunction(this);
        if (!(promise instanceof Promise)) {
          throw new Error(
            'You must return a Promise in your transaction()-callback.'
          );
        }
        result = await promise;
        await this.commit();
        return result;
      } catch (err) {
        logger(
          'Firestore.runTransaction',
          this._requestTag,
          'Rolling back transaction after callback error:',
          err
        );

        lastError = err;

        if (!this._transactionId || !isRetryableTransactionError(err)) {
          break;
        }
      }
    }

    logger(
      'Firestore.runTransaction',
      this._requestTag,
      'Transaction not eligible for retry, returning error: %s',
      lastError
    );

    await this.rollback();
    return Promise.reject(lastError);
  }

  /**
   * Delays further operations based on the provided error.
   *
   * @private
   * @internal
   * @return A Promise that resolves after the delay expired.
   */
  private async maybeBackoff(error?: GoogleError): Promise<void> {
    if ((error?.code as number | undefined) === StatusCode.RESOURCE_EXHAUSTED) {
      this._backoff.resetToMax();
    }
    await this._backoff.backoffAndWait();
  }
}

/**
 * Parses the arguments for the `getAll()` call supported by both the Firestore
 * and Transaction class.
 *
 * @private
 * @internal
 * @param documentRefsOrReadOptions An array of document references followed by
 * an optional ReadOptions object.
 */
export function parseGetAllArguments<T>(
  documentRefsOrReadOptions: Array<
    firestore.DocumentReference<T> | firestore.ReadOptions
  >
): {documents: Array<DocumentReference<T>>; fieldMask: FieldPath[] | null} {
  let documents: Array<DocumentReference<T>>;
  let readOptions: firestore.ReadOptions | undefined = undefined;

  if (Array.isArray(documentRefsOrReadOptions[0])) {
    throw new Error(
      'getAll() no longer accepts an array as its first argument. ' +
        'Please unpack your array and call getAll() with individual arguments.'
    );
  }

  if (
    documentRefsOrReadOptions.length > 0 &&
    isPlainObject(
      documentRefsOrReadOptions[documentRefsOrReadOptions.length - 1]
    )
  ) {
    readOptions = documentRefsOrReadOptions.pop() as firestore.ReadOptions;
    documents = documentRefsOrReadOptions as Array<DocumentReference<T>>;
  } else {
    documents = documentRefsOrReadOptions as Array<DocumentReference<T>>;
  }

  for (let i = 0; i < documents.length; ++i) {
    validateDocumentReference(i, documents[i]);
  }

  validateReadOptions('options', readOptions, {optional: true});
  const fieldMask =
    readOptions && readOptions.fieldMask
      ? readOptions.fieldMask.map(fieldPath =>
          FieldPath.fromArgument(fieldPath)
        )
      : null;
  return {fieldMask, documents};
}

/**
 * Validates the use of 'options' as ReadOptions and enforces that 'fieldMask'
 * is an array of strings or field paths.
 *
 * @private
 * @internal
 * @param arg The argument name or argument index (for varargs methods).
 * @param value The input to validate.
 * @param options Options that specify whether the ReadOptions can be omitted.
 */
function validateReadOptions(
  arg: number | string,
  value: unknown,
  options?: RequiredArgumentOptions
): void {
  if (!validateOptional(value, options)) {
    if (!isObject(value)) {
      throw new Error(
        `${invalidArgumentMessage(arg, 'read option')} Input is not an object.'`
      );
    }

    const options = value as {[k: string]: unknown};

    if (options.fieldMask !== undefined) {
      if (!Array.isArray(options.fieldMask)) {
        throw new Error(
          `${invalidArgumentMessage(
            arg,
            'read option'
          )} "fieldMask" is not an array.`
        );
      }

      for (let i = 0; i < options.fieldMask.length; ++i) {
        try {
          validateFieldPath(i, options.fieldMask[i]);
        } catch (err) {
          throw new Error(
            `${invalidArgumentMessage(
              arg,
              'read option'
            )} "fieldMask" is not valid: ${err.message}`
          );
        }
      }
    }
  }
}

function isRetryableTransactionError(error: GoogleError): boolean {
  if (error.code !== undefined) {
    // This list is based on https://github.com/firebase/firebase-js-sdk/blob/master/packages/firestore/src/core/transaction_runner.ts#L112
    switch (error.code as number) {
      case StatusCode.ABORTED:
      case StatusCode.CANCELLED:
      case StatusCode.UNKNOWN:
      case StatusCode.DEADLINE_EXCEEDED:
      case StatusCode.INTERNAL:
      case StatusCode.UNAVAILABLE:
      case StatusCode.UNAUTHENTICATED:
      case StatusCode.RESOURCE_EXHAUSTED:
        return true;
      case StatusCode.INVALID_ARGUMENT:
        // The Firestore backend uses "INVALID_ARGUMENT" for transactions
        // IDs that have expired. While INVALID_ARGUMENT is generally not
        // retryable, we retry this specific case.
        return !!error.message.match(/transaction has expired/);
      default:
        return false;
    }
  }
  return false;
}<|MERGE_RESOLUTION|>--- conflicted
+++ resolved
@@ -252,13 +252,9 @@
    * are overwritten.
    * @param {Array.<string|FieldPath>=} options.mergeFields - If provided,
    * set() only replaces the specified field paths. Any field path that is not
-<<<<<<< HEAD
    * specified is ignored and remains untouched. If your input sets any field to
    * an empty map, all nested fields are overwritten.
-=======
-   * specified is ignored and remains untouched.
    * @throws {Error} If the provided input is not a valid Firestore document.
->>>>>>> c2f7e553
    * @returns {Transaction} This Transaction instance. Used for
    * chaining method calls.
    *
