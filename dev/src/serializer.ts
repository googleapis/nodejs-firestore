--- conflicted
+++ resolved
@@ -208,11 +208,7 @@
       }
       case 'arrayValue': {
         const array: unknown[] = [];
-<<<<<<< HEAD
-        if (is.array(proto.arrayValue!.values)) {
-=======
         if (Array.isArray(proto.arrayValue!.values)) {
->>>>>>> ee73226a
           for (const value of proto.arrayValue!.values!) {
             array.push(this.decodeValue(value));
           }
