--- conflicted
+++ resolved
@@ -207,13 +207,8 @@
         return this.createReference(resourcePath.relativeName);
       }
       case 'arrayValue': {
-<<<<<<< HEAD
         const array: unknown[] = [];
         if (is.array(proto.arrayValue!.values)) {
-=======
-        const array: AnyJs[] = [];
-        if (Array.isArray(proto.arrayValue!.values)) {
->>>>>>> 7d74fe57
           for (const value of proto.arrayValue!.values!) {
             array.push(this.decodeValue(value));
           }
