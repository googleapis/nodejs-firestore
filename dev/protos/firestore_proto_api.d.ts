--- conflicted
+++ resolved
@@ -412,7 +412,6 @@
 
     /** Represents an Option. */
     class Option implements IOption {
-<<<<<<< HEAD
 
       /**
        * Constructs a new Option.
@@ -475,7 +474,7 @@
     interface IInt64Value {
 
       /** Int64Value value */
-      value?: (Long|null);
+      value?: (number|null);
     }
 
     /** Represents an Int64Value. */
@@ -488,14 +487,14 @@
       constructor(properties?: google.protobuf.IInt64Value);
 
       /** Int64Value value. */
-      public value: Long;
+      public value: number;
     }
 
     /** Properties of a UInt64Value. */
     interface IUInt64Value {
 
       /** UInt64Value value */
-      value?: (Long|null);
+      value?: (number|null);
     }
 
     /** Represents a UInt64Value. */
@@ -508,7 +507,7 @@
       constructor(properties?: google.protobuf.IUInt64Value);
 
       /** UInt64Value value. */
-      public value: Long;
+      public value: number;
     }
 
     /** Properties of an Int32Value. */
@@ -815,410 +814,6 @@
         /** ExtensionRange start. */
         public start: number;
 
-=======
-
-      /**
-       * Constructs a new Option.
-       * @param [properties] Properties to set
-       */
-      constructor(properties?: google.protobuf.IOption);
-
-      /** Option name. */
-      public name: string;
-
-      /** Option value. */
-      public value?: (google.protobuf.IAny|null);
-    }
-
-    /** Syntax enum. */
-    type Syntax =
-        "SYNTAX_PROTO2"| "SYNTAX_PROTO3";
-
-    /** Properties of a DoubleValue. */
-    interface IDoubleValue {
-
-      /** DoubleValue value */
-      value?: (number|null);
-    }
-
-    /** Represents a DoubleValue. */
-    class DoubleValue implements IDoubleValue {
-
-      /**
-       * Constructs a new DoubleValue.
-       * @param [properties] Properties to set
-       */
-      constructor(properties?: google.protobuf.IDoubleValue);
-
-      /** DoubleValue value. */
-      public value: number;
-    }
-
-    /** Properties of a FloatValue. */
-    interface IFloatValue {
-
-      /** FloatValue value */
-      value?: (number|null);
-    }
-
-    /** Represents a FloatValue. */
-    class FloatValue implements IFloatValue {
-
-      /**
-       * Constructs a new FloatValue.
-       * @param [properties] Properties to set
-       */
-      constructor(properties?: google.protobuf.IFloatValue);
-
-      /** FloatValue value. */
-      public value: number;
-    }
-
-    /** Properties of an Int64Value. */
-    interface IInt64Value {
-
-      /** Int64Value value */
-      value?: (number|null);
-    }
-
-    /** Represents an Int64Value. */
-    class Int64Value implements IInt64Value {
-
-      /**
-       * Constructs a new Int64Value.
-       * @param [properties] Properties to set
-       */
-      constructor(properties?: google.protobuf.IInt64Value);
-
-      /** Int64Value value. */
-      public value: number;
-    }
-
-    /** Properties of a UInt64Value. */
-    interface IUInt64Value {
-
-      /** UInt64Value value */
-      value?: (number|null);
-    }
-
-    /** Represents a UInt64Value. */
-    class UInt64Value implements IUInt64Value {
-
-      /**
-       * Constructs a new UInt64Value.
-       * @param [properties] Properties to set
-       */
-      constructor(properties?: google.protobuf.IUInt64Value);
-
-      /** UInt64Value value. */
-      public value: number;
-    }
-
-    /** Properties of an Int32Value. */
-    interface IInt32Value {
-
-      /** Int32Value value */
-      value?: (number|null);
-    }
-
-    /** Represents an Int32Value. */
-    class Int32Value implements IInt32Value {
-
-      /**
-       * Constructs a new Int32Value.
-       * @param [properties] Properties to set
-       */
-      constructor(properties?: google.protobuf.IInt32Value);
-
-      /** Int32Value value. */
-      public value: number;
-    }
-
-    /** Properties of a UInt32Value. */
-    interface IUInt32Value {
-
-      /** UInt32Value value */
-      value?: (number|null);
-    }
-
-    /** Represents a UInt32Value. */
-    class UInt32Value implements IUInt32Value {
-
-      /**
-       * Constructs a new UInt32Value.
-       * @param [properties] Properties to set
-       */
-      constructor(properties?: google.protobuf.IUInt32Value);
-
-      /** UInt32Value value. */
-      public value: number;
-    }
-
-    /** Properties of a BoolValue. */
-    interface IBoolValue {
-
-      /** BoolValue value */
-      value?: (boolean|null);
-    }
-
-    /** Represents a BoolValue. */
-    class BoolValue implements IBoolValue {
-
-      /**
-       * Constructs a new BoolValue.
-       * @param [properties] Properties to set
-       */
-      constructor(properties?: google.protobuf.IBoolValue);
-
-      /** BoolValue value. */
-      public value: boolean;
-    }
-
-    /** Properties of a StringValue. */
-    interface IStringValue {
-
-      /** StringValue value */
-      value?: (string|null);
-    }
-
-    /** Represents a StringValue. */
-    class StringValue implements IStringValue {
-
-      /**
-       * Constructs a new StringValue.
-       * @param [properties] Properties to set
-       */
-      constructor(properties?: google.protobuf.IStringValue);
-
-      /** StringValue value. */
-      public value: string;
-    }
-
-    /** Properties of a BytesValue. */
-    interface IBytesValue {
-
-      /** BytesValue value */
-      value?: (Uint8Array|null);
-    }
-
-    /** Represents a BytesValue. */
-    class BytesValue implements IBytesValue {
-
-      /**
-       * Constructs a new BytesValue.
-       * @param [properties] Properties to set
-       */
-      constructor(properties?: google.protobuf.IBytesValue);
-
-      /** BytesValue value. */
-      public value: Uint8Array;
-    }
-
-    /** Properties of a FileDescriptorSet. */
-    interface IFileDescriptorSet {
-
-      /** FileDescriptorSet file */
-      file?: (google.protobuf.IFileDescriptorProto[]|null);
-    }
-
-    /** Represents a FileDescriptorSet. */
-    class FileDescriptorSet implements IFileDescriptorSet {
-
-      /**
-       * Constructs a new FileDescriptorSet.
-       * @param [properties] Properties to set
-       */
-      constructor(properties?: google.protobuf.IFileDescriptorSet);
-
-      /** FileDescriptorSet file. */
-      public file: google.protobuf.IFileDescriptorProto[];
-    }
-
-    /** Properties of a FileDescriptorProto. */
-    interface IFileDescriptorProto {
-
-      /** FileDescriptorProto name */
-      name?: (string|null);
-
-      /** FileDescriptorProto package */
-      "package"?: (string|null);
-
-      /** FileDescriptorProto dependency */
-      dependency?: (string[]|null);
-
-      /** FileDescriptorProto publicDependency */
-      publicDependency?: (number[]|null);
-
-      /** FileDescriptorProto weakDependency */
-      weakDependency?: (number[]|null);
-
-      /** FileDescriptorProto messageType */
-      messageType?: (google.protobuf.IDescriptorProto[]|null);
-
-      /** FileDescriptorProto enumType */
-      enumType?: (google.protobuf.IEnumDescriptorProto[]|null);
-
-      /** FileDescriptorProto service */
-      service?: (google.protobuf.IServiceDescriptorProto[]|null);
-
-      /** FileDescriptorProto extension */
-      extension?: (google.protobuf.IFieldDescriptorProto[]|null);
-
-      /** FileDescriptorProto options */
-      options?: (google.protobuf.IFileOptions|null);
-
-      /** FileDescriptorProto sourceCodeInfo */
-      sourceCodeInfo?: (google.protobuf.ISourceCodeInfo|null);
-
-      /** FileDescriptorProto syntax */
-      syntax?: (string|null);
-    }
-
-    /** Represents a FileDescriptorProto. */
-    class FileDescriptorProto implements IFileDescriptorProto {
-
-      /**
-       * Constructs a new FileDescriptorProto.
-       * @param [properties] Properties to set
-       */
-      constructor(properties?: google.protobuf.IFileDescriptorProto);
-
-      /** FileDescriptorProto name. */
-      public name: string;
-
-      /** FileDescriptorProto package. */
-      public package: string;
-
-      /** FileDescriptorProto dependency. */
-      public dependency: string[];
-
-      /** FileDescriptorProto publicDependency. */
-      public publicDependency: number[];
-
-      /** FileDescriptorProto weakDependency. */
-      public weakDependency: number[];
-
-      /** FileDescriptorProto messageType. */
-      public messageType: google.protobuf.IDescriptorProto[];
-
-      /** FileDescriptorProto enumType. */
-      public enumType: google.protobuf.IEnumDescriptorProto[];
-
-      /** FileDescriptorProto service. */
-      public service: google.protobuf.IServiceDescriptorProto[];
-
-      /** FileDescriptorProto extension. */
-      public extension: google.protobuf.IFieldDescriptorProto[];
-
-      /** FileDescriptorProto options. */
-      public options?: (google.protobuf.IFileOptions|null);
-
-      /** FileDescriptorProto sourceCodeInfo. */
-      public sourceCodeInfo?: (google.protobuf.ISourceCodeInfo|null);
-
-      /** FileDescriptorProto syntax. */
-      public syntax: string;
-    }
-
-    /** Properties of a DescriptorProto. */
-    interface IDescriptorProto {
-
-      /** DescriptorProto name */
-      name?: (string|null);
-
-      /** DescriptorProto field */
-      field?: (google.protobuf.IFieldDescriptorProto[]|null);
-
-      /** DescriptorProto extension */
-      extension?: (google.protobuf.IFieldDescriptorProto[]|null);
-
-      /** DescriptorProto nestedType */
-      nestedType?: (google.protobuf.IDescriptorProto[]|null);
-
-      /** DescriptorProto enumType */
-      enumType?: (google.protobuf.IEnumDescriptorProto[]|null);
-
-      /** DescriptorProto extensionRange */
-      extensionRange?: (google.protobuf.DescriptorProto.IExtensionRange[]|null);
-
-      /** DescriptorProto oneofDecl */
-      oneofDecl?: (google.protobuf.IOneofDescriptorProto[]|null);
-
-      /** DescriptorProto options */
-      options?: (google.protobuf.IMessageOptions|null);
-
-      /** DescriptorProto reservedRange */
-      reservedRange?: (google.protobuf.DescriptorProto.IReservedRange[]|null);
-
-      /** DescriptorProto reservedName */
-      reservedName?: (string[]|null);
-    }
-
-    /** Represents a DescriptorProto. */
-    class DescriptorProto implements IDescriptorProto {
-
-      /**
-       * Constructs a new DescriptorProto.
-       * @param [properties] Properties to set
-       */
-      constructor(properties?: google.protobuf.IDescriptorProto);
-
-      /** DescriptorProto name. */
-      public name: string;
-
-      /** DescriptorProto field. */
-      public field: google.protobuf.IFieldDescriptorProto[];
-
-      /** DescriptorProto extension. */
-      public extension: google.protobuf.IFieldDescriptorProto[];
-
-      /** DescriptorProto nestedType. */
-      public nestedType: google.protobuf.IDescriptorProto[];
-
-      /** DescriptorProto enumType. */
-      public enumType: google.protobuf.IEnumDescriptorProto[];
-
-      /** DescriptorProto extensionRange. */
-      public extensionRange: google.protobuf.DescriptorProto.IExtensionRange[];
-
-      /** DescriptorProto oneofDecl. */
-      public oneofDecl: google.protobuf.IOneofDescriptorProto[];
-
-      /** DescriptorProto options. */
-      public options?: (google.protobuf.IMessageOptions|null);
-
-      /** DescriptorProto reservedRange. */
-      public reservedRange: google.protobuf.DescriptorProto.IReservedRange[];
-
-      /** DescriptorProto reservedName. */
-      public reservedName: string[];
-    }
-
-    namespace DescriptorProto {
-
-      /** Properties of an ExtensionRange. */
-      interface IExtensionRange {
-
-        /** ExtensionRange start */
-        start?: (number|null);
-
-        /** ExtensionRange end */
-        end?: (number|null);
-      }
-
-      /** Represents an ExtensionRange. */
-      class ExtensionRange implements IExtensionRange {
-
-        /**
-         * Constructs a new ExtensionRange.
-         * @param [properties] Properties to set
-         */
-        constructor(properties?: google.protobuf.DescriptorProto.IExtensionRange);
-
-        /** ExtensionRange start. */
-        public start: number;
-
->>>>>>> c375187e
         /** ExtensionRange end. */
         public end: number;
       }
@@ -1582,7 +1177,6 @@
 
       /** FileOptions optimizeFor. */
       public optimizeFor: google.protobuf.FileOptions.OptimizeMode;
-<<<<<<< HEAD
 
       /** FileOptions goPackage. */
       public goPackage: string;
@@ -1772,197 +1366,6 @@
        */
       constructor(properties?: google.protobuf.IEnumOptions);
 
-=======
-
-      /** FileOptions goPackage. */
-      public goPackage: string;
-
-      /** FileOptions ccGenericServices. */
-      public ccGenericServices: boolean;
-
-      /** FileOptions javaGenericServices. */
-      public javaGenericServices: boolean;
-
-      /** FileOptions pyGenericServices. */
-      public pyGenericServices: boolean;
-
-      /** FileOptions deprecated. */
-      public deprecated: boolean;
-
-      /** FileOptions ccEnableArenas. */
-      public ccEnableArenas: boolean;
-
-      /** FileOptions objcClassPrefix. */
-      public objcClassPrefix: string;
-
-      /** FileOptions csharpNamespace. */
-      public csharpNamespace: string;
-
-      /** FileOptions uninterpretedOption. */
-      public uninterpretedOption: google.protobuf.IUninterpretedOption[];
-    }
-
-    namespace FileOptions {
-
-      /** OptimizeMode enum. */
-      type OptimizeMode =
-          "SPEED"| "CODE_SIZE"| "LITE_RUNTIME";
-    }
-
-    /** Properties of a MessageOptions. */
-    interface IMessageOptions {
-
-      /** MessageOptions messageSetWireFormat */
-      messageSetWireFormat?: (boolean|null);
-
-      /** MessageOptions noStandardDescriptorAccessor */
-      noStandardDescriptorAccessor?: (boolean|null);
-
-      /** MessageOptions deprecated */
-      deprecated?: (boolean|null);
-
-      /** MessageOptions mapEntry */
-      mapEntry?: (boolean|null);
-
-      /** MessageOptions uninterpretedOption */
-      uninterpretedOption?: (google.protobuf.IUninterpretedOption[]|null);
-    }
-
-    /** Represents a MessageOptions. */
-    class MessageOptions implements IMessageOptions {
-
-      /**
-       * Constructs a new MessageOptions.
-       * @param [properties] Properties to set
-       */
-      constructor(properties?: google.protobuf.IMessageOptions);
-
-      /** MessageOptions messageSetWireFormat. */
-      public messageSetWireFormat: boolean;
-
-      /** MessageOptions noStandardDescriptorAccessor. */
-      public noStandardDescriptorAccessor: boolean;
-
-      /** MessageOptions deprecated. */
-      public deprecated: boolean;
-
-      /** MessageOptions mapEntry. */
-      public mapEntry: boolean;
-
-      /** MessageOptions uninterpretedOption. */
-      public uninterpretedOption: google.protobuf.IUninterpretedOption[];
-    }
-
-    /** Properties of a FieldOptions. */
-    interface IFieldOptions {
-
-      /** FieldOptions ctype */
-      ctype?: (google.protobuf.FieldOptions.CType|null);
-
-      /** FieldOptions packed */
-      packed?: (boolean|null);
-
-      /** FieldOptions jstype */
-      jstype?: (google.protobuf.FieldOptions.JSType|null);
-
-      /** FieldOptions lazy */
-      lazy?: (boolean|null);
-
-      /** FieldOptions deprecated */
-      deprecated?: (boolean|null);
-
-      /** FieldOptions weak */
-      weak?: (boolean|null);
-
-      /** FieldOptions uninterpretedOption */
-      uninterpretedOption?: (google.protobuf.IUninterpretedOption[]|null);
-    }
-
-    /** Represents a FieldOptions. */
-    class FieldOptions implements IFieldOptions {
-
-      /**
-       * Constructs a new FieldOptions.
-       * @param [properties] Properties to set
-       */
-      constructor(properties?: google.protobuf.IFieldOptions);
-
-      /** FieldOptions ctype. */
-      public ctype: google.protobuf.FieldOptions.CType;
-
-      /** FieldOptions packed. */
-      public packed: boolean;
-
-      /** FieldOptions jstype. */
-      public jstype: google.protobuf.FieldOptions.JSType;
-
-      /** FieldOptions lazy. */
-      public lazy: boolean;
-
-      /** FieldOptions deprecated. */
-      public deprecated: boolean;
-
-      /** FieldOptions weak. */
-      public weak: boolean;
-
-      /** FieldOptions uninterpretedOption. */
-      public uninterpretedOption: google.protobuf.IUninterpretedOption[];
-    }
-
-    namespace FieldOptions {
-
-      /** CType enum. */
-      type CType =
-          "STRING"| "CORD"| "STRING_PIECE";
-
-      /** JSType enum. */
-      type JSType =
-          "JS_NORMAL"| "JS_STRING"| "JS_NUMBER";
-    }
-
-    /** Properties of an OneofOptions. */
-    interface IOneofOptions {
-
-      /** OneofOptions uninterpretedOption */
-      uninterpretedOption?: (google.protobuf.IUninterpretedOption[]|null);
-    }
-
-    /** Represents an OneofOptions. */
-    class OneofOptions implements IOneofOptions {
-
-      /**
-       * Constructs a new OneofOptions.
-       * @param [properties] Properties to set
-       */
-      constructor(properties?: google.protobuf.IOneofOptions);
-
-      /** OneofOptions uninterpretedOption. */
-      public uninterpretedOption: google.protobuf.IUninterpretedOption[];
-    }
-
-    /** Properties of an EnumOptions. */
-    interface IEnumOptions {
-
-      /** EnumOptions allowAlias */
-      allowAlias?: (boolean|null);
-
-      /** EnumOptions deprecated */
-      deprecated?: (boolean|null);
-
-      /** EnumOptions uninterpretedOption */
-      uninterpretedOption?: (google.protobuf.IUninterpretedOption[]|null);
-    }
-
-    /** Represents an EnumOptions. */
-    class EnumOptions implements IEnumOptions {
-
-      /**
-       * Constructs a new EnumOptions.
-       * @param [properties] Properties to set
-       */
-      constructor(properties?: google.protobuf.IEnumOptions);
-
->>>>>>> c375187e
       /** EnumOptions allowAlias. */
       public allowAlias: boolean;
 
@@ -2064,17 +1467,10 @@
       identifierValue?: (string|null);
 
       /** UninterpretedOption positiveIntValue */
-<<<<<<< HEAD
-      positiveIntValue?: (Long|null);
-
-      /** UninterpretedOption negativeIntValue */
-      negativeIntValue?: (Long|null);
-=======
       positiveIntValue?: (number|null);
 
       /** UninterpretedOption negativeIntValue */
       negativeIntValue?: (number|null);
->>>>>>> c375187e
 
       /** UninterpretedOption doubleValue */
       doubleValue?: (number|null);
@@ -2102,17 +1498,10 @@
       public identifierValue: string;
 
       /** UninterpretedOption positiveIntValue. */
-<<<<<<< HEAD
-      public positiveIntValue: Long;
-
-      /** UninterpretedOption negativeIntValue. */
-      public negativeIntValue: Long;
-=======
       public positiveIntValue: number;
 
       /** UninterpretedOption negativeIntValue. */
       public negativeIntValue: number;
->>>>>>> c375187e
 
       /** UninterpretedOption doubleValue. */
       public doubleValue: number;
@@ -2283,10 +1672,9 @@
 
     /** Properties of a Timestamp. */
     interface ITimestamp {
-<<<<<<< HEAD
 
       /** Timestamp seconds */
-      seconds?: (Long|null);
+      seconds?: (number|null);
 
       /** Timestamp nanos */
       nanos?: (number|null);
@@ -2302,7 +1690,7 @@
       constructor(properties?: google.protobuf.ITimestamp);
 
       /** Timestamp seconds. */
-      public seconds: Long;
+      public seconds: number;
 
       /** Timestamp nanos. */
       public nanos: number;
@@ -2409,7 +1797,7 @@
     interface IDuration {
 
       /** Duration seconds */
-      seconds?: (Long|null);
+      seconds?: (number|null);
 
       /** Duration nanos */
       nanos?: (number|null);
@@ -2425,7 +1813,7 @@
       constructor(properties?: google.protobuf.IDuration);
 
       /** Duration seconds. */
-      public seconds: Long;
+      public seconds: number;
 
       /** Duration nanos. */
       public nanos: number;
@@ -2463,6 +1851,384 @@
 
       /** FieldMask paths. */
       public paths: string[];
+    }
+  }
+
+  /** Namespace rpc. */
+  namespace rpc {
+
+    /** Code enum. */
+    type Code =
+        "OK"| "CANCELLED"| "UNKNOWN"| "INVALID_ARGUMENT"| "DEADLINE_EXCEEDED"| "NOT_FOUND"| "ALREADY_EXISTS"| "PERMISSION_DENIED"| "UNAUTHENTICATED"| "RESOURCE_EXHAUSTED"| "FAILED_PRECONDITION"| "ABORTED"| "OUT_OF_RANGE"| "UNIMPLEMENTED"| "INTERNAL"| "UNAVAILABLE"| "DATA_LOSS";
+
+    /** Properties of a RetryInfo. */
+    interface IRetryInfo {
+
+      /** RetryInfo retryDelay */
+      retryDelay?: (google.protobuf.IDuration|null);
+    }
+
+    /** Represents a RetryInfo. */
+    class RetryInfo implements IRetryInfo {
+
+      /**
+       * Constructs a new RetryInfo.
+       * @param [properties] Properties to set
+       */
+      constructor(properties?: google.rpc.IRetryInfo);
+
+      /** RetryInfo retryDelay. */
+      public retryDelay?: (google.protobuf.IDuration|null);
+    }
+
+    /** Properties of a DebugInfo. */
+    interface IDebugInfo {
+
+      /** DebugInfo stackEntries */
+      stackEntries?: (string[]|null);
+
+      /** DebugInfo detail */
+      detail?: (string|null);
+    }
+
+    /** Represents a DebugInfo. */
+    class DebugInfo implements IDebugInfo {
+
+      /**
+       * Constructs a new DebugInfo.
+       * @param [properties] Properties to set
+       */
+      constructor(properties?: google.rpc.IDebugInfo);
+
+      /** DebugInfo stackEntries. */
+      public stackEntries: string[];
+
+      /** DebugInfo detail. */
+      public detail: string;
+    }
+
+    /** Properties of a QuotaFailure. */
+    interface IQuotaFailure {
+
+      /** QuotaFailure violations */
+      violations?: (google.rpc.QuotaFailure.IViolation[]|null);
+    }
+
+    /** Represents a QuotaFailure. */
+    class QuotaFailure implements IQuotaFailure {
+
+      /**
+       * Constructs a new QuotaFailure.
+       * @param [properties] Properties to set
+       */
+      constructor(properties?: google.rpc.IQuotaFailure);
+
+      /** QuotaFailure violations. */
+      public violations: google.rpc.QuotaFailure.IViolation[];
+    }
+
+    namespace QuotaFailure {
+
+      /** Properties of a Violation. */
+      interface IViolation {
+
+        /** Violation subject */
+        subject?: (string|null);
+
+        /** Violation description */
+        description?: (string|null);
+      }
+
+      /** Represents a Violation. */
+      class Violation implements IViolation {
+
+        /**
+         * Constructs a new Violation.
+         * @param [properties] Properties to set
+         */
+        constructor(properties?: google.rpc.QuotaFailure.IViolation);
+
+        /** Violation subject. */
+        public subject: string;
+
+        /** Violation description. */
+        public description: string;
+      }
+    }
+
+    /** Properties of a PreconditionFailure. */
+    interface IPreconditionFailure {
+
+      /** PreconditionFailure violations */
+      violations?: (google.rpc.PreconditionFailure.IViolation[]|null);
+    }
+
+    /** Represents a PreconditionFailure. */
+    class PreconditionFailure implements IPreconditionFailure {
+
+      /**
+       * Constructs a new PreconditionFailure.
+       * @param [properties] Properties to set
+       */
+      constructor(properties?: google.rpc.IPreconditionFailure);
+
+      /** PreconditionFailure violations. */
+      public violations: google.rpc.PreconditionFailure.IViolation[];
+    }
+
+    namespace PreconditionFailure {
+
+      /** Properties of a Violation. */
+      interface IViolation {
+
+        /** Violation type */
+        type?: (string|null);
+
+        /** Violation subject */
+        subject?: (string|null);
+
+        /** Violation description */
+        description?: (string|null);
+      }
+
+      /** Represents a Violation. */
+      class Violation implements IViolation {
+
+        /**
+         * Constructs a new Violation.
+         * @param [properties] Properties to set
+         */
+        constructor(properties?: google.rpc.PreconditionFailure.IViolation);
+
+        /** Violation type. */
+        public type: string;
+
+        /** Violation subject. */
+        public subject: string;
+
+        /** Violation description. */
+        public description: string;
+      }
+    }
+
+    /** Properties of a BadRequest. */
+    interface IBadRequest {
+
+      /** BadRequest fieldViolations */
+      fieldViolations?: (google.rpc.BadRequest.IFieldViolation[]|null);
+    }
+
+    /** Represents a BadRequest. */
+    class BadRequest implements IBadRequest {
+
+      /**
+       * Constructs a new BadRequest.
+       * @param [properties] Properties to set
+       */
+      constructor(properties?: google.rpc.IBadRequest);
+
+      /** BadRequest fieldViolations. */
+      public fieldViolations: google.rpc.BadRequest.IFieldViolation[];
+    }
+
+    namespace BadRequest {
+
+      /** Properties of a FieldViolation. */
+      interface IFieldViolation {
+
+        /** FieldViolation field */
+        field?: (string|null);
+
+        /** FieldViolation description */
+        description?: (string|null);
+      }
+
+      /** Represents a FieldViolation. */
+      class FieldViolation implements IFieldViolation {
+
+        /**
+         * Constructs a new FieldViolation.
+         * @param [properties] Properties to set
+         */
+        constructor(properties?: google.rpc.BadRequest.IFieldViolation);
+
+        /** FieldViolation field. */
+        public field: string;
+
+        /** FieldViolation description. */
+        public description: string;
+      }
+    }
+
+    /** Properties of a RequestInfo. */
+    interface IRequestInfo {
+
+      /** RequestInfo requestId */
+      requestId?: (string|null);
+
+      /** RequestInfo servingData */
+      servingData?: (string|null);
+    }
+
+    /** Represents a RequestInfo. */
+    class RequestInfo implements IRequestInfo {
+
+      /**
+       * Constructs a new RequestInfo.
+       * @param [properties] Properties to set
+       */
+      constructor(properties?: google.rpc.IRequestInfo);
+
+      /** RequestInfo requestId. */
+      public requestId: string;
+
+      /** RequestInfo servingData. */
+      public servingData: string;
+    }
+
+    /** Properties of a ResourceInfo. */
+    interface IResourceInfo {
+
+      /** ResourceInfo resourceType */
+      resourceType?: (string|null);
+
+      /** ResourceInfo resourceName */
+      resourceName?: (string|null);
+
+      /** ResourceInfo owner */
+      owner?: (string|null);
+
+      /** ResourceInfo description */
+      description?: (string|null);
+    }
+
+    /** Represents a ResourceInfo. */
+    class ResourceInfo implements IResourceInfo {
+
+      /**
+       * Constructs a new ResourceInfo.
+       * @param [properties] Properties to set
+       */
+      constructor(properties?: google.rpc.IResourceInfo);
+
+      /** ResourceInfo resourceType. */
+      public resourceType: string;
+
+      /** ResourceInfo resourceName. */
+      public resourceName: string;
+
+      /** ResourceInfo owner. */
+      public owner: string;
+
+      /** ResourceInfo description. */
+      public description: string;
+    }
+
+    /** Properties of a Help. */
+    interface IHelp {
+
+      /** Help links */
+      links?: (google.rpc.Help.ILink[]|null);
+    }
+
+    /** Represents a Help. */
+    class Help implements IHelp {
+
+      /**
+       * Constructs a new Help.
+       * @param [properties] Properties to set
+       */
+      constructor(properties?: google.rpc.IHelp);
+
+      /** Help links. */
+      public links: google.rpc.Help.ILink[];
+    }
+
+    namespace Help {
+
+      /** Properties of a Link. */
+      interface ILink {
+
+        /** Link description */
+        description?: (string|null);
+
+        /** Link url */
+        url?: (string|null);
+      }
+
+      /** Represents a Link. */
+      class Link implements ILink {
+
+        /**
+         * Constructs a new Link.
+         * @param [properties] Properties to set
+         */
+        constructor(properties?: google.rpc.Help.ILink);
+
+        /** Link description. */
+        public description: string;
+
+        /** Link url. */
+        public url: string;
+      }
+    }
+
+    /** Properties of a LocalizedMessage. */
+    interface ILocalizedMessage {
+
+      /** LocalizedMessage locale */
+      locale?: (string|null);
+
+      /** LocalizedMessage message */
+      message?: (string|null);
+    }
+
+    /** Represents a LocalizedMessage. */
+    class LocalizedMessage implements ILocalizedMessage {
+
+      /**
+       * Constructs a new LocalizedMessage.
+       * @param [properties] Properties to set
+       */
+      constructor(properties?: google.rpc.ILocalizedMessage);
+
+      /** LocalizedMessage locale. */
+      public locale: string;
+
+      /** LocalizedMessage message. */
+      public message: string;
+    }
+
+    /** Properties of a Status. */
+    interface IStatus {
+
+      /** Status code */
+      code?: (number|null);
+
+      /** Status message */
+      message?: (string|null);
+
+      /** Status details */
+      details?: (google.protobuf.IAny[]|null);
+    }
+
+    /** Represents a Status. */
+    class Status implements IStatus {
+
+      /**
+       * Constructs a new Status.
+       * @param [properties] Properties to set
+       */
+      constructor(properties?: google.rpc.IStatus);
+
+      /** Status code. */
+      public code: number;
+
+      /** Status message. */
+      public message: string;
+
+      /** Status details. */
+      public details: google.protobuf.IAny[];
     }
   }
 
@@ -2576,7 +2342,7 @@
       currencyCode?: (string|null);
 
       /** Money units */
-      units?: (Long|null);
+      units?: (number|null);
 
       /** Money nanos */
       nanos?: (number|null);
@@ -2595,7 +2361,7 @@
       public currencyCode: string;
 
       /** Money units. */
-      public units: Long;
+      public units: number;
 
       /** Money nanos. */
       public nanos: number;
@@ -2774,758 +2540,219 @@
         /** Precondition conditionType. */
         public conditionType?: ("exists"|"updateTime");
       }
-=======
-
-      /** Timestamp seconds */
-      seconds?: (number|null);
-
-      /** Timestamp nanos */
-      nanos?: (number|null);
-    }
-
-    /** Represents a Timestamp. */
-    class Timestamp implements ITimestamp {
-
-      /**
-       * Constructs a new Timestamp.
-       * @param [properties] Properties to set
-       */
-      constructor(properties?: google.protobuf.ITimestamp);
-
-      /** Timestamp seconds. */
-      public seconds: number;
-
-      /** Timestamp nanos. */
-      public nanos: number;
-    }
-
-    /** Properties of a Struct. */
-    interface IStruct {
-
-      /** Struct fields */
-      fields?: ({ [k: string]: google.protobuf.IValue }|null);
-    }
-
-    /** Represents a Struct. */
-    class Struct implements IStruct {
-
-      /**
-       * Constructs a new Struct.
-       * @param [properties] Properties to set
-       */
-      constructor(properties?: google.protobuf.IStruct);
-
-      /** Struct fields. */
-      public fields: { [k: string]: google.protobuf.IValue };
-    }
-
-    /** Properties of a Value. */
-    interface IValue {
-
-      /** Value nullValue */
-      nullValue?: (google.protobuf.NullValue|null);
-
-      /** Value numberValue */
-      numberValue?: (number|null);
-
-      /** Value stringValue */
-      stringValue?: (string|null);
-
-      /** Value boolValue */
-      boolValue?: (boolean|null);
-
-      /** Value structValue */
-      structValue?: (google.protobuf.IStruct|null);
-
-      /** Value listValue */
-      listValue?: (google.protobuf.IListValue|null);
-    }
-
-    /** Represents a Value. */
-    class Value implements IValue {
-
-      /**
-       * Constructs a new Value.
-       * @param [properties] Properties to set
-       */
-      constructor(properties?: google.protobuf.IValue);
-
-      /** Value nullValue. */
-      public nullValue: google.protobuf.NullValue;
-
-      /** Value numberValue. */
-      public numberValue: number;
-
-      /** Value stringValue. */
-      public stringValue: string;
-
-      /** Value boolValue. */
-      public boolValue: boolean;
-
-      /** Value structValue. */
-      public structValue?: (google.protobuf.IStruct|null);
-
-      /** Value listValue. */
-      public listValue?: (google.protobuf.IListValue|null);
-
-      /** Value kind. */
-      public kind?: ("nullValue"|"numberValue"|"stringValue"|"boolValue"|"structValue"|"listValue");
-    }
-
-    /** NullValue enum. */
-    type NullValue =
-        "NULL_VALUE";
-
-    /** Properties of a ListValue. */
-    interface IListValue {
-
-      /** ListValue values */
-      values?: (google.protobuf.IValue[]|null);
-    }
-
-    /** Represents a ListValue. */
-    class ListValue implements IListValue {
-
-      /**
-       * Constructs a new ListValue.
-       * @param [properties] Properties to set
-       */
-      constructor(properties?: google.protobuf.IListValue);
-
-      /** ListValue values. */
-      public values: google.protobuf.IValue[];
-    }
-
-    /** Properties of a Duration. */
-    interface IDuration {
-
-      /** Duration seconds */
-      seconds?: (number|null);
-
-      /** Duration nanos */
-      nanos?: (number|null);
-    }
-
-    /** Represents a Duration. */
-    class Duration implements IDuration {
-
-      /**
-       * Constructs a new Duration.
-       * @param [properties] Properties to set
-       */
-      constructor(properties?: google.protobuf.IDuration);
-
-      /** Duration seconds. */
-      public seconds: number;
-
-      /** Duration nanos. */
-      public nanos: number;
-    }
-
-    /** Properties of an Empty. */
-    interface IEmpty {
-    }
-
-    /** Represents an Empty. */
-    class Empty implements IEmpty {
-
-      /**
-       * Constructs a new Empty.
-       * @param [properties] Properties to set
-       */
-      constructor(properties?: google.protobuf.IEmpty);
-    }
-
-    /** Properties of a FieldMask. */
-    interface IFieldMask {
-
-      /** FieldMask paths */
-      paths?: (string[]|null);
-    }
-
-    /** Represents a FieldMask. */
-    class FieldMask implements IFieldMask {
-
-      /**
-       * Constructs a new FieldMask.
-       * @param [properties] Properties to set
-       */
-      constructor(properties?: google.protobuf.IFieldMask);
-
-      /** FieldMask paths. */
-      public paths: string[];
-    }
-  }
-
-  /** Namespace rpc. */
-  namespace rpc {
-
-    /** Code enum. */
-    type Code =
-        "OK"| "CANCELLED"| "UNKNOWN"| "INVALID_ARGUMENT"| "DEADLINE_EXCEEDED"| "NOT_FOUND"| "ALREADY_EXISTS"| "PERMISSION_DENIED"| "UNAUTHENTICATED"| "RESOURCE_EXHAUSTED"| "FAILED_PRECONDITION"| "ABORTED"| "OUT_OF_RANGE"| "UNIMPLEMENTED"| "INTERNAL"| "UNAVAILABLE"| "DATA_LOSS";
-
-    /** Properties of a RetryInfo. */
-    interface IRetryInfo {
-
-      /** RetryInfo retryDelay */
-      retryDelay?: (google.protobuf.IDuration|null);
-    }
-
-    /** Represents a RetryInfo. */
-    class RetryInfo implements IRetryInfo {
-
-      /**
-       * Constructs a new RetryInfo.
-       * @param [properties] Properties to set
-       */
-      constructor(properties?: google.rpc.IRetryInfo);
-
-      /** RetryInfo retryDelay. */
-      public retryDelay?: (google.protobuf.IDuration|null);
-    }
-
-    /** Properties of a DebugInfo. */
-    interface IDebugInfo {
-
-      /** DebugInfo stackEntries */
-      stackEntries?: (string[]|null);
-
-      /** DebugInfo detail */
-      detail?: (string|null);
-    }
-
-    /** Represents a DebugInfo. */
-    class DebugInfo implements IDebugInfo {
-
-      /**
-       * Constructs a new DebugInfo.
-       * @param [properties] Properties to set
-       */
-      constructor(properties?: google.rpc.IDebugInfo);
-
-      /** DebugInfo stackEntries. */
-      public stackEntries: string[];
-
-      /** DebugInfo detail. */
-      public detail: string;
-    }
-
-    /** Properties of a QuotaFailure. */
-    interface IQuotaFailure {
-
-      /** QuotaFailure violations */
-      violations?: (google.rpc.QuotaFailure.IViolation[]|null);
-    }
-
-    /** Represents a QuotaFailure. */
-    class QuotaFailure implements IQuotaFailure {
-
-      /**
-       * Constructs a new QuotaFailure.
-       * @param [properties] Properties to set
-       */
-      constructor(properties?: google.rpc.IQuotaFailure);
-
-      /** QuotaFailure violations. */
-      public violations: google.rpc.QuotaFailure.IViolation[];
-    }
-
-    namespace QuotaFailure {
-
-      /** Properties of a Violation. */
-      interface IViolation {
-
-        /** Violation subject */
-        subject?: (string|null);
-
-        /** Violation description */
-        description?: (string|null);
-      }
-
-      /** Represents a Violation. */
-      class Violation implements IViolation {
-
-        /**
-         * Constructs a new Violation.
+
+      /** Properties of a TransactionOptions. */
+      interface ITransactionOptions {
+
+        /** TransactionOptions readOnly */
+        readOnly?: (google.firestore.v1beta1.TransactionOptions.IReadOnly|null);
+
+        /** TransactionOptions readWrite */
+        readWrite?: (google.firestore.v1beta1.TransactionOptions.IReadWrite|null);
+      }
+
+      /** Represents a TransactionOptions. */
+      class TransactionOptions implements ITransactionOptions {
+
+        /**
+         * Constructs a new TransactionOptions.
          * @param [properties] Properties to set
          */
-        constructor(properties?: google.rpc.QuotaFailure.IViolation);
-
-        /** Violation subject. */
-        public subject: string;
-
-        /** Violation description. */
-        public description: string;
-      }
-    }
-
-    /** Properties of a PreconditionFailure. */
-    interface IPreconditionFailure {
-
-      /** PreconditionFailure violations */
-      violations?: (google.rpc.PreconditionFailure.IViolation[]|null);
-    }
-
-    /** Represents a PreconditionFailure. */
-    class PreconditionFailure implements IPreconditionFailure {
-
-      /**
-       * Constructs a new PreconditionFailure.
-       * @param [properties] Properties to set
-       */
-      constructor(properties?: google.rpc.IPreconditionFailure);
-
-      /** PreconditionFailure violations. */
-      public violations: google.rpc.PreconditionFailure.IViolation[];
-    }
-
-    namespace PreconditionFailure {
-
-      /** Properties of a Violation. */
-      interface IViolation {
-
-        /** Violation type */
-        type?: (string|null);
-
-        /** Violation subject */
-        subject?: (string|null);
-
-        /** Violation description */
-        description?: (string|null);
-      }
-
-      /** Represents a Violation. */
-      class Violation implements IViolation {
-
-        /**
-         * Constructs a new Violation.
-         * @param [properties] Properties to set
-         */
-        constructor(properties?: google.rpc.PreconditionFailure.IViolation);
->>>>>>> c375187e
-
-        /** Violation type. */
-        public type: string;
-
-        /** Violation subject. */
-        public subject: string;
-
-        /** Violation description. */
-        public description: string;
-      }
-    }
-
-    /** Properties of a BadRequest. */
-    interface IBadRequest {
-
-      /** BadRequest fieldViolations */
-      fieldViolations?: (google.rpc.BadRequest.IFieldViolation[]|null);
-    }
-
-    /** Represents a BadRequest. */
-    class BadRequest implements IBadRequest {
-
-<<<<<<< HEAD
+        constructor(properties?: google.firestore.v1beta1.ITransactionOptions);
+
+        /** TransactionOptions readOnly. */
+        public readOnly?: (google.firestore.v1beta1.TransactionOptions.IReadOnly|null);
+
+        /** TransactionOptions readWrite. */
+        public readWrite?: (google.firestore.v1beta1.TransactionOptions.IReadWrite|null);
+
         /** TransactionOptions mode. */
         public mode?: ("readOnly"|"readWrite");
-=======
-      /**
-       * Constructs a new BadRequest.
-       * @param [properties] Properties to set
-       */
-      constructor(properties?: google.rpc.IBadRequest);
-
-      /** BadRequest fieldViolations. */
-      public fieldViolations: google.rpc.BadRequest.IFieldViolation[];
-    }
-
-    namespace BadRequest {
-
-      /** Properties of a FieldViolation. */
-      interface IFieldViolation {
-
-        /** FieldViolation field */
-        field?: (string|null);
-
-        /** FieldViolation description */
-        description?: (string|null);
-      }
-
-      /** Represents a FieldViolation. */
-      class FieldViolation implements IFieldViolation {
-
-        /**
-         * Constructs a new FieldViolation.
-         * @param [properties] Properties to set
-         */
-        constructor(properties?: google.rpc.BadRequest.IFieldViolation);
-
-        /** FieldViolation field. */
-        public field: string;
-
-        /** FieldViolation description. */
-        public description: string;
->>>>>>> c375187e
-      }
-    }
-
-    /** Properties of a RequestInfo. */
-    interface IRequestInfo {
-
-      /** RequestInfo requestId */
-      requestId?: (string|null);
-
-      /** RequestInfo servingData */
-      servingData?: (string|null);
-    }
-
-    /** Represents a RequestInfo. */
-    class RequestInfo implements IRequestInfo {
-
-      /**
-       * Constructs a new RequestInfo.
-       * @param [properties] Properties to set
-       */
-      constructor(properties?: google.rpc.IRequestInfo);
-
-<<<<<<< HEAD
+      }
+
+      namespace TransactionOptions {
+
+        /** Properties of a ReadWrite. */
+        interface IReadWrite {
+
+          /** ReadWrite retryTransaction */
+          retryTransaction?: (Uint8Array|null);
+        }
+
+        /** Represents a ReadWrite. */
+        class ReadWrite implements IReadWrite {
+
+          /**
+           * Constructs a new ReadWrite.
+           * @param [properties] Properties to set
+           */
+          constructor(properties?: google.firestore.v1beta1.TransactionOptions.IReadWrite);
+
           /** ReadWrite retryTransaction. */
           public retryTransaction: Uint8Array;
         }
-=======
-      /** RequestInfo requestId. */
-      public requestId: string;
-
-      /** RequestInfo servingData. */
-      public servingData: string;
-    }
-
-    /** Properties of a ResourceInfo. */
-    interface IResourceInfo {
-
-      /** ResourceInfo resourceType */
-      resourceType?: (string|null);
-
-      /** ResourceInfo resourceName */
-      resourceName?: (string|null);
-
-      /** ResourceInfo owner */
-      owner?: (string|null);
-
-      /** ResourceInfo description */
-      description?: (string|null);
-    }
-
-    /** Represents a ResourceInfo. */
-    class ResourceInfo implements IResourceInfo {
-
-      /**
-       * Constructs a new ResourceInfo.
-       * @param [properties] Properties to set
-       */
-      constructor(properties?: google.rpc.IResourceInfo);
-
-      /** ResourceInfo resourceType. */
-      public resourceType: string;
->>>>>>> c375187e
-
-      /** ResourceInfo resourceName. */
-      public resourceName: string;
-
-      /** ResourceInfo owner. */
-      public owner: string;
-
-      /** ResourceInfo description. */
-      public description: string;
-    }
-
-    /** Properties of a Help. */
-    interface IHelp {
-
-      /** Help links */
-      links?: (google.rpc.Help.ILink[]|null);
-    }
-
-<<<<<<< HEAD
+
+        /** Properties of a ReadOnly. */
+        interface IReadOnly {
+
+          /** ReadOnly readTime */
+          readTime?: (google.protobuf.ITimestamp|null);
+        }
+
+        /** Represents a ReadOnly. */
+        class ReadOnly implements IReadOnly {
+
+          /**
+           * Constructs a new ReadOnly.
+           * @param [properties] Properties to set
+           */
+          constructor(properties?: google.firestore.v1beta1.TransactionOptions.IReadOnly);
+
+          /** ReadOnly readTime. */
+          public readTime?: (google.protobuf.ITimestamp|null);
+
           /** ReadOnly consistencySelector. */
           public consistencySelector?: "readTime";
         }
-=======
-    /** Represents a Help. */
-    class Help implements IHelp {
-
-      /**
-       * Constructs a new Help.
-       * @param [properties] Properties to set
-       */
-      constructor(properties?: google.rpc.IHelp);
-
-      /** Help links. */
-      public links: google.rpc.Help.ILink[];
-    }
-
-    namespace Help {
-
-      /** Properties of a Link. */
-      interface ILink {
-
-        /** Link description */
-        description?: (string|null);
-
-        /** Link url */
-        url?: (string|null);
-      }
-
-      /** Represents a Link. */
-      class Link implements ILink {
-
-        /**
-         * Constructs a new Link.
+      }
+
+      /** Properties of a Document. */
+      interface IDocument {
+
+        /** Document name */
+        name?: (string|null);
+
+        /** Document fields */
+        fields?: ({ [k: string]: google.firestore.v1beta1.IValue }|null);
+
+        /** Document createTime */
+        createTime?: (google.protobuf.ITimestamp|null);
+
+        /** Document updateTime */
+        updateTime?: (google.protobuf.ITimestamp|null);
+      }
+
+      /** Represents a Document. */
+      class Document implements IDocument {
+
+        /**
+         * Constructs a new Document.
          * @param [properties] Properties to set
          */
-        constructor(properties?: google.rpc.Help.ILink);
-
-        /** Link description. */
-        public description: string;
-
-        /** Link url. */
-        public url: string;
->>>>>>> c375187e
-      }
-    }
-
-    /** Properties of a LocalizedMessage. */
-    interface ILocalizedMessage {
-
-      /** LocalizedMessage locale */
-      locale?: (string|null);
-
-      /** LocalizedMessage message */
-      message?: (string|null);
-    }
-
-    /** Represents a LocalizedMessage. */
-    class LocalizedMessage implements ILocalizedMessage {
-
-      /**
-       * Constructs a new LocalizedMessage.
-       * @param [properties] Properties to set
-       */
-      constructor(properties?: google.rpc.ILocalizedMessage);
-
-      /** LocalizedMessage locale. */
-      public locale: string;
-
-      /** LocalizedMessage message. */
-      public message: string;
-    }
-
-    /** Properties of a Status. */
-    interface IStatus {
-
-      /** Status code */
-      code?: (number|null);
-
-      /** Status message */
-      message?: (string|null);
-
-<<<<<<< HEAD
+        constructor(properties?: google.firestore.v1beta1.IDocument);
+
+        /** Document name. */
+        public name: string;
+
+        /** Document fields. */
+        public fields: { [k: string]: google.firestore.v1beta1.IValue };
+
+        /** Document createTime. */
+        public createTime?: (google.protobuf.ITimestamp|null);
+
         /** Document updateTime. */
         public updateTime?: (google.protobuf.ITimestamp|null);
       }
-=======
-      /** Status details */
-      details?: (google.protobuf.IAny[]|null);
-    }
-
-    /** Represents a Status. */
-    class Status implements IStatus {
-
-      /**
-       * Constructs a new Status.
-       * @param [properties] Properties to set
-       */
-      constructor(properties?: google.rpc.IStatus);
-
-      /** Status code. */
-      public code: number;
-
-      /** Status message. */
-      public message: string;
-
-      /** Status details. */
-      public details: google.protobuf.IAny[];
-    }
-  }
-
-  /** Namespace type. */
-  namespace type {
-
-    /** Properties of a Color. */
-    interface IColor {
-
-      /** Color red */
-      red?: (number|null);
-
-      /** Color green */
-      green?: (number|null);
->>>>>>> c375187e
-
-      /** Color blue */
-      blue?: (number|null);
-
-      /** Color alpha */
-      alpha?: (google.protobuf.IFloatValue|null);
-    }
-
-    /** Represents a Color. */
-    class Color implements IColor {
-
-<<<<<<< HEAD
+
+      /** Properties of a Value. */
+      interface IValue {
+
+        /** Value nullValue */
+        nullValue?: (google.protobuf.NullValue|null);
+
+        /** Value booleanValue */
+        booleanValue?: (boolean|null);
+
         /** Value integerValue */
-        integerValue?: (Long|null);
-=======
-      /**
-       * Constructs a new Color.
-       * @param [properties] Properties to set
-       */
-      constructor(properties?: google.type.IColor);
->>>>>>> c375187e
-
-      /** Color red. */
-      public red: number;
-
-      /** Color green. */
-      public green: number;
-
-      /** Color blue. */
-      public blue: number;
-
-      /** Color alpha. */
-      public alpha?: (google.protobuf.IFloatValue|null);
-    }
-
-    /** Properties of a Date. */
-    interface IDate {
-
-      /** Date year */
-      year?: (number|null);
-
-      /** Date month */
-      month?: (number|null);
-
-      /** Date day */
-      day?: (number|null);
-    }
-
-    /** Represents a Date. */
-    class Date implements IDate {
-
-      /**
-       * Constructs a new Date.
-       * @param [properties] Properties to set
-       */
-      constructor(properties?: google.type.IDate);
-
-      /** Date year. */
-      public year: number;
-
-      /** Date month. */
-      public month: number;
-
-<<<<<<< HEAD
+        integerValue?: (number|null);
+
+        /** Value doubleValue */
+        doubleValue?: (number|null);
+
+        /** Value timestampValue */
+        timestampValue?: (google.protobuf.ITimestamp|null);
+
+        /** Value stringValue */
+        stringValue?: (string|null);
+
+        /** Value bytesValue */
+        bytesValue?: (Uint8Array|null);
+
+        /** Value referenceValue */
+        referenceValue?: (string|null);
+
+        /** Value geoPointValue */
+        geoPointValue?: (google.type.ILatLng|null);
+
+        /** Value arrayValue */
+        arrayValue?: (google.firestore.v1beta1.IArrayValue|null);
+
+        /** Value mapValue */
+        mapValue?: (google.firestore.v1beta1.IMapValue|null);
+      }
+
+      /** Represents a Value. */
+      class Value implements IValue {
+
+        /**
+         * Constructs a new Value.
+         * @param [properties] Properties to set
+         */
+        constructor(properties?: google.firestore.v1beta1.IValue);
+
+        /** Value nullValue. */
+        public nullValue: google.protobuf.NullValue;
+
+        /** Value booleanValue. */
+        public booleanValue: boolean;
+
         /** Value integerValue. */
-        public integerValue: Long;
-=======
-      /** Date day. */
-      public day: number;
-    }
->>>>>>> c375187e
-
-    /** DayOfWeek enum. */
-    type DayOfWeek =
-        "DAY_OF_WEEK_UNSPECIFIED"| "MONDAY"| "TUESDAY"| "WEDNESDAY"| "THURSDAY"| "FRIDAY"| "SATURDAY"| "SUNDAY";
-
-    /** Properties of a LatLng. */
-    interface ILatLng {
-
-      /** LatLng latitude */
-      latitude?: (number|null);
-
-      /** LatLng longitude */
-      longitude?: (number|null);
-    }
-
-    /** Represents a LatLng. */
-    class LatLng implements ILatLng {
-
-      /**
-       * Constructs a new LatLng.
-       * @param [properties] Properties to set
-       */
-      constructor(properties?: google.type.ILatLng);
-
-      /** LatLng latitude. */
-      public latitude: number;
-
-      /** LatLng longitude. */
-      public longitude: number;
-    }
-
-<<<<<<< HEAD
+        public integerValue: number;
+
+        /** Value doubleValue. */
+        public doubleValue: number;
+
+        /** Value timestampValue. */
+        public timestampValue?: (google.protobuf.ITimestamp|null);
+
+        /** Value stringValue. */
+        public stringValue: string;
+
+        /** Value bytesValue. */
+        public bytesValue: Uint8Array;
+
+        /** Value referenceValue. */
+        public referenceValue: string;
+
+        /** Value geoPointValue. */
+        public geoPointValue?: (google.type.ILatLng|null);
+
+        /** Value arrayValue. */
+        public arrayValue?: (google.firestore.v1beta1.IArrayValue|null);
+
+        /** Value mapValue. */
+        public mapValue?: (google.firestore.v1beta1.IMapValue|null);
+
         /** Value valueType. */
         public valueType?: ("nullValue"|"booleanValue"|"integerValue"|"doubleValue"|"timestampValue"|"stringValue"|"bytesValue"|"referenceValue"|"geoPointValue"|"arrayValue"|"mapValue");
       }
-=======
-    /** Properties of a Money. */
-    interface IMoney {
-
-      /** Money currencyCode */
-      currencyCode?: (string|null);
-
-      /** Money units */
-      units?: (number|null);
-
-      /** Money nanos */
-      nanos?: (number|null);
-    }
-
-    /** Represents a Money. */
-    class Money implements IMoney {
-
-      /**
-       * Constructs a new Money.
-       * @param [properties] Properties to set
-       */
-      constructor(properties?: google.type.IMoney);
-
-      /** Money currencyCode. */
-      public currencyCode: string;
-
-      /** Money units. */
-      public units: number;
-
-      /** Money nanos. */
-      public nanos: number;
-    }
-
-    /** Properties of a PostalAddress. */
-    interface IPostalAddress {
->>>>>>> c375187e
-
-      /** PostalAddress revision */
-      revision?: (number|null);
-
-      /** PostalAddress regionCode */
-      regionCode?: (string|null);
-
-      /** PostalAddress languageCode */
-      languageCode?: (string|null);
-
-      /** PostalAddress postalCode */
-      postalCode?: (string|null);
-
-<<<<<<< HEAD
+
+      /** Properties of an ArrayValue. */
+      interface IArrayValue {
+
+        /** ArrayValue values */
+        values?: (google.firestore.v1beta1.IValue[]|null);
+      }
+
+      /** Represents an ArrayValue. */
+      class ArrayValue implements IArrayValue {
+
+        /**
+         * Constructs a new ArrayValue.
+         * @param [properties] Properties to set
+         */
+        constructor(properties?: google.firestore.v1beta1.IArrayValue);
+
         /** ArrayValue values. */
         public values: google.firestore.v1beta1.IValue[];
       }
@@ -4977,7 +4204,7 @@
 
           /** Operator enum. */
           type Operator =
-              "OPERATOR_UNSPECIFIED"| "LESS_THAN"| "LESS_THAN_OR_EQUAL"| "GREATER_THAN"| "GREATER_THAN_OR_EQUAL"| "EQUAL";
+              "OPERATOR_UNSPECIFIED"| "LESS_THAN"| "LESS_THAN_OR_EQUAL"| "GREATER_THAN"| "GREATER_THAN_OR_EQUAL"| "EQUAL"| "ARRAY_CONTAINS";
         }
 
         /** Properties of an UnaryFilter. */
@@ -5196,6 +4423,12 @@
 
           /** FieldTransform setToServerValue */
           setToServerValue?: (google.firestore.v1beta1.DocumentTransform.FieldTransform.ServerValue|null);
+
+          /** FieldTransform appendMissingElements */
+          appendMissingElements?: (google.firestore.v1beta1.IArrayValue|null);
+
+          /** FieldTransform removeAllFromArray */
+          removeAllFromArray?: (google.firestore.v1beta1.IArrayValue|null);
         }
 
         /** Represents a FieldTransform. */
@@ -5213,8 +4446,14 @@
           /** FieldTransform setToServerValue. */
           public setToServerValue: google.firestore.v1beta1.DocumentTransform.FieldTransform.ServerValue;
 
+          /** FieldTransform appendMissingElements. */
+          public appendMissingElements?: (google.firestore.v1beta1.IArrayValue|null);
+
+          /** FieldTransform removeAllFromArray. */
+          public removeAllFromArray?: (google.firestore.v1beta1.IArrayValue|null);
+
           /** FieldTransform transformType. */
-          public transformType?: "setToServerValue";
+          public transformType?: ("setToServerValue"|"appendMissingElements"|"removeAllFromArray");
         }
 
         namespace FieldTransform {
@@ -5493,2363 +4732,6 @@
 
       /** CustomHttpPattern path. */
       public path: string;
-=======
-      /** PostalAddress sortingCode */
-      sortingCode?: (string|null);
-
-      /** PostalAddress administrativeArea */
-      administrativeArea?: (string|null);
-
-      /** PostalAddress locality */
-      locality?: (string|null);
-
-      /** PostalAddress sublocality */
-      sublocality?: (string|null);
-
-      /** PostalAddress addressLines */
-      addressLines?: (string[]|null);
-
-      /** PostalAddress recipients */
-      recipients?: (string[]|null);
-
-      /** PostalAddress organization */
-      organization?: (string|null);
-    }
-
-    /** Represents a PostalAddress. */
-    class PostalAddress implements IPostalAddress {
-
-      /**
-       * Constructs a new PostalAddress.
-       * @param [properties] Properties to set
-       */
-      constructor(properties?: google.type.IPostalAddress);
-
-      /** PostalAddress revision. */
-      public revision: number;
-
-      /** PostalAddress regionCode. */
-      public regionCode: string;
-
-      /** PostalAddress languageCode. */
-      public languageCode: string;
-
-      /** PostalAddress postalCode. */
-      public postalCode: string;
-
-      /** PostalAddress sortingCode. */
-      public sortingCode: string;
-
-      /** PostalAddress administrativeArea. */
-      public administrativeArea: string;
-
-      /** PostalAddress locality. */
-      public locality: string;
-
-      /** PostalAddress sublocality. */
-      public sublocality: string;
-
-      /** PostalAddress addressLines. */
-      public addressLines: string[];
-
-      /** PostalAddress recipients. */
-      public recipients: string[];
-
-      /** PostalAddress organization. */
-      public organization: string;
-    }
-
-    /** Properties of a TimeOfDay. */
-    interface ITimeOfDay {
-
-      /** TimeOfDay hours */
-      hours?: (number|null);
-
-      /** TimeOfDay minutes */
-      minutes?: (number|null);
-
-      /** TimeOfDay seconds */
-      seconds?: (number|null);
-
-      /** TimeOfDay nanos */
-      nanos?: (number|null);
-    }
-
-    /** Represents a TimeOfDay. */
-    class TimeOfDay implements ITimeOfDay {
-
-      /**
-       * Constructs a new TimeOfDay.
-       * @param [properties] Properties to set
-       */
-      constructor(properties?: google.type.ITimeOfDay);
-
-      /** TimeOfDay hours. */
-      public hours: number;
-
-      /** TimeOfDay minutes. */
-      public minutes: number;
-
-      /** TimeOfDay seconds. */
-      public seconds: number;
-
-      /** TimeOfDay nanos. */
-      public nanos: number;
-    }
-  }
-
-  /** Namespace firestore. */
-  namespace firestore {
-
-    /** Namespace v1beta1. */
-    namespace v1beta1 {
-
-      /** Properties of a DocumentMask. */
-      interface IDocumentMask {
-
-        /** DocumentMask fieldPaths */
-        fieldPaths?: (string[]|null);
-      }
-
-      /** Represents a DocumentMask. */
-      class DocumentMask implements IDocumentMask {
-
-        /**
-         * Constructs a new DocumentMask.
-         * @param [properties] Properties to set
-         */
-        constructor(properties?: google.firestore.v1beta1.IDocumentMask);
-
-        /** DocumentMask fieldPaths. */
-        public fieldPaths: string[];
-      }
-
-      /** Properties of a Precondition. */
-      interface IPrecondition {
-
-        /** Precondition exists */
-        exists?: (boolean|null);
-
-        /** Precondition updateTime */
-        updateTime?: (google.protobuf.ITimestamp|null);
-      }
-
-      /** Represents a Precondition. */
-      class Precondition implements IPrecondition {
-
-        /**
-         * Constructs a new Precondition.
-         * @param [properties] Properties to set
-         */
-        constructor(properties?: google.firestore.v1beta1.IPrecondition);
-
-        /** Precondition exists. */
-        public exists: boolean;
-
-        /** Precondition updateTime. */
-        public updateTime?: (google.protobuf.ITimestamp|null);
-
-        /** Precondition conditionType. */
-        public conditionType?: ("exists"|"updateTime");
-      }
-
-      /** Properties of a TransactionOptions. */
-      interface ITransactionOptions {
-
-        /** TransactionOptions readOnly */
-        readOnly?: (google.firestore.v1beta1.TransactionOptions.IReadOnly|null);
-
-        /** TransactionOptions readWrite */
-        readWrite?: (google.firestore.v1beta1.TransactionOptions.IReadWrite|null);
-      }
-
-      /** Represents a TransactionOptions. */
-      class TransactionOptions implements ITransactionOptions {
-
-        /**
-         * Constructs a new TransactionOptions.
-         * @param [properties] Properties to set
-         */
-        constructor(properties?: google.firestore.v1beta1.ITransactionOptions);
-
-        /** TransactionOptions readOnly. */
-        public readOnly?: (google.firestore.v1beta1.TransactionOptions.IReadOnly|null);
-
-        /** TransactionOptions readWrite. */
-        public readWrite?: (google.firestore.v1beta1.TransactionOptions.IReadWrite|null);
-
-        /** TransactionOptions mode. */
-        public mode?: ("readOnly"|"readWrite");
-      }
-
-      namespace TransactionOptions {
-
-        /** Properties of a ReadWrite. */
-        interface IReadWrite {
-
-          /** ReadWrite retryTransaction */
-          retryTransaction?: (Uint8Array|null);
-        }
-
-        /** Represents a ReadWrite. */
-        class ReadWrite implements IReadWrite {
-
-          /**
-           * Constructs a new ReadWrite.
-           * @param [properties] Properties to set
-           */
-          constructor(properties?: google.firestore.v1beta1.TransactionOptions.IReadWrite);
-
-          /** ReadWrite retryTransaction. */
-          public retryTransaction: Uint8Array;
-        }
-
-        /** Properties of a ReadOnly. */
-        interface IReadOnly {
-
-          /** ReadOnly readTime */
-          readTime?: (google.protobuf.ITimestamp|null);
-        }
-
-        /** Represents a ReadOnly. */
-        class ReadOnly implements IReadOnly {
-
-          /**
-           * Constructs a new ReadOnly.
-           * @param [properties] Properties to set
-           */
-          constructor(properties?: google.firestore.v1beta1.TransactionOptions.IReadOnly);
-
-          /** ReadOnly readTime. */
-          public readTime?: (google.protobuf.ITimestamp|null);
-
-          /** ReadOnly consistencySelector. */
-          public consistencySelector?: "readTime";
-        }
-      }
-
-      /** Properties of a Document. */
-      interface IDocument {
-
-        /** Document name */
-        name?: (string|null);
-
-        /** Document fields */
-        fields?: ({ [k: string]: google.firestore.v1beta1.IValue }|null);
-
-        /** Document createTime */
-        createTime?: (google.protobuf.ITimestamp|null);
-
-        /** Document updateTime */
-        updateTime?: (google.protobuf.ITimestamp|null);
-      }
-
-      /** Represents a Document. */
-      class Document implements IDocument {
-
-        /**
-         * Constructs a new Document.
-         * @param [properties] Properties to set
-         */
-        constructor(properties?: google.firestore.v1beta1.IDocument);
-
-        /** Document name. */
-        public name: string;
-
-        /** Document fields. */
-        public fields: { [k: string]: google.firestore.v1beta1.IValue };
-
-        /** Document createTime. */
-        public createTime?: (google.protobuf.ITimestamp|null);
-
-        /** Document updateTime. */
-        public updateTime?: (google.protobuf.ITimestamp|null);
-      }
-
-      /** Properties of a Value. */
-      interface IValue {
-
-        /** Value nullValue */
-        nullValue?: (google.protobuf.NullValue|null);
-
-        /** Value booleanValue */
-        booleanValue?: (boolean|null);
-
-        /** Value integerValue */
-        integerValue?: (number|null);
-
-        /** Value doubleValue */
-        doubleValue?: (number|null);
-
-        /** Value timestampValue */
-        timestampValue?: (google.protobuf.ITimestamp|null);
-
-        /** Value stringValue */
-        stringValue?: (string|null);
-
-        /** Value bytesValue */
-        bytesValue?: (Uint8Array|null);
-
-        /** Value referenceValue */
-        referenceValue?: (string|null);
-
-        /** Value geoPointValue */
-        geoPointValue?: (google.type.ILatLng|null);
-
-        /** Value arrayValue */
-        arrayValue?: (google.firestore.v1beta1.IArrayValue|null);
-
-        /** Value mapValue */
-        mapValue?: (google.firestore.v1beta1.IMapValue|null);
-      }
-
-      /** Represents a Value. */
-      class Value implements IValue {
-
-        /**
-         * Constructs a new Value.
-         * @param [properties] Properties to set
-         */
-        constructor(properties?: google.firestore.v1beta1.IValue);
-
-        /** Value nullValue. */
-        public nullValue: google.protobuf.NullValue;
-
-        /** Value booleanValue. */
-        public booleanValue: boolean;
-
-        /** Value integerValue. */
-        public integerValue: number;
-
-        /** Value doubleValue. */
-        public doubleValue: number;
-
-        /** Value timestampValue. */
-        public timestampValue?: (google.protobuf.ITimestamp|null);
-
-        /** Value stringValue. */
-        public stringValue: string;
-
-        /** Value bytesValue. */
-        public bytesValue: Uint8Array;
-
-        /** Value referenceValue. */
-        public referenceValue: string;
-
-        /** Value geoPointValue. */
-        public geoPointValue?: (google.type.ILatLng|null);
-
-        /** Value arrayValue. */
-        public arrayValue?: (google.firestore.v1beta1.IArrayValue|null);
-
-        /** Value mapValue. */
-        public mapValue?: (google.firestore.v1beta1.IMapValue|null);
-
-        /** Value valueType. */
-        public valueType?: ("nullValue"|"booleanValue"|"integerValue"|"doubleValue"|"timestampValue"|"stringValue"|"bytesValue"|"referenceValue"|"geoPointValue"|"arrayValue"|"mapValue");
-      }
-
-      /** Properties of an ArrayValue. */
-      interface IArrayValue {
-
-        /** ArrayValue values */
-        values?: (google.firestore.v1beta1.IValue[]|null);
-      }
-
-      /** Represents an ArrayValue. */
-      class ArrayValue implements IArrayValue {
-
-        /**
-         * Constructs a new ArrayValue.
-         * @param [properties] Properties to set
-         */
-        constructor(properties?: google.firestore.v1beta1.IArrayValue);
-
-        /** ArrayValue values. */
-        public values: google.firestore.v1beta1.IValue[];
-      }
-
-      /** Properties of a MapValue. */
-      interface IMapValue {
-
-        /** MapValue fields */
-        fields?: ({ [k: string]: google.firestore.v1beta1.IValue }|null);
-      }
-
-      /** Represents a MapValue. */
-      class MapValue implements IMapValue {
-
-        /**
-         * Constructs a new MapValue.
-         * @param [properties] Properties to set
-         */
-        constructor(properties?: google.firestore.v1beta1.IMapValue);
-
-        /** MapValue fields. */
-        public fields: { [k: string]: google.firestore.v1beta1.IValue };
-      }
-
-      /** Represents a Firestore */
-      class Firestore extends $protobuf.rpc.Service {
-
-        /**
-         * Constructs a new Firestore service.
-         * @param rpcImpl RPC implementation
-         * @param [requestDelimited=false] Whether requests are length-delimited
-         * @param [responseDelimited=false] Whether responses are length-delimited
-         */
-        constructor(rpcImpl: $protobuf.RPCImpl, requestDelimited?: boolean, responseDelimited?: boolean);
-
-        /**
-         * Calls GetDocument.
-         * @param request GetDocumentRequest message or plain object
-         * @param callback Node-style callback called with the error, if any, and Document
-         */
-        public getDocument(request: google.firestore.v1beta1.IGetDocumentRequest, callback: google.firestore.v1beta1.Firestore.GetDocumentCallback): void;
-
-        /**
-         * Calls GetDocument.
-         * @param request GetDocumentRequest message or plain object
-         * @returns Promise
-         */
-        public getDocument(request: google.firestore.v1beta1.IGetDocumentRequest): Promise<google.firestore.v1beta1.Document>;
-
-        /**
-         * Calls ListDocuments.
-         * @param request ListDocumentsRequest message or plain object
-         * @param callback Node-style callback called with the error, if any, and ListDocumentsResponse
-         */
-        public listDocuments(request: google.firestore.v1beta1.IListDocumentsRequest, callback: google.firestore.v1beta1.Firestore.ListDocumentsCallback): void;
-
-        /**
-         * Calls ListDocuments.
-         * @param request ListDocumentsRequest message or plain object
-         * @returns Promise
-         */
-        public listDocuments(request: google.firestore.v1beta1.IListDocumentsRequest): Promise<google.firestore.v1beta1.ListDocumentsResponse>;
-
-        /**
-         * Calls CreateDocument.
-         * @param request CreateDocumentRequest message or plain object
-         * @param callback Node-style callback called with the error, if any, and Document
-         */
-        public createDocument(request: google.firestore.v1beta1.ICreateDocumentRequest, callback: google.firestore.v1beta1.Firestore.CreateDocumentCallback): void;
-
-        /**
-         * Calls CreateDocument.
-         * @param request CreateDocumentRequest message or plain object
-         * @returns Promise
-         */
-        public createDocument(request: google.firestore.v1beta1.ICreateDocumentRequest): Promise<google.firestore.v1beta1.Document>;
-
-        /**
-         * Calls UpdateDocument.
-         * @param request UpdateDocumentRequest message or plain object
-         * @param callback Node-style callback called with the error, if any, and Document
-         */
-        public updateDocument(request: google.firestore.v1beta1.IUpdateDocumentRequest, callback: google.firestore.v1beta1.Firestore.UpdateDocumentCallback): void;
-
-        /**
-         * Calls UpdateDocument.
-         * @param request UpdateDocumentRequest message or plain object
-         * @returns Promise
-         */
-        public updateDocument(request: google.firestore.v1beta1.IUpdateDocumentRequest): Promise<google.firestore.v1beta1.Document>;
-
-        /**
-         * Calls DeleteDocument.
-         * @param request DeleteDocumentRequest message or plain object
-         * @param callback Node-style callback called with the error, if any, and Empty
-         */
-        public deleteDocument(request: google.firestore.v1beta1.IDeleteDocumentRequest, callback: google.firestore.v1beta1.Firestore.DeleteDocumentCallback): void;
-
-        /**
-         * Calls DeleteDocument.
-         * @param request DeleteDocumentRequest message or plain object
-         * @returns Promise
-         */
-        public deleteDocument(request: google.firestore.v1beta1.IDeleteDocumentRequest): Promise<google.protobuf.Empty>;
-
-        /**
-         * Calls BatchGetDocuments.
-         * @param request BatchGetDocumentsRequest message or plain object
-         * @param callback Node-style callback called with the error, if any, and BatchGetDocumentsResponse
-         */
-        public batchGetDocuments(request: google.firestore.v1beta1.IBatchGetDocumentsRequest, callback: google.firestore.v1beta1.Firestore.BatchGetDocumentsCallback): void;
-
-        /**
-         * Calls BatchGetDocuments.
-         * @param request BatchGetDocumentsRequest message or plain object
-         * @returns Promise
-         */
-        public batchGetDocuments(request: google.firestore.v1beta1.IBatchGetDocumentsRequest): Promise<google.firestore.v1beta1.BatchGetDocumentsResponse>;
-
-        /**
-         * Calls BeginTransaction.
-         * @param request BeginTransactionRequest message or plain object
-         * @param callback Node-style callback called with the error, if any, and BeginTransactionResponse
-         */
-        public beginTransaction(request: google.firestore.v1beta1.IBeginTransactionRequest, callback: google.firestore.v1beta1.Firestore.BeginTransactionCallback): void;
-
-        /**
-         * Calls BeginTransaction.
-         * @param request BeginTransactionRequest message or plain object
-         * @returns Promise
-         */
-        public beginTransaction(request: google.firestore.v1beta1.IBeginTransactionRequest): Promise<google.firestore.v1beta1.BeginTransactionResponse>;
-
-        /**
-         * Calls Commit.
-         * @param request CommitRequest message or plain object
-         * @param callback Node-style callback called with the error, if any, and CommitResponse
-         */
-        public commit(request: google.firestore.v1beta1.ICommitRequest, callback: google.firestore.v1beta1.Firestore.CommitCallback): void;
-
-        /**
-         * Calls Commit.
-         * @param request CommitRequest message or plain object
-         * @returns Promise
-         */
-        public commit(request: google.firestore.v1beta1.ICommitRequest): Promise<google.firestore.v1beta1.CommitResponse>;
-
-        /**
-         * Calls Rollback.
-         * @param request RollbackRequest message or plain object
-         * @param callback Node-style callback called with the error, if any, and Empty
-         */
-        public rollback(request: google.firestore.v1beta1.IRollbackRequest, callback: google.firestore.v1beta1.Firestore.RollbackCallback): void;
-
-        /**
-         * Calls Rollback.
-         * @param request RollbackRequest message or plain object
-         * @returns Promise
-         */
-        public rollback(request: google.firestore.v1beta1.IRollbackRequest): Promise<google.protobuf.Empty>;
-
-        /**
-         * Calls RunQuery.
-         * @param request RunQueryRequest message or plain object
-         * @param callback Node-style callback called with the error, if any, and RunQueryResponse
-         */
-        public runQuery(request: google.firestore.v1beta1.IRunQueryRequest, callback: google.firestore.v1beta1.Firestore.RunQueryCallback): void;
-
-        /**
-         * Calls RunQuery.
-         * @param request RunQueryRequest message or plain object
-         * @returns Promise
-         */
-        public runQuery(request: google.firestore.v1beta1.IRunQueryRequest): Promise<google.firestore.v1beta1.RunQueryResponse>;
-
-        /**
-         * Calls Write.
-         * @param request WriteRequest message or plain object
-         * @param callback Node-style callback called with the error, if any, and WriteResponse
-         */
-        public write(request: google.firestore.v1beta1.IWriteRequest, callback: google.firestore.v1beta1.Firestore.WriteCallback): void;
-
-        /**
-         * Calls Write.
-         * @param request WriteRequest message or plain object
-         * @returns Promise
-         */
-        public write(request: google.firestore.v1beta1.IWriteRequest): Promise<google.firestore.v1beta1.WriteResponse>;
-
-        /**
-         * Calls Listen.
-         * @param request ListenRequest message or plain object
-         * @param callback Node-style callback called with the error, if any, and ListenResponse
-         */
-        public listen(request: google.firestore.v1beta1.IListenRequest, callback: google.firestore.v1beta1.Firestore.ListenCallback): void;
-
-        /**
-         * Calls Listen.
-         * @param request ListenRequest message or plain object
-         * @returns Promise
-         */
-        public listen(request: google.firestore.v1beta1.IListenRequest): Promise<google.firestore.v1beta1.ListenResponse>;
-
-        /**
-         * Calls ListCollectionIds.
-         * @param request ListCollectionIdsRequest message or plain object
-         * @param callback Node-style callback called with the error, if any, and ListCollectionIdsResponse
-         */
-        public listCollectionIds(request: google.firestore.v1beta1.IListCollectionIdsRequest, callback: google.firestore.v1beta1.Firestore.ListCollectionIdsCallback): void;
-
-        /**
-         * Calls ListCollectionIds.
-         * @param request ListCollectionIdsRequest message or plain object
-         * @returns Promise
-         */
-        public listCollectionIds(request: google.firestore.v1beta1.IListCollectionIdsRequest): Promise<google.firestore.v1beta1.ListCollectionIdsResponse>;
-      }
-
-      namespace Firestore {
-
-        /**
-         * Callback as used by {@link google.firestore.v1beta1.Firestore#getDocument}.
-         * @param error Error, if any
-         * @param [response] Document
-         */
-        type GetDocumentCallback = (error: (Error|null), response?: google.firestore.v1beta1.Document) => void;
-
-        /**
-         * Callback as used by {@link google.firestore.v1beta1.Firestore#listDocuments}.
-         * @param error Error, if any
-         * @param [response] ListDocumentsResponse
-         */
-        type ListDocumentsCallback = (error: (Error|null), response?: google.firestore.v1beta1.ListDocumentsResponse) => void;
-
-        /**
-         * Callback as used by {@link google.firestore.v1beta1.Firestore#createDocument}.
-         * @param error Error, if any
-         * @param [response] Document
-         */
-        type CreateDocumentCallback = (error: (Error|null), response?: google.firestore.v1beta1.Document) => void;
-
-        /**
-         * Callback as used by {@link google.firestore.v1beta1.Firestore#updateDocument}.
-         * @param error Error, if any
-         * @param [response] Document
-         */
-        type UpdateDocumentCallback = (error: (Error|null), response?: google.firestore.v1beta1.Document) => void;
-
-        /**
-         * Callback as used by {@link google.firestore.v1beta1.Firestore#deleteDocument}.
-         * @param error Error, if any
-         * @param [response] Empty
-         */
-        type DeleteDocumentCallback = (error: (Error|null), response?: google.protobuf.Empty) => void;
-
-        /**
-         * Callback as used by {@link google.firestore.v1beta1.Firestore#batchGetDocuments}.
-         * @param error Error, if any
-         * @param [response] BatchGetDocumentsResponse
-         */
-        type BatchGetDocumentsCallback = (error: (Error|null), response?: google.firestore.v1beta1.BatchGetDocumentsResponse) => void;
-
-        /**
-         * Callback as used by {@link google.firestore.v1beta1.Firestore#beginTransaction}.
-         * @param error Error, if any
-         * @param [response] BeginTransactionResponse
-         */
-        type BeginTransactionCallback = (error: (Error|null), response?: google.firestore.v1beta1.BeginTransactionResponse) => void;
-
-        /**
-         * Callback as used by {@link google.firestore.v1beta1.Firestore#commit}.
-         * @param error Error, if any
-         * @param [response] CommitResponse
-         */
-        type CommitCallback = (error: (Error|null), response?: google.firestore.v1beta1.CommitResponse) => void;
-
-        /**
-         * Callback as used by {@link google.firestore.v1beta1.Firestore#rollback}.
-         * @param error Error, if any
-         * @param [response] Empty
-         */
-        type RollbackCallback = (error: (Error|null), response?: google.protobuf.Empty) => void;
-
-        /**
-         * Callback as used by {@link google.firestore.v1beta1.Firestore#runQuery}.
-         * @param error Error, if any
-         * @param [response] RunQueryResponse
-         */
-        type RunQueryCallback = (error: (Error|null), response?: google.firestore.v1beta1.RunQueryResponse) => void;
-
-        /**
-         * Callback as used by {@link google.firestore.v1beta1.Firestore#write}.
-         * @param error Error, if any
-         * @param [response] WriteResponse
-         */
-        type WriteCallback = (error: (Error|null), response?: google.firestore.v1beta1.WriteResponse) => void;
-
-        /**
-         * Callback as used by {@link google.firestore.v1beta1.Firestore#listen}.
-         * @param error Error, if any
-         * @param [response] ListenResponse
-         */
-        type ListenCallback = (error: (Error|null), response?: google.firestore.v1beta1.ListenResponse) => void;
-
-        /**
-         * Callback as used by {@link google.firestore.v1beta1.Firestore#listCollectionIds}.
-         * @param error Error, if any
-         * @param [response] ListCollectionIdsResponse
-         */
-        type ListCollectionIdsCallback = (error: (Error|null), response?: google.firestore.v1beta1.ListCollectionIdsResponse) => void;
-      }
-
-      /** Properties of a GetDocumentRequest. */
-      interface IGetDocumentRequest {
-
-        /** GetDocumentRequest name */
-        name?: (string|null);
-
-        /** GetDocumentRequest mask */
-        mask?: (google.firestore.v1beta1.IDocumentMask|null);
-
-        /** GetDocumentRequest transaction */
-        transaction?: (Uint8Array|null);
-
-        /** GetDocumentRequest readTime */
-        readTime?: (google.protobuf.ITimestamp|null);
-      }
-
-      /** Represents a GetDocumentRequest. */
-      class GetDocumentRequest implements IGetDocumentRequest {
-
-        /**
-         * Constructs a new GetDocumentRequest.
-         * @param [properties] Properties to set
-         */
-        constructor(properties?: google.firestore.v1beta1.IGetDocumentRequest);
-
-        /** GetDocumentRequest name. */
-        public name: string;
-
-        /** GetDocumentRequest mask. */
-        public mask?: (google.firestore.v1beta1.IDocumentMask|null);
-
-        /** GetDocumentRequest transaction. */
-        public transaction: Uint8Array;
-
-        /** GetDocumentRequest readTime. */
-        public readTime?: (google.protobuf.ITimestamp|null);
-
-        /** GetDocumentRequest consistencySelector. */
-        public consistencySelector?: ("transaction"|"readTime");
-      }
-
-      /** Properties of a ListDocumentsRequest. */
-      interface IListDocumentsRequest {
-
-        /** ListDocumentsRequest parent */
-        parent?: (string|null);
-
-        /** ListDocumentsRequest collectionId */
-        collectionId?: (string|null);
-
-        /** ListDocumentsRequest pageSize */
-        pageSize?: (number|null);
-
-        /** ListDocumentsRequest pageToken */
-        pageToken?: (string|null);
-
-        /** ListDocumentsRequest orderBy */
-        orderBy?: (string|null);
-
-        /** ListDocumentsRequest mask */
-        mask?: (google.firestore.v1beta1.IDocumentMask|null);
-
-        /** ListDocumentsRequest transaction */
-        transaction?: (Uint8Array|null);
-
-        /** ListDocumentsRequest readTime */
-        readTime?: (google.protobuf.ITimestamp|null);
-
-        /** ListDocumentsRequest showMissing */
-        showMissing?: (boolean|null);
-      }
-
-      /** Represents a ListDocumentsRequest. */
-      class ListDocumentsRequest implements IListDocumentsRequest {
-
-        /**
-         * Constructs a new ListDocumentsRequest.
-         * @param [properties] Properties to set
-         */
-        constructor(properties?: google.firestore.v1beta1.IListDocumentsRequest);
-
-        /** ListDocumentsRequest parent. */
-        public parent: string;
-
-        /** ListDocumentsRequest collectionId. */
-        public collectionId: string;
-
-        /** ListDocumentsRequest pageSize. */
-        public pageSize: number;
-
-        /** ListDocumentsRequest pageToken. */
-        public pageToken: string;
-
-        /** ListDocumentsRequest orderBy. */
-        public orderBy: string;
-
-        /** ListDocumentsRequest mask. */
-        public mask?: (google.firestore.v1beta1.IDocumentMask|null);
-
-        /** ListDocumentsRequest transaction. */
-        public transaction: Uint8Array;
-
-        /** ListDocumentsRequest readTime. */
-        public readTime?: (google.protobuf.ITimestamp|null);
-
-        /** ListDocumentsRequest showMissing. */
-        public showMissing: boolean;
-
-        /** ListDocumentsRequest consistencySelector. */
-        public consistencySelector?: ("transaction"|"readTime");
-      }
-
-      /** Properties of a ListDocumentsResponse. */
-      interface IListDocumentsResponse {
-
-        /** ListDocumentsResponse documents */
-        documents?: (google.firestore.v1beta1.IDocument[]|null);
-
-        /** ListDocumentsResponse nextPageToken */
-        nextPageToken?: (string|null);
-      }
-
-      /** Represents a ListDocumentsResponse. */
-      class ListDocumentsResponse implements IListDocumentsResponse {
-
-        /**
-         * Constructs a new ListDocumentsResponse.
-         * @param [properties] Properties to set
-         */
-        constructor(properties?: google.firestore.v1beta1.IListDocumentsResponse);
-
-        /** ListDocumentsResponse documents. */
-        public documents: google.firestore.v1beta1.IDocument[];
-
-        /** ListDocumentsResponse nextPageToken. */
-        public nextPageToken: string;
-      }
-
-      /** Properties of a CreateDocumentRequest. */
-      interface ICreateDocumentRequest {
-
-        /** CreateDocumentRequest parent */
-        parent?: (string|null);
-
-        /** CreateDocumentRequest collectionId */
-        collectionId?: (string|null);
-
-        /** CreateDocumentRequest documentId */
-        documentId?: (string|null);
-
-        /** CreateDocumentRequest document */
-        document?: (google.firestore.v1beta1.IDocument|null);
-
-        /** CreateDocumentRequest mask */
-        mask?: (google.firestore.v1beta1.IDocumentMask|null);
-      }
-
-      /** Represents a CreateDocumentRequest. */
-      class CreateDocumentRequest implements ICreateDocumentRequest {
-
-        /**
-         * Constructs a new CreateDocumentRequest.
-         * @param [properties] Properties to set
-         */
-        constructor(properties?: google.firestore.v1beta1.ICreateDocumentRequest);
-
-        /** CreateDocumentRequest parent. */
-        public parent: string;
-
-        /** CreateDocumentRequest collectionId. */
-        public collectionId: string;
-
-        /** CreateDocumentRequest documentId. */
-        public documentId: string;
-
-        /** CreateDocumentRequest document. */
-        public document?: (google.firestore.v1beta1.IDocument|null);
-
-        /** CreateDocumentRequest mask. */
-        public mask?: (google.firestore.v1beta1.IDocumentMask|null);
-      }
-
-      /** Properties of an UpdateDocumentRequest. */
-      interface IUpdateDocumentRequest {
-
-        /** UpdateDocumentRequest document */
-        document?: (google.firestore.v1beta1.IDocument|null);
-
-        /** UpdateDocumentRequest updateMask */
-        updateMask?: (google.firestore.v1beta1.IDocumentMask|null);
-
-        /** UpdateDocumentRequest mask */
-        mask?: (google.firestore.v1beta1.IDocumentMask|null);
-
-        /** UpdateDocumentRequest currentDocument */
-        currentDocument?: (google.firestore.v1beta1.IPrecondition|null);
-      }
-
-      /** Represents an UpdateDocumentRequest. */
-      class UpdateDocumentRequest implements IUpdateDocumentRequest {
-
-        /**
-         * Constructs a new UpdateDocumentRequest.
-         * @param [properties] Properties to set
-         */
-        constructor(properties?: google.firestore.v1beta1.IUpdateDocumentRequest);
-
-        /** UpdateDocumentRequest document. */
-        public document?: (google.firestore.v1beta1.IDocument|null);
-
-        /** UpdateDocumentRequest updateMask. */
-        public updateMask?: (google.firestore.v1beta1.IDocumentMask|null);
-
-        /** UpdateDocumentRequest mask. */
-        public mask?: (google.firestore.v1beta1.IDocumentMask|null);
-
-        /** UpdateDocumentRequest currentDocument. */
-        public currentDocument?: (google.firestore.v1beta1.IPrecondition|null);
-      }
-
-      /** Properties of a DeleteDocumentRequest. */
-      interface IDeleteDocumentRequest {
-
-        /** DeleteDocumentRequest name */
-        name?: (string|null);
-
-        /** DeleteDocumentRequest currentDocument */
-        currentDocument?: (google.firestore.v1beta1.IPrecondition|null);
-      }
-
-      /** Represents a DeleteDocumentRequest. */
-      class DeleteDocumentRequest implements IDeleteDocumentRequest {
-
-        /**
-         * Constructs a new DeleteDocumentRequest.
-         * @param [properties] Properties to set
-         */
-        constructor(properties?: google.firestore.v1beta1.IDeleteDocumentRequest);
-
-        /** DeleteDocumentRequest name. */
-        public name: string;
-
-        /** DeleteDocumentRequest currentDocument. */
-        public currentDocument?: (google.firestore.v1beta1.IPrecondition|null);
-      }
-
-      /** Properties of a BatchGetDocumentsRequest. */
-      interface IBatchGetDocumentsRequest {
-
-        /** BatchGetDocumentsRequest database */
-        database?: (string|null);
-
-        /** BatchGetDocumentsRequest documents */
-        documents?: (string[]|null);
-
-        /** BatchGetDocumentsRequest mask */
-        mask?: (google.firestore.v1beta1.IDocumentMask|null);
-
-        /** BatchGetDocumentsRequest transaction */
-        transaction?: (Uint8Array|null);
-
-        /** BatchGetDocumentsRequest newTransaction */
-        newTransaction?: (google.firestore.v1beta1.ITransactionOptions|null);
-
-        /** BatchGetDocumentsRequest readTime */
-        readTime?: (google.protobuf.ITimestamp|null);
-      }
-
-      /** Represents a BatchGetDocumentsRequest. */
-      class BatchGetDocumentsRequest implements IBatchGetDocumentsRequest {
-
-        /**
-         * Constructs a new BatchGetDocumentsRequest.
-         * @param [properties] Properties to set
-         */
-        constructor(properties?: google.firestore.v1beta1.IBatchGetDocumentsRequest);
-
-        /** BatchGetDocumentsRequest database. */
-        public database: string;
-
-        /** BatchGetDocumentsRequest documents. */
-        public documents: string[];
-
-        /** BatchGetDocumentsRequest mask. */
-        public mask?: (google.firestore.v1beta1.IDocumentMask|null);
-
-        /** BatchGetDocumentsRequest transaction. */
-        public transaction: Uint8Array;
-
-        /** BatchGetDocumentsRequest newTransaction. */
-        public newTransaction?: (google.firestore.v1beta1.ITransactionOptions|null);
-
-        /** BatchGetDocumentsRequest readTime. */
-        public readTime?: (google.protobuf.ITimestamp|null);
-
-        /** BatchGetDocumentsRequest consistencySelector. */
-        public consistencySelector?: ("transaction"|"newTransaction"|"readTime");
-      }
-
-      /** Properties of a BatchGetDocumentsResponse. */
-      interface IBatchGetDocumentsResponse {
-
-        /** BatchGetDocumentsResponse found */
-        found?: (google.firestore.v1beta1.IDocument|null);
-
-        /** BatchGetDocumentsResponse missing */
-        missing?: (string|null);
-
-        /** BatchGetDocumentsResponse transaction */
-        transaction?: (Uint8Array|null);
-
-        /** BatchGetDocumentsResponse readTime */
-        readTime?: (google.protobuf.ITimestamp|null);
-      }
-
-      /** Represents a BatchGetDocumentsResponse. */
-      class BatchGetDocumentsResponse implements IBatchGetDocumentsResponse {
-
-        /**
-         * Constructs a new BatchGetDocumentsResponse.
-         * @param [properties] Properties to set
-         */
-        constructor(properties?: google.firestore.v1beta1.IBatchGetDocumentsResponse);
-
-        /** BatchGetDocumentsResponse found. */
-        public found?: (google.firestore.v1beta1.IDocument|null);
-
-        /** BatchGetDocumentsResponse missing. */
-        public missing: string;
-
-        /** BatchGetDocumentsResponse transaction. */
-        public transaction: Uint8Array;
-
-        /** BatchGetDocumentsResponse readTime. */
-        public readTime?: (google.protobuf.ITimestamp|null);
-
-        /** BatchGetDocumentsResponse result. */
-        public result?: ("found"|"missing");
-      }
-
-      /** Properties of a BeginTransactionRequest. */
-      interface IBeginTransactionRequest {
-
-        /** BeginTransactionRequest database */
-        database?: (string|null);
-
-        /** BeginTransactionRequest options */
-        options?: (google.firestore.v1beta1.ITransactionOptions|null);
-      }
-
-      /** Represents a BeginTransactionRequest. */
-      class BeginTransactionRequest implements IBeginTransactionRequest {
-
-        /**
-         * Constructs a new BeginTransactionRequest.
-         * @param [properties] Properties to set
-         */
-        constructor(properties?: google.firestore.v1beta1.IBeginTransactionRequest);
-
-        /** BeginTransactionRequest database. */
-        public database: string;
-
-        /** BeginTransactionRequest options. */
-        public options?: (google.firestore.v1beta1.ITransactionOptions|null);
-      }
-
-      /** Properties of a BeginTransactionResponse. */
-      interface IBeginTransactionResponse {
-
-        /** BeginTransactionResponse transaction */
-        transaction?: (Uint8Array|null);
-      }
-
-      /** Represents a BeginTransactionResponse. */
-      class BeginTransactionResponse implements IBeginTransactionResponse {
-
-        /**
-         * Constructs a new BeginTransactionResponse.
-         * @param [properties] Properties to set
-         */
-        constructor(properties?: google.firestore.v1beta1.IBeginTransactionResponse);
-
-        /** BeginTransactionResponse transaction. */
-        public transaction: Uint8Array;
-      }
-
-      /** Properties of a CommitRequest. */
-      interface ICommitRequest {
-
-        /** CommitRequest database */
-        database?: (string|null);
-
-        /** CommitRequest writes */
-        writes?: (google.firestore.v1beta1.IWrite[]|null);
-
-        /** CommitRequest transaction */
-        transaction?: (Uint8Array|null);
-      }
-
-      /** Represents a CommitRequest. */
-      class CommitRequest implements ICommitRequest {
-
-        /**
-         * Constructs a new CommitRequest.
-         * @param [properties] Properties to set
-         */
-        constructor(properties?: google.firestore.v1beta1.ICommitRequest);
-
-        /** CommitRequest database. */
-        public database: string;
-
-        /** CommitRequest writes. */
-        public writes: google.firestore.v1beta1.IWrite[];
-
-        /** CommitRequest transaction. */
-        public transaction: Uint8Array;
-      }
-
-      /** Properties of a CommitResponse. */
-      interface ICommitResponse {
-
-        /** CommitResponse writeResults */
-        writeResults?: (google.firestore.v1beta1.IWriteResult[]|null);
-
-        /** CommitResponse commitTime */
-        commitTime?: (google.protobuf.ITimestamp|null);
-      }
-
-      /** Represents a CommitResponse. */
-      class CommitResponse implements ICommitResponse {
-
-        /**
-         * Constructs a new CommitResponse.
-         * @param [properties] Properties to set
-         */
-        constructor(properties?: google.firestore.v1beta1.ICommitResponse);
-
-        /** CommitResponse writeResults. */
-        public writeResults: google.firestore.v1beta1.IWriteResult[];
-
-        /** CommitResponse commitTime. */
-        public commitTime?: (google.protobuf.ITimestamp|null);
-      }
-
-      /** Properties of a RollbackRequest. */
-      interface IRollbackRequest {
-
-        /** RollbackRequest database */
-        database?: (string|null);
-
-        /** RollbackRequest transaction */
-        transaction?: (Uint8Array|null);
-      }
-
-      /** Represents a RollbackRequest. */
-      class RollbackRequest implements IRollbackRequest {
-
-        /**
-         * Constructs a new RollbackRequest.
-         * @param [properties] Properties to set
-         */
-        constructor(properties?: google.firestore.v1beta1.IRollbackRequest);
-
-        /** RollbackRequest database. */
-        public database: string;
-
-        /** RollbackRequest transaction. */
-        public transaction: Uint8Array;
-      }
-
-      /** Properties of a RunQueryRequest. */
-      interface IRunQueryRequest {
-
-        /** RunQueryRequest parent */
-        parent?: (string|null);
-
-        /** RunQueryRequest structuredQuery */
-        structuredQuery?: (google.firestore.v1beta1.IStructuredQuery|null);
-
-        /** RunQueryRequest transaction */
-        transaction?: (Uint8Array|null);
-
-        /** RunQueryRequest newTransaction */
-        newTransaction?: (google.firestore.v1beta1.ITransactionOptions|null);
-
-        /** RunQueryRequest readTime */
-        readTime?: (google.protobuf.ITimestamp|null);
-      }
-
-      /** Represents a RunQueryRequest. */
-      class RunQueryRequest implements IRunQueryRequest {
-
-        /**
-         * Constructs a new RunQueryRequest.
-         * @param [properties] Properties to set
-         */
-        constructor(properties?: google.firestore.v1beta1.IRunQueryRequest);
-
-        /** RunQueryRequest parent. */
-        public parent: string;
-
-        /** RunQueryRequest structuredQuery. */
-        public structuredQuery?: (google.firestore.v1beta1.IStructuredQuery|null);
-
-        /** RunQueryRequest transaction. */
-        public transaction: Uint8Array;
-
-        /** RunQueryRequest newTransaction. */
-        public newTransaction?: (google.firestore.v1beta1.ITransactionOptions|null);
-
-        /** RunQueryRequest readTime. */
-        public readTime?: (google.protobuf.ITimestamp|null);
-
-        /** RunQueryRequest queryType. */
-        public queryType?: "structuredQuery";
-
-        /** RunQueryRequest consistencySelector. */
-        public consistencySelector?: ("transaction"|"newTransaction"|"readTime");
-      }
-
-      /** Properties of a RunQueryResponse. */
-      interface IRunQueryResponse {
-
-        /** RunQueryResponse transaction */
-        transaction?: (Uint8Array|null);
-
-        /** RunQueryResponse document */
-        document?: (google.firestore.v1beta1.IDocument|null);
-
-        /** RunQueryResponse readTime */
-        readTime?: (google.protobuf.ITimestamp|null);
-
-        /** RunQueryResponse skippedResults */
-        skippedResults?: (number|null);
-      }
-
-      /** Represents a RunQueryResponse. */
-      class RunQueryResponse implements IRunQueryResponse {
-
-        /**
-         * Constructs a new RunQueryResponse.
-         * @param [properties] Properties to set
-         */
-        constructor(properties?: google.firestore.v1beta1.IRunQueryResponse);
-
-        /** RunQueryResponse transaction. */
-        public transaction: Uint8Array;
-
-        /** RunQueryResponse document. */
-        public document?: (google.firestore.v1beta1.IDocument|null);
-
-        /** RunQueryResponse readTime. */
-        public readTime?: (google.protobuf.ITimestamp|null);
-
-        /** RunQueryResponse skippedResults. */
-        public skippedResults: number;
-      }
-
-      /** Properties of a WriteRequest. */
-      interface IWriteRequest {
-
-        /** WriteRequest database */
-        database?: (string|null);
-
-        /** WriteRequest streamId */
-        streamId?: (string|null);
-
-        /** WriteRequest writes */
-        writes?: (google.firestore.v1beta1.IWrite[]|null);
-
-        /** WriteRequest streamToken */
-        streamToken?: (Uint8Array|null);
-
-        /** WriteRequest labels */
-        labels?: ({ [k: string]: string }|null);
-      }
-
-      /** Represents a WriteRequest. */
-      class WriteRequest implements IWriteRequest {
-
-        /**
-         * Constructs a new WriteRequest.
-         * @param [properties] Properties to set
-         */
-        constructor(properties?: google.firestore.v1beta1.IWriteRequest);
-
-        /** WriteRequest database. */
-        public database: string;
-
-        /** WriteRequest streamId. */
-        public streamId: string;
-
-        /** WriteRequest writes. */
-        public writes: google.firestore.v1beta1.IWrite[];
-
-        /** WriteRequest streamToken. */
-        public streamToken: Uint8Array;
-
-        /** WriteRequest labels. */
-        public labels: { [k: string]: string };
-      }
-
-      /** Properties of a WriteResponse. */
-      interface IWriteResponse {
-
-        /** WriteResponse streamId */
-        streamId?: (string|null);
-
-        /** WriteResponse streamToken */
-        streamToken?: (Uint8Array|null);
-
-        /** WriteResponse writeResults */
-        writeResults?: (google.firestore.v1beta1.IWriteResult[]|null);
-
-        /** WriteResponse commitTime */
-        commitTime?: (google.protobuf.ITimestamp|null);
-      }
-
-      /** Represents a WriteResponse. */
-      class WriteResponse implements IWriteResponse {
-
-        /**
-         * Constructs a new WriteResponse.
-         * @param [properties] Properties to set
-         */
-        constructor(properties?: google.firestore.v1beta1.IWriteResponse);
-
-        /** WriteResponse streamId. */
-        public streamId: string;
-
-        /** WriteResponse streamToken. */
-        public streamToken: Uint8Array;
-
-        /** WriteResponse writeResults. */
-        public writeResults: google.firestore.v1beta1.IWriteResult[];
-
-        /** WriteResponse commitTime. */
-        public commitTime?: (google.protobuf.ITimestamp|null);
-      }
-
-      /** Properties of a ListenRequest. */
-      interface IListenRequest {
-
-        /** ListenRequest database */
-        database?: (string|null);
-
-        /** ListenRequest addTarget */
-        addTarget?: (google.firestore.v1beta1.ITarget|null);
-
-        /** ListenRequest removeTarget */
-        removeTarget?: (number|null);
-
-        /** ListenRequest labels */
-        labels?: ({ [k: string]: string }|null);
-      }
-
-      /** Represents a ListenRequest. */
-      class ListenRequest implements IListenRequest {
-
-        /**
-         * Constructs a new ListenRequest.
-         * @param [properties] Properties to set
-         */
-        constructor(properties?: google.firestore.v1beta1.IListenRequest);
-
-        /** ListenRequest database. */
-        public database: string;
-
-        /** ListenRequest addTarget. */
-        public addTarget?: (google.firestore.v1beta1.ITarget|null);
-
-        /** ListenRequest removeTarget. */
-        public removeTarget: number;
-
-        /** ListenRequest labels. */
-        public labels: { [k: string]: string };
-
-        /** ListenRequest targetChange. */
-        public targetChange?: ("addTarget"|"removeTarget");
-      }
-
-      /** Properties of a ListenResponse. */
-      interface IListenResponse {
-
-        /** ListenResponse targetChange */
-        targetChange?: (google.firestore.v1beta1.ITargetChange|null);
-
-        /** ListenResponse documentChange */
-        documentChange?: (google.firestore.v1beta1.IDocumentChange|null);
-
-        /** ListenResponse documentDelete */
-        documentDelete?: (google.firestore.v1beta1.IDocumentDelete|null);
-
-        /** ListenResponse documentRemove */
-        documentRemove?: (google.firestore.v1beta1.IDocumentRemove|null);
-
-        /** ListenResponse filter */
-        filter?: (google.firestore.v1beta1.IExistenceFilter|null);
-      }
-
-      /** Represents a ListenResponse. */
-      class ListenResponse implements IListenResponse {
-
-        /**
-         * Constructs a new ListenResponse.
-         * @param [properties] Properties to set
-         */
-        constructor(properties?: google.firestore.v1beta1.IListenResponse);
-
-        /** ListenResponse targetChange. */
-        public targetChange?: (google.firestore.v1beta1.ITargetChange|null);
-
-        /** ListenResponse documentChange. */
-        public documentChange?: (google.firestore.v1beta1.IDocumentChange|null);
-
-        /** ListenResponse documentDelete. */
-        public documentDelete?: (google.firestore.v1beta1.IDocumentDelete|null);
-
-        /** ListenResponse documentRemove. */
-        public documentRemove?: (google.firestore.v1beta1.IDocumentRemove|null);
-
-        /** ListenResponse filter. */
-        public filter?: (google.firestore.v1beta1.IExistenceFilter|null);
-
-        /** ListenResponse responseType. */
-        public responseType?: ("targetChange"|"documentChange"|"documentDelete"|"documentRemove"|"filter");
-      }
-
-      /** Properties of a Target. */
-      interface ITarget {
-
-        /** Target query */
-        query?: (google.firestore.v1beta1.Target.IQueryTarget|null);
-
-        /** Target documents */
-        documents?: (google.firestore.v1beta1.Target.IDocumentsTarget|null);
-
-        /** Target resumeToken */
-        resumeToken?: (Uint8Array|null);
-
-        /** Target readTime */
-        readTime?: (google.protobuf.ITimestamp|null);
-
-        /** Target targetId */
-        targetId?: (number|null);
-
-        /** Target once */
-        once?: (boolean|null);
-      }
-
-      /** Represents a Target. */
-      class Target implements ITarget {
-
-        /**
-         * Constructs a new Target.
-         * @param [properties] Properties to set
-         */
-        constructor(properties?: google.firestore.v1beta1.ITarget);
-
-        /** Target query. */
-        public query?: (google.firestore.v1beta1.Target.IQueryTarget|null);
-
-        /** Target documents. */
-        public documents?: (google.firestore.v1beta1.Target.IDocumentsTarget|null);
-
-        /** Target resumeToken. */
-        public resumeToken: Uint8Array;
-
-        /** Target readTime. */
-        public readTime?: (google.protobuf.ITimestamp|null);
-
-        /** Target targetId. */
-        public targetId: number;
-
-        /** Target once. */
-        public once: boolean;
-
-        /** Target targetType. */
-        public targetType?: ("query"|"documents");
-
-        /** Target resumeType. */
-        public resumeType?: ("resumeToken"|"readTime");
-      }
-
-      namespace Target {
-
-        /** Properties of a DocumentsTarget. */
-        interface IDocumentsTarget {
-
-          /** DocumentsTarget documents */
-          documents?: (string[]|null);
-        }
-
-        /** Represents a DocumentsTarget. */
-        class DocumentsTarget implements IDocumentsTarget {
-
-          /**
-           * Constructs a new DocumentsTarget.
-           * @param [properties] Properties to set
-           */
-          constructor(properties?: google.firestore.v1beta1.Target.IDocumentsTarget);
-
-          /** DocumentsTarget documents. */
-          public documents: string[];
-        }
-
-        /** Properties of a QueryTarget. */
-        interface IQueryTarget {
-
-          /** QueryTarget parent */
-          parent?: (string|null);
-
-          /** QueryTarget structuredQuery */
-          structuredQuery?: (google.firestore.v1beta1.IStructuredQuery|null);
-        }
-
-        /** Represents a QueryTarget. */
-        class QueryTarget implements IQueryTarget {
-
-          /**
-           * Constructs a new QueryTarget.
-           * @param [properties] Properties to set
-           */
-          constructor(properties?: google.firestore.v1beta1.Target.IQueryTarget);
-
-          /** QueryTarget parent. */
-          public parent: string;
-
-          /** QueryTarget structuredQuery. */
-          public structuredQuery?: (google.firestore.v1beta1.IStructuredQuery|null);
-
-          /** QueryTarget queryType. */
-          public queryType?: "structuredQuery";
-        }
-      }
-
-      /** Properties of a TargetChange. */
-      interface ITargetChange {
-
-        /** TargetChange targetChangeType */
-        targetChangeType?: (google.firestore.v1beta1.TargetChange.TargetChangeType|null);
-
-        /** TargetChange targetIds */
-        targetIds?: (number[]|null);
-
-        /** TargetChange cause */
-        cause?: (google.rpc.IStatus|null);
-
-        /** TargetChange resumeToken */
-        resumeToken?: (Uint8Array|null);
-
-        /** TargetChange readTime */
-        readTime?: (google.protobuf.ITimestamp|null);
-      }
-
-      /** Represents a TargetChange. */
-      class TargetChange implements ITargetChange {
-
-        /**
-         * Constructs a new TargetChange.
-         * @param [properties] Properties to set
-         */
-        constructor(properties?: google.firestore.v1beta1.ITargetChange);
-
-        /** TargetChange targetChangeType. */
-        public targetChangeType: google.firestore.v1beta1.TargetChange.TargetChangeType;
-
-        /** TargetChange targetIds. */
-        public targetIds: number[];
-
-        /** TargetChange cause. */
-        public cause?: (google.rpc.IStatus|null);
-
-        /** TargetChange resumeToken. */
-        public resumeToken: Uint8Array;
-
-        /** TargetChange readTime. */
-        public readTime?: (google.protobuf.ITimestamp|null);
-      }
-
-      namespace TargetChange {
-
-        /** TargetChangeType enum. */
-        type TargetChangeType =
-            "NO_CHANGE"| "ADD"| "REMOVE"| "CURRENT"| "RESET";
-      }
-
-      /** Properties of a ListCollectionIdsRequest. */
-      interface IListCollectionIdsRequest {
-
-        /** ListCollectionIdsRequest parent */
-        parent?: (string|null);
-
-        /** ListCollectionIdsRequest pageSize */
-        pageSize?: (number|null);
-
-        /** ListCollectionIdsRequest pageToken */
-        pageToken?: (string|null);
-      }
-
-      /** Represents a ListCollectionIdsRequest. */
-      class ListCollectionIdsRequest implements IListCollectionIdsRequest {
-
-        /**
-         * Constructs a new ListCollectionIdsRequest.
-         * @param [properties] Properties to set
-         */
-        constructor(properties?: google.firestore.v1beta1.IListCollectionIdsRequest);
-
-        /** ListCollectionIdsRequest parent. */
-        public parent: string;
-
-        /** ListCollectionIdsRequest pageSize. */
-        public pageSize: number;
-
-        /** ListCollectionIdsRequest pageToken. */
-        public pageToken: string;
-      }
-
-      /** Properties of a ListCollectionIdsResponse. */
-      interface IListCollectionIdsResponse {
-
-        /** ListCollectionIdsResponse collectionIds */
-        collectionIds?: (string[]|null);
-
-        /** ListCollectionIdsResponse nextPageToken */
-        nextPageToken?: (string|null);
-      }
-
-      /** Represents a ListCollectionIdsResponse. */
-      class ListCollectionIdsResponse implements IListCollectionIdsResponse {
-
-        /**
-         * Constructs a new ListCollectionIdsResponse.
-         * @param [properties] Properties to set
-         */
-        constructor(properties?: google.firestore.v1beta1.IListCollectionIdsResponse);
-
-        /** ListCollectionIdsResponse collectionIds. */
-        public collectionIds: string[];
-
-        /** ListCollectionIdsResponse nextPageToken. */
-        public nextPageToken: string;
-      }
-
-      /** Properties of a StructuredQuery. */
-      interface IStructuredQuery {
-
-        /** StructuredQuery select */
-        select?: (google.firestore.v1beta1.StructuredQuery.IProjection|null);
-
-        /** StructuredQuery from */
-        from?: (google.firestore.v1beta1.StructuredQuery.ICollectionSelector[]|null);
-
-        /** StructuredQuery where */
-        where?: (google.firestore.v1beta1.StructuredQuery.IFilter|null);
-
-        /** StructuredQuery orderBy */
-        orderBy?: (google.firestore.v1beta1.StructuredQuery.IOrder[]|null);
-
-        /** StructuredQuery startAt */
-        startAt?: (google.firestore.v1beta1.ICursor|null);
-
-        /** StructuredQuery endAt */
-        endAt?: (google.firestore.v1beta1.ICursor|null);
-
-        /** StructuredQuery offset */
-        offset?: (number|null);
-
-        /** StructuredQuery limit */
-        limit?: (google.protobuf.IInt32Value|null);
-      }
-
-      /** Represents a StructuredQuery. */
-      class StructuredQuery implements IStructuredQuery {
-
-        /**
-         * Constructs a new StructuredQuery.
-         * @param [properties] Properties to set
-         */
-        constructor(properties?: google.firestore.v1beta1.IStructuredQuery);
-
-        /** StructuredQuery select. */
-        public select?: (google.firestore.v1beta1.StructuredQuery.IProjection|null);
-
-        /** StructuredQuery from. */
-        public from: google.firestore.v1beta1.StructuredQuery.ICollectionSelector[];
-
-        /** StructuredQuery where. */
-        public where?: (google.firestore.v1beta1.StructuredQuery.IFilter|null);
-
-        /** StructuredQuery orderBy. */
-        public orderBy: google.firestore.v1beta1.StructuredQuery.IOrder[];
-
-        /** StructuredQuery startAt. */
-        public startAt?: (google.firestore.v1beta1.ICursor|null);
-
-        /** StructuredQuery endAt. */
-        public endAt?: (google.firestore.v1beta1.ICursor|null);
-
-        /** StructuredQuery offset. */
-        public offset: number;
-
-        /** StructuredQuery limit. */
-        public limit?: (google.protobuf.IInt32Value|null);
-      }
-
-      namespace StructuredQuery {
-
-        /** Properties of a CollectionSelector. */
-        interface ICollectionSelector {
-
-          /** CollectionSelector collectionId */
-          collectionId?: (string|null);
-
-          /** CollectionSelector allDescendants */
-          allDescendants?: (boolean|null);
-        }
-
-        /** Represents a CollectionSelector. */
-        class CollectionSelector implements ICollectionSelector {
-
-          /**
-           * Constructs a new CollectionSelector.
-           * @param [properties] Properties to set
-           */
-          constructor(properties?: google.firestore.v1beta1.StructuredQuery.ICollectionSelector);
-
-          /** CollectionSelector collectionId. */
-          public collectionId: string;
-
-          /** CollectionSelector allDescendants. */
-          public allDescendants: boolean;
-        }
-
-        /** Properties of a Filter. */
-        interface IFilter {
-
-          /** Filter compositeFilter */
-          compositeFilter?: (google.firestore.v1beta1.StructuredQuery.ICompositeFilter|null);
-
-          /** Filter fieldFilter */
-          fieldFilter?: (google.firestore.v1beta1.StructuredQuery.IFieldFilter|null);
-
-          /** Filter unaryFilter */
-          unaryFilter?: (google.firestore.v1beta1.StructuredQuery.IUnaryFilter|null);
-        }
-
-        /** Represents a Filter. */
-        class Filter implements IFilter {
-
-          /**
-           * Constructs a new Filter.
-           * @param [properties] Properties to set
-           */
-          constructor(properties?: google.firestore.v1beta1.StructuredQuery.IFilter);
-
-          /** Filter compositeFilter. */
-          public compositeFilter?: (google.firestore.v1beta1.StructuredQuery.ICompositeFilter|null);
-
-          /** Filter fieldFilter. */
-          public fieldFilter?: (google.firestore.v1beta1.StructuredQuery.IFieldFilter|null);
-
-          /** Filter unaryFilter. */
-          public unaryFilter?: (google.firestore.v1beta1.StructuredQuery.IUnaryFilter|null);
-
-          /** Filter filterType. */
-          public filterType?: ("compositeFilter"|"fieldFilter"|"unaryFilter");
-        }
-
-        /** Properties of a CompositeFilter. */
-        interface ICompositeFilter {
-
-          /** CompositeFilter op */
-          op?: (google.firestore.v1beta1.StructuredQuery.CompositeFilter.Operator|null);
-
-          /** CompositeFilter filters */
-          filters?: (google.firestore.v1beta1.StructuredQuery.IFilter[]|null);
-        }
-
-        /** Represents a CompositeFilter. */
-        class CompositeFilter implements ICompositeFilter {
-
-          /**
-           * Constructs a new CompositeFilter.
-           * @param [properties] Properties to set
-           */
-          constructor(properties?: google.firestore.v1beta1.StructuredQuery.ICompositeFilter);
-
-          /** CompositeFilter op. */
-          public op: google.firestore.v1beta1.StructuredQuery.CompositeFilter.Operator;
-
-          /** CompositeFilter filters. */
-          public filters: google.firestore.v1beta1.StructuredQuery.IFilter[];
-        }
-
-        namespace CompositeFilter {
-
-          /** Operator enum. */
-          type Operator =
-              "OPERATOR_UNSPECIFIED"| "AND";
-        }
-
-        /** Properties of a FieldFilter. */
-        interface IFieldFilter {
-
-          /** FieldFilter field */
-          field?: (google.firestore.v1beta1.StructuredQuery.IFieldReference|null);
-
-          /** FieldFilter op */
-          op?: (google.firestore.v1beta1.StructuredQuery.FieldFilter.Operator|null);
-
-          /** FieldFilter value */
-          value?: (google.firestore.v1beta1.IValue|null);
-        }
-
-        /** Represents a FieldFilter. */
-        class FieldFilter implements IFieldFilter {
-
-          /**
-           * Constructs a new FieldFilter.
-           * @param [properties] Properties to set
-           */
-          constructor(properties?: google.firestore.v1beta1.StructuredQuery.IFieldFilter);
-
-          /** FieldFilter field. */
-          public field?: (google.firestore.v1beta1.StructuredQuery.IFieldReference|null);
-
-          /** FieldFilter op. */
-          public op: google.firestore.v1beta1.StructuredQuery.FieldFilter.Operator;
-
-          /** FieldFilter value. */
-          public value?: (google.firestore.v1beta1.IValue|null);
-        }
-
-        namespace FieldFilter {
-
-          /** Operator enum. */
-          type Operator =
-              "OPERATOR_UNSPECIFIED"| "LESS_THAN"| "LESS_THAN_OR_EQUAL"| "GREATER_THAN"| "GREATER_THAN_OR_EQUAL"| "EQUAL"| "ARRAY_CONTAINS";
-        }
-
-        /** Properties of an UnaryFilter. */
-        interface IUnaryFilter {
-
-          /** UnaryFilter op */
-          op?: (google.firestore.v1beta1.StructuredQuery.UnaryFilter.Operator|null);
-
-          /** UnaryFilter field */
-          field?: (google.firestore.v1beta1.StructuredQuery.IFieldReference|null);
-        }
-
-        /** Represents an UnaryFilter. */
-        class UnaryFilter implements IUnaryFilter {
-
-          /**
-           * Constructs a new UnaryFilter.
-           * @param [properties] Properties to set
-           */
-          constructor(properties?: google.firestore.v1beta1.StructuredQuery.IUnaryFilter);
-
-          /** UnaryFilter op. */
-          public op: google.firestore.v1beta1.StructuredQuery.UnaryFilter.Operator;
-
-          /** UnaryFilter field. */
-          public field?: (google.firestore.v1beta1.StructuredQuery.IFieldReference|null);
-
-          /** UnaryFilter operandType. */
-          public operandType?: "field";
-        }
-
-        namespace UnaryFilter {
-
-          /** Operator enum. */
-          type Operator =
-              "OPERATOR_UNSPECIFIED"| "IS_NAN"| "IS_NULL";
-        }
-
-        /** Properties of an Order. */
-        interface IOrder {
-
-          /** Order field */
-          field?: (google.firestore.v1beta1.StructuredQuery.IFieldReference|null);
-
-          /** Order direction */
-          direction?: (google.firestore.v1beta1.StructuredQuery.Direction|null);
-        }
-
-        /** Represents an Order. */
-        class Order implements IOrder {
-
-          /**
-           * Constructs a new Order.
-           * @param [properties] Properties to set
-           */
-          constructor(properties?: google.firestore.v1beta1.StructuredQuery.IOrder);
-
-          /** Order field. */
-          public field?: (google.firestore.v1beta1.StructuredQuery.IFieldReference|null);
-
-          /** Order direction. */
-          public direction: google.firestore.v1beta1.StructuredQuery.Direction;
-        }
-
-        /** Properties of a FieldReference. */
-        interface IFieldReference {
-
-          /** FieldReference fieldPath */
-          fieldPath?: (string|null);
-        }
-
-        /** Represents a FieldReference. */
-        class FieldReference implements IFieldReference {
-
-          /**
-           * Constructs a new FieldReference.
-           * @param [properties] Properties to set
-           */
-          constructor(properties?: google.firestore.v1beta1.StructuredQuery.IFieldReference);
-
-          /** FieldReference fieldPath. */
-          public fieldPath: string;
-        }
-
-        /** Properties of a Projection. */
-        interface IProjection {
-
-          /** Projection fields */
-          fields?: (google.firestore.v1beta1.StructuredQuery.IFieldReference[]|null);
-        }
-
-        /** Represents a Projection. */
-        class Projection implements IProjection {
-
-          /**
-           * Constructs a new Projection.
-           * @param [properties] Properties to set
-           */
-          constructor(properties?: google.firestore.v1beta1.StructuredQuery.IProjection);
-
-          /** Projection fields. */
-          public fields: google.firestore.v1beta1.StructuredQuery.IFieldReference[];
-        }
-
-        /** Direction enum. */
-        type Direction =
-            "DIRECTION_UNSPECIFIED"| "ASCENDING"| "DESCENDING";
-      }
-
-      /** Properties of a Cursor. */
-      interface ICursor {
-
-        /** Cursor values */
-        values?: (google.firestore.v1beta1.IValue[]|null);
-
-        /** Cursor before */
-        before?: (boolean|null);
-      }
-
-      /** Represents a Cursor. */
-      class Cursor implements ICursor {
-
-        /**
-         * Constructs a new Cursor.
-         * @param [properties] Properties to set
-         */
-        constructor(properties?: google.firestore.v1beta1.ICursor);
-
-        /** Cursor values. */
-        public values: google.firestore.v1beta1.IValue[];
-
-        /** Cursor before. */
-        public before: boolean;
-      }
-
-      /** Properties of a Write. */
-      interface IWrite {
-
-        /** Write update */
-        update?: (google.firestore.v1beta1.IDocument|null);
-
-        /** Write delete */
-        "delete"?: (string|null);
-
-        /** Write transform */
-        transform?: (google.firestore.v1beta1.IDocumentTransform|null);
-
-        /** Write updateMask */
-        updateMask?: (google.firestore.v1beta1.IDocumentMask|null);
-
-        /** Write currentDocument */
-        currentDocument?: (google.firestore.v1beta1.IPrecondition|null);
-      }
-
-      /** Represents a Write. */
-      class Write implements IWrite {
-
-        /**
-         * Constructs a new Write.
-         * @param [properties] Properties to set
-         */
-        constructor(properties?: google.firestore.v1beta1.IWrite);
-
-        /** Write update. */
-        public update?: (google.firestore.v1beta1.IDocument|null);
-
-        /** Write delete. */
-        public delete: string;
-
-        /** Write transform. */
-        public transform?: (google.firestore.v1beta1.IDocumentTransform|null);
-
-        /** Write updateMask. */
-        public updateMask?: (google.firestore.v1beta1.IDocumentMask|null);
-
-        /** Write currentDocument. */
-        public currentDocument?: (google.firestore.v1beta1.IPrecondition|null);
-
-        /** Write operation. */
-        public operation?: ("update"|"delete"|"transform");
-      }
-
-      /** Properties of a DocumentTransform. */
-      interface IDocumentTransform {
-
-        /** DocumentTransform document */
-        document?: (string|null);
-
-        /** DocumentTransform fieldTransforms */
-        fieldTransforms?: (google.firestore.v1beta1.DocumentTransform.IFieldTransform[]|null);
-      }
-
-      /** Represents a DocumentTransform. */
-      class DocumentTransform implements IDocumentTransform {
-
-        /**
-         * Constructs a new DocumentTransform.
-         * @param [properties] Properties to set
-         */
-        constructor(properties?: google.firestore.v1beta1.IDocumentTransform);
-
-        /** DocumentTransform document. */
-        public document: string;
-
-        /** DocumentTransform fieldTransforms. */
-        public fieldTransforms: google.firestore.v1beta1.DocumentTransform.IFieldTransform[];
-      }
-
-      namespace DocumentTransform {
-
-        /** Properties of a FieldTransform. */
-        interface IFieldTransform {
-
-          /** FieldTransform fieldPath */
-          fieldPath?: (string|null);
-
-          /** FieldTransform setToServerValue */
-          setToServerValue?: (google.firestore.v1beta1.DocumentTransform.FieldTransform.ServerValue|null);
-
-          /** FieldTransform appendMissingElements */
-          appendMissingElements?: (google.firestore.v1beta1.IArrayValue|null);
-
-          /** FieldTransform removeAllFromArray */
-          removeAllFromArray?: (google.firestore.v1beta1.IArrayValue|null);
-        }
-
-        /** Represents a FieldTransform. */
-        class FieldTransform implements IFieldTransform {
-
-          /**
-           * Constructs a new FieldTransform.
-           * @param [properties] Properties to set
-           */
-          constructor(properties?: google.firestore.v1beta1.DocumentTransform.IFieldTransform);
-
-          /** FieldTransform fieldPath. */
-          public fieldPath: string;
-
-          /** FieldTransform setToServerValue. */
-          public setToServerValue: google.firestore.v1beta1.DocumentTransform.FieldTransform.ServerValue;
-
-          /** FieldTransform appendMissingElements. */
-          public appendMissingElements?: (google.firestore.v1beta1.IArrayValue|null);
-
-          /** FieldTransform removeAllFromArray. */
-          public removeAllFromArray?: (google.firestore.v1beta1.IArrayValue|null);
-
-          /** FieldTransform transformType. */
-          public transformType?: ("setToServerValue"|"appendMissingElements"|"removeAllFromArray");
-        }
-
-        namespace FieldTransform {
-
-          /** ServerValue enum. */
-          type ServerValue =
-              "SERVER_VALUE_UNSPECIFIED"| "REQUEST_TIME";
-        }
-      }
-
-      /** Properties of a WriteResult. */
-      interface IWriteResult {
-
-        /** WriteResult updateTime */
-        updateTime?: (google.protobuf.ITimestamp|null);
-
-        /** WriteResult transformResults */
-        transformResults?: (google.firestore.v1beta1.IValue[]|null);
-      }
-
-      /** Represents a WriteResult. */
-      class WriteResult implements IWriteResult {
-
-        /**
-         * Constructs a new WriteResult.
-         * @param [properties] Properties to set
-         */
-        constructor(properties?: google.firestore.v1beta1.IWriteResult);
-
-        /** WriteResult updateTime. */
-        public updateTime?: (google.protobuf.ITimestamp|null);
-
-        /** WriteResult transformResults. */
-        public transformResults: google.firestore.v1beta1.IValue[];
-      }
-
-      /** Properties of a DocumentChange. */
-      interface IDocumentChange {
-
-        /** DocumentChange document */
-        document?: (google.firestore.v1beta1.IDocument|null);
-
-        /** DocumentChange targetIds */
-        targetIds?: (number[]|null);
-
-        /** DocumentChange removedTargetIds */
-        removedTargetIds?: (number[]|null);
-      }
-
-      /** Represents a DocumentChange. */
-      class DocumentChange implements IDocumentChange {
-
-        /**
-         * Constructs a new DocumentChange.
-         * @param [properties] Properties to set
-         */
-        constructor(properties?: google.firestore.v1beta1.IDocumentChange);
-
-        /** DocumentChange document. */
-        public document?: (google.firestore.v1beta1.IDocument|null);
-
-        /** DocumentChange targetIds. */
-        public targetIds: number[];
-
-        /** DocumentChange removedTargetIds. */
-        public removedTargetIds: number[];
-      }
-
-      /** Properties of a DocumentDelete. */
-      interface IDocumentDelete {
-
-        /** DocumentDelete document */
-        document?: (string|null);
-
-        /** DocumentDelete removedTargetIds */
-        removedTargetIds?: (number[]|null);
-
-        /** DocumentDelete readTime */
-        readTime?: (google.protobuf.ITimestamp|null);
-      }
-
-      /** Represents a DocumentDelete. */
-      class DocumentDelete implements IDocumentDelete {
-
-        /**
-         * Constructs a new DocumentDelete.
-         * @param [properties] Properties to set
-         */
-        constructor(properties?: google.firestore.v1beta1.IDocumentDelete);
-
-        /** DocumentDelete document. */
-        public document: string;
-
-        /** DocumentDelete removedTargetIds. */
-        public removedTargetIds: number[];
-
-        /** DocumentDelete readTime. */
-        public readTime?: (google.protobuf.ITimestamp|null);
-      }
-
-      /** Properties of a DocumentRemove. */
-      interface IDocumentRemove {
-
-        /** DocumentRemove document */
-        document?: (string|null);
-
-        /** DocumentRemove removedTargetIds */
-        removedTargetIds?: (number[]|null);
-
-        /** DocumentRemove readTime */
-        readTime?: (google.protobuf.ITimestamp|null);
-      }
-
-      /** Represents a DocumentRemove. */
-      class DocumentRemove implements IDocumentRemove {
-
-        /**
-         * Constructs a new DocumentRemove.
-         * @param [properties] Properties to set
-         */
-        constructor(properties?: google.firestore.v1beta1.IDocumentRemove);
-
-        /** DocumentRemove document. */
-        public document: string;
-
-        /** DocumentRemove removedTargetIds. */
-        public removedTargetIds: number[];
-
-        /** DocumentRemove readTime. */
-        public readTime?: (google.protobuf.ITimestamp|null);
-      }
-
-      /** Properties of an ExistenceFilter. */
-      interface IExistenceFilter {
-
-        /** ExistenceFilter targetId */
-        targetId?: (number|null);
-
-        /** ExistenceFilter count */
-        count?: (number|null);
-      }
-
-      /** Represents an ExistenceFilter. */
-      class ExistenceFilter implements IExistenceFilter {
-
-        /**
-         * Constructs a new ExistenceFilter.
-         * @param [properties] Properties to set
-         */
-        constructor(properties?: google.firestore.v1beta1.IExistenceFilter);
-
-        /** ExistenceFilter targetId. */
-        public targetId: number;
-
-        /** ExistenceFilter count. */
-        public count: number;
-      }
-    }
-  }
-
-  /** Namespace api. */
-  namespace api {
-
-    /** Properties of a Http. */
-    interface IHttp {
-
-      /** Http rules */
-      rules?: (google.api.IHttpRule[]|null);
-    }
-
-    /** Represents a Http. */
-    class Http implements IHttp {
-
-      /**
-       * Constructs a new Http.
-       * @param [properties] Properties to set
-       */
-      constructor(properties?: google.api.IHttp);
-
-      /** Http rules. */
-      public rules: google.api.IHttpRule[];
-    }
-
-    /** Properties of a HttpRule. */
-    interface IHttpRule {
-
-      /** HttpRule get */
-      get?: (string|null);
-
-      /** HttpRule put */
-      put?: (string|null);
-
-      /** HttpRule post */
-      post?: (string|null);
-
-      /** HttpRule delete */
-      "delete"?: (string|null);
-
-      /** HttpRule patch */
-      patch?: (string|null);
-
-      /** HttpRule custom */
-      custom?: (google.api.ICustomHttpPattern|null);
-
-      /** HttpRule selector */
-      selector?: (string|null);
-
-      /** HttpRule body */
-      body?: (string|null);
-
-      /** HttpRule additionalBindings */
-      additionalBindings?: (google.api.IHttpRule[]|null);
->>>>>>> c375187e
-    }
-
-    /** Represents a HttpRule. */
-    class HttpRule implements IHttpRule {
-
-      /**
-       * Constructs a new HttpRule.
-       * @param [properties] Properties to set
-       */
-      constructor(properties?: google.api.IHttpRule);
-
-      /** HttpRule get. */
-      public get: string;
-
-      /** HttpRule put. */
-      public put: string;
-
-      /** HttpRule post. */
-      public post: string;
-
-      /** HttpRule delete. */
-      public delete: string;
-
-      /** HttpRule patch. */
-      public patch: string;
-
-      /** HttpRule custom. */
-      public custom?: (google.api.ICustomHttpPattern|null);
-
-      /** HttpRule selector. */
-      public selector: string;
-
-<<<<<<< HEAD
-      /** Status details. */
-      public details: google.protobuf.IAny[];
-=======
-      /** HttpRule body. */
-      public body: string;
-
-      /** HttpRule additionalBindings. */
-      public additionalBindings: google.api.IHttpRule[];
-
-      /** HttpRule pattern. */
-      public pattern?: ("get"|"put"|"post"|"delete"|"patch"|"custom");
-    }
-
-    /** Properties of a CustomHttpPattern. */
-    interface ICustomHttpPattern {
-
-      /** CustomHttpPattern kind */
-      kind?: (string|null);
-
-      /** CustomHttpPattern path */
-      path?: (string|null);
-    }
-
-    /** Represents a CustomHttpPattern. */
-    class CustomHttpPattern implements ICustomHttpPattern {
-
-      /**
-       * Constructs a new CustomHttpPattern.
-       * @param [properties] Properties to set
-       */
-      constructor(properties?: google.api.ICustomHttpPattern);
-
-      /** CustomHttpPattern kind. */
-      public kind: string;
-
-      /** CustomHttpPattern path. */
-      public path: string;
->>>>>>> c375187e
     }
   }
 }