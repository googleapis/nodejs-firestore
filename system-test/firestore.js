/**
 * Copyright 2017 Google Inc. All Rights Reserved.
 *
 * Licensed under the Apache License, Version 2.0 (the "License");
 * you may not use this file except in compliance with the License.
 * You may obtain a copy of the License at
 *
 *      http://www.apache.org/licenses/LICENSE-2.0
 *
 * Unless required by applicable law or agreed to in writing, software
 * distributed under the License is distributed on an "AS IS" BASIS,
 * WITHOUT WARRANTIES OR CONDITIONS OF ANY KIND, either express or implied.
 * See the License for the specific language governing permissions and
 * limitations under the License.
 */

'use strict';

let assert = require('assert');
let Buffer = require('safe-buffer').Buffer;
let is = require('is');

let DocumentReference = require('../src/reference').DocumentReference;
let DocumentSnapshot = require('../src/document')(DocumentReference)
  .DocumentSnapshot;

let version = require('../package.json').version;
let Firestore = require('../');

if (process.env.NODE_ENV === 'DEBUG') {
<<<<<<< HEAD
  Firestore.setLogFunction(console.log);
=======
  Firestore.setLogFunction(console.log); // eslint-disable-line no-console
>>>>>>> a39c4aed
}

function getTestRoot(firestore) {
  return firestore.collection(`node_${version}_${Firestore.autoId(firestore)}`);
}

describe('Firestore class', function() {
  let firestore;
  let randomCol;

  beforeEach(function() {
    firestore = new Firestore();
    randomCol = getTestRoot(firestore);
  });

  it('has collection() method', function() {
    let ref = firestore.collection('col');
    assert.equal(ref.id, 'col');
  });

  it('has doc() method', function() {
    let ref = firestore.doc('col/doc');
    assert.equal(ref.id, 'doc');
  });

  it('has getAll() method', function() {
    let ref1 = randomCol.doc('doc1');
    let ref2 = randomCol.doc('doc2');
    return Promise.all([ref1.set({foo: 'a'}), ref2.set({foo: 'a'})])
      .then(() => {
        return firestore.getAll(ref1, ref2);
      })
      .then(docs => {
        assert.equal(docs.length, 2);
      });
  });
});

describe('CollectionReference class', function() {
  let firestore;
  let randomCol;

  beforeEach(function() {
    firestore = new Firestore();
    randomCol = getTestRoot(firestore);
  });

  it('has firestore property', function() {
    let ref = firestore.collection('col');
    assert.ok(ref.firestore instanceof Firestore);
  });

  it('has id property', function() {
    let ref = firestore.collection('col');
    assert.equal(ref.id, 'col');
  });

  it('has parent property', function() {
    let ref = firestore.collection('col/doc/col');
    assert.equal(ref.parent.id, 'doc');
  });

  it('has path property', function() {
    let ref = firestore.collection('col/doc/col');
    assert.equal(ref.path, 'col/doc/col');
  });

  it('has doc() method', function() {
    let ref = firestore.collection('col').doc('doc');
    assert.equal(ref.id, 'doc');
    ref = firestore.collection('col').doc();
    assert.equal(ref.id.length, 20);
  });

  it('has add() method', function() {
    return randomCol
      .add({foo: 'a'})
      .then(ref => {
        return ref.get();
      })
      .then(doc => {
        assert.equal(doc.get('foo'), 'a');
      });
  });
});

describe('DocumentReference class', function() {
  let firestore;
  let randomCol;

  beforeEach(function() {
    firestore = new Firestore();
    randomCol = getTestRoot(firestore);
  });

  it('has firestore property', function() {
    let ref = firestore.doc('col/doc');
    assert.ok(ref.firestore instanceof Firestore);
  });

  it('has id property', function() {
    let ref = firestore.doc('col/doc');
    assert.equal(ref.id, 'doc');
  });

  it('has parent property', function() {
    let ref = firestore.doc('col/doc');
    assert.equal(ref.parent.id, 'col');
  });

  it('has path property', function() {
    let ref = firestore.doc('col/doc');
    assert.equal(ref.path, 'col/doc');
  });

  it('has collection() method', function() {
    let ref = firestore.doc('col/doc').collection('subcol');
    assert.equal(ref.id, 'subcol');
  });

  it('has create()/get() method', function() {
    let ref = randomCol.doc();
    return ref
      .create({foo: 'a'})
      .then(() => {
        return ref.get();
      })
      .then(doc => {
        assert.equal(doc.get('foo'), 'a');
      });
  });

  it('has set() method', function() {
    const allSupportedTypesObject = {
      stringValue: 'a',
      trueValue: true,
      falseValue: false,
      integerValue: 10,
      largeIntegerValue: 1234567890000,
      doubleValue: 0.1,
      infinityValue: Infinity,
      negativeInfinityValue: -Infinity,
      objectValue: {foo: 'bar', '😀': '😜'},
      emptyObject: {},
      dateValue: new Date('Mar 18, 1985 08:20:00.123 GMT+1000 (CET)'),
      pathValue: firestore.doc('col1/ref1'),
      arrayValue: ['foo', 42, 'bar'],
      emptyArray: [],
      nilValue: null,
      geoPointValue: new Firestore.GeoPoint(50.1430847, -122.947778),
      bytesValue: Buffer.from([0x01, 0x02]),
    };
    let ref = randomCol.doc('doc');
    return ref
      .set(allSupportedTypesObject)
      .then(() => {
        return ref.get();
      })
      .then(doc => {
        let data = doc.data();
        assert.equal(
<<<<<<< HEAD
          data.pathValue.path,
          allSupportedTypesObject.pathValue.path
        );
        delete data.pathValue;
        delete allSupportedTypesObject.pathValue;
=======
          data.pathValue.formattedName,
          allSupportedTypesObject.pathValue.formattedName
        );
>>>>>>> a39c4aed
        assert.deepStrictEqual(data, allSupportedTypesObject);
      });
  });

  it('supports NaNs', function() {
    const nanObject = {
      nanValue: NaN,
    };
    let ref = randomCol.doc('doc');
    return ref
      .set(nanObject)
      .then(() => {
        return ref.get();
      })
      .then(doc => {
        const actualValue = doc.data().nanValue;
        assert.equal(typeof actualValue, 'number');
        assert(isNaN(actualValue));
      });
  });

  it('supports server timestamps', function() {
    const baseObject = {
      a: 'bar',
      b: {remove: 'bar'},
      d: {keep: 'bar'},
      f: Firestore.FieldValue.serverTimestamp(),
    };
    const updateObject = {
      a: Firestore.FieldValue.serverTimestamp(),
      b: {c: Firestore.FieldValue.serverTimestamp()},
      'd.e': Firestore.FieldValue.serverTimestamp(),
    };

    let ref = randomCol.doc('doc');
    let setTimestamp;

    return ref
      .set(baseObject)
      .then(() => {
        return ref.get();
      })
      .then(doc => {
        setTimestamp = doc.get('f');
        assert.ok(is.instanceof(setTimestamp, Date));
        assert.deepEqual(doc.data(), {
          a: 'bar',
          b: {remove: 'bar'},
          d: {keep: 'bar'},
          f: setTimestamp,
        });
        return ref.update(updateObject);
      })
      .then(() => {
        return ref.get();
      })
      .then(doc => {
        let updateTimestamp = doc.get('a');
        assert.ok(is.instanceof(updateTimestamp, Date));
        assert.deepEqual(doc.data(), {
          a: updateTimestamp,
          b: {c: updateTimestamp},
          d: {e: updateTimestamp, keep: 'bar'},
          f: setTimestamp,
        });
      });
  });

  it('supports set() with merge', function() {
    let ref = randomCol.doc('doc');
    return ref
      .set({'a.1': 'foo', nested: {'b.1': 'bar'}})
      .then(() =>
        ref.set({'a.2': 'foo', nested: {'b.2': 'bar'}}, {merge: true})
      )
      .then(() => ref.get())
      .then(doc => {
        let data = doc.data();
        assert.deepStrictEqual(data, {
          'a.1': 'foo',
          'a.2': 'foo',
          nested: {
            'b.1': 'bar',
            'b.2': 'bar',
          },
        });
      });
  });

  it('supports server timestamps for merge', function() {
    let ref = randomCol.doc('doc');
    return ref
      .set({a: 'b'})
      .then(() =>
        ref.set({c: Firestore.FieldValue.serverTimestamp()}, {merge: true})
      )
      .then(() => ref.get())
      .then(doc => {
        let updateTimestamp = doc.get('c');
        assert.ok(is.instanceof(updateTimestamp, Date));
        assert.deepEqual(doc.data(), {
          a: 'b',
          c: updateTimestamp,
        });
      });
  });

  it('has update() method', function() {
    let ref = randomCol.doc('doc');
    return ref
      .set({foo: 'a'})
      .then(res => {
        return ref.update({foo: 'b'}, {lastUpdateTime: res.updateTime});
      })
      .then(() => {
        return ref.get();
      })
      .then(doc => {
        assert.equal(doc.get('foo'), 'b');
      });
  });

  it('enforces that updated document exists', function() {
    return randomCol
      .doc()
      .update({foo: 'b'})
      .catch(err => {
        assert.ok(err.message.match(/no entity to update/));
      });
  });

  it('has delete() method', function() {
    let deleted = false;

    let ref = randomCol.doc('doc');
    return ref
      .set({foo: 'a'})
      .then(() => {
        return ref.delete();
      })
      .then(() => {
        deleted = true;
        return ref.get();
      })
      .then(result => {
        assert.equal(deleted, true);
        assert.equal(result.exists, false);
      });
  });

  it('can delete() a non-existing document', function() {
    let ref = firestore.collection('col').doc();
    return ref.delete();
  });

  it('supports non-alphanumeric field names', function() {
    const ref = randomCol.doc('doc');
    return ref
      .set({'!.\\`': {'!.\\`': 'value'}})
      .then(() => {
        return ref.get();
      })
      .then(doc => {
        assert.deepStrictEqual(doc.data(), {'!.\\`': {'!.\\`': 'value'}});
        return ref.update(
          new Firestore.FieldPath('!.\\`', '!.\\`'),
          'new-value'
        );
      })
      .then(() => {
        return ref.get();
      })
      .then(doc => {
        assert.deepStrictEqual(doc.data(), {'!.\\`': {'!.\\`': 'new-value'}});
      });
  });

  it('has getCollections() method', function() {
    let collections = ['a', 'b', 'c', 'd', 'e', 'f', 'g', 'h', 'i', 'j'];
    let promises = [];

    for (let collection of collections) {
      promises.push(randomCol.doc(`doc/${collection}/doc`).create({}));
    }

    return Promise.all(promises)
      .then(() => {
        return randomCol.doc('doc').getCollections();
      })
      .then(response => {
        assert.equal(response.length, collections.length);
        for (let i = 0; i < response.length; ++i) {
          assert.equal(response[i].id, collections[i]);
        }
      });
  });

  describe('watch', function() {
    let currentDeferred = {promise: null};

    function resetPromise() {
      currentDeferred.promise = new Promise((resolve, reject) => {
        currentDeferred.resolve = resolve;
        currentDeferred.reject = reject;
      });
    }

    function waitForSnapshot() {
      return currentDeferred.promise.then(snapshot => {
        resetPromise();
        return snapshot;
      });
    }

    beforeEach(function() {
      resetPromise();
    });

    it('handles changing a doc', function() {
      let ref = randomCol.doc('doc');
      let readTime, createTime, updateTime;

      let unsubscribe = ref.onSnapshot(
        snapshot => {
          currentDeferred.resolve(snapshot);
        },
        err => {
          currentDeferred.reject(err);
        }
      );

      return waitForSnapshot()
        .then(snapshot => {
          assert.equal(snapshot.exists, false);

          // Add the document.
          return ref.set({foo: 'a'});
        })
        .then(() => {
          return waitForSnapshot();
        })
        .then(snapshot => {
          assert.equal(snapshot.exists, true);
          assert.equal(snapshot.get('foo'), 'a');
          readTime = snapshot.readTime;
          createTime = snapshot.createTime;
          updateTime = snapshot.updateTime;

          // Update documents.
          return ref.set({foo: 'b'});
        })
        .then(() => {
          return waitForSnapshot();
        })
        .then(snapshot => {
          assert.equal(snapshot.exists, true);
          assert.equal(snapshot.get('foo'), 'b');
          assert.equal(snapshot.createTime, createTime);
          assert.ok(snapshot.readTime > readTime);
          assert.ok(snapshot.updateTime > updateTime);
          unsubscribe();
        });
    });

    it('handles deleting a doc', function() {
      let ref = randomCol.doc('doc');

      let unsubscribe = ref.onSnapshot(
        snapshot => {
          currentDeferred.resolve(snapshot);
        },
        err => {
          currentDeferred.reject(err);
        }
      );

      return waitForSnapshot()
        .then(snapshot => {
          assert.equal(snapshot.exists, false);

          // Add the document.
          return ref.set({foo: 'a'});
        })
        .then(() => {
          return waitForSnapshot();
        })
        .then(snapshot => {
          assert.equal(snapshot.exists, true);

          // Delete the document.
          return ref.delete();
        })
        .then(() => {
          return waitForSnapshot();
        })
        .then(snapshot => {
          assert.equal(snapshot.exists, false);
          unsubscribe();
        });
    });

    it('handles multiple docs', function(done) {
      let doc1 = randomCol.doc();
      let doc2 = randomCol.doc();

      let unsubscribe1, unsubscribe2;

      // Documents transition from non-existent to existent to non-existent.
      let exists1 = [false, true, false];
      let exists2 = [false, true, false];

      // Code blocks to run after each step.
      let run = [
        () => {
          doc1.set({foo: 'foo'});
          doc2.set({foo: 'foo'});
        },
        () => {
          doc1.delete();
          doc2.delete();
        },
        () => {
          unsubscribe1();
          unsubscribe2();
          done();
        },
      ];

      let maybeRun = function() {
        if (exists1.length === exists2.length) {
          run.shift()();
        }
      };
      unsubscribe1 = doc1.onSnapshot(snapshot => {
        assert.equal(snapshot.exists, exists1.shift());
        maybeRun();
      });

      unsubscribe2 = doc2.onSnapshot(snapshot => {
        assert.equal(snapshot.exists, exists2.shift());
        maybeRun();
      });
    });

    it('handles multiple streams on same doc', function(done) {
      let doc = randomCol.doc();

      let unsubscribe1, unsubscribe2;

      // Document transitions from non-existent to existent to non-existent.
      let exists1 = [false, true, false];
      let exists2 = [false, true, false];

      // Code blocks to run after each step.
      let run = [
        () => {
          doc.set({foo: 'foo'});
        },
        () => {
          doc.delete();
        },
        () => {
          unsubscribe1();
          unsubscribe2();
          done();
        },
      ];

      let maybeRun = function() {
        if (exists1.length === exists2.length) {
          run.shift()();
        }
      };

      unsubscribe1 = doc.onSnapshot(snapshot => {
        assert.equal(snapshot.exists, exists1.shift());
        maybeRun();
      });

      unsubscribe2 = doc.onSnapshot(snapshot => {
        assert.equal(snapshot.exists, exists2.shift());
        maybeRun();
      });
    });
  });
});

describe('Query class', function() {
  let firestore;
  let randomCol;

  beforeEach(function() {
    firestore = new Firestore();
    randomCol = getTestRoot(firestore);
  });

  it('has firestore property', function() {
    let ref = randomCol.limit(0);
    assert.ok(ref.firestore instanceof Firestore);
  });

  it('has select() method', function() {
    let ref = randomCol.doc('doc');
    return ref
      .set({foo: 'bar', bar: 'foo'})
      .then(() => {
        return randomCol.select('foo').get();
      })
      .then(res => {
        assert.deepStrictEqual(res.docs[0].data(), {foo: 'bar'});
      });
  });

  it('select() supports empty fields', function() {
    let ref = randomCol.doc('doc');
    return ref
      .set({foo: 'bar', bar: 'foo'})
      .then(() => {
        return randomCol.select().get();
      })
      .then(res => {
        assert.deepStrictEqual(res.docs[0].ref.id, 'doc');
        assert.deepStrictEqual(res.docs[0].data(), {});
      });
  });

  it('has where() method', function() {
    let ref = randomCol.doc('doc');
    return ref
      .set({foo: 'bar'})
      .then(() => {
        return randomCol.where('foo', '==', 'bar').get();
      })
      .then(res => {
        assert.deepStrictEqual(res.docs[0].data(), {foo: 'bar'});
      });
  });

  it('supports NaN and Null', function() {
    let ref = randomCol.doc('doc');
    return ref
      .set({foo: NaN, bar: null})
      .then(() => {
        return randomCol
          .where('foo', '==', NaN)
          .where('bar', '==', null)
          .get();
      })
      .then(res => {
        assert.ok(
          typeof res.docs[0].get('foo') === 'number' &&
            isNaN(res.docs[0].get('foo'))
        );
        assert.equal(res.docs[0].get('bar'), null);
      });
  });

  it('has orderBy() method', function() {
    let ref1 = randomCol.doc('doc1');
    let ref2 = randomCol.doc('doc2');

    return Promise.all([ref1.set({foo: 'a'}), ref2.set({foo: 'b'})])
      .then(() => {
        return randomCol.orderBy('foo').get();
      })
      .then(res => {
        assert.deepStrictEqual(res.docs[0].data(), {foo: 'a'});
        assert.deepStrictEqual(res.docs[1].data(), {foo: 'b'});
        return randomCol.orderBy('foo', 'desc').get();
      })
      .then(res => {
        assert.deepStrictEqual(res.docs[0].data(), {foo: 'b'});
        assert.deepStrictEqual(res.docs[1].data(), {foo: 'a'});
      });
  });

  it('can order by FieldPath.documentId()', function() {
    let ref1 = randomCol.doc('doc1');
    let ref2 = randomCol.doc('doc2');

    return Promise.all([ref1.set({foo: 'a'}), ref2.set({foo: 'b'})])
      .then(() => {
        return randomCol.orderBy(Firestore.FieldPath.documentId()).get();
      })
      .then(res => {
        assert.deepStrictEqual(res.docs[0].data(), {foo: 'a'});
        assert.deepStrictEqual(res.docs[1].data(), {foo: 'b'});
      });
  });

  it('has limit() method', function() {
    let ref1 = randomCol.doc('doc1');
    let ref2 = randomCol.doc('doc2');

    return Promise.all([ref1.set({foo: 'a'}), ref2.set({foo: 'b'})])
      .then(() => {
        return randomCol
          .orderBy('foo')
          .limit(1)
          .get();
      })
      .then(res => {
        assert.equal(res.size, 1);
        assert.deepStrictEqual(res.docs[0].data(), {foo: 'a'});
      });
  });

  it('has offset() method', function() {
    let ref1 = randomCol.doc('doc1');
    let ref2 = randomCol.doc('doc2');

    return Promise.all([ref1.set({foo: 'a'}), ref2.set({foo: 'b'})])
      .then(() => {
        return randomCol
          .orderBy('foo')
          .offset(1)
          .get();
      })
      .then(res => {
        assert.equal(res.size, 1);
        assert.deepStrictEqual(res.docs[0].data(), {foo: 'b'});
      });
  });

  it('has startAt() method', function() {
    let ref1 = randomCol.doc('doc1');
    let ref2 = randomCol.doc('doc2');

    return Promise.all([ref1.set({foo: 'a'}), ref2.set({foo: 'b'})])
      .then(() => {
        return randomCol
          .orderBy('foo')
          .startAt('a')
          .get();
      })
      .then(res => {
        assert.deepStrictEqual(res.docs[0].data(), {foo: 'a'});
      });
  });

  it('has startAfter() method', function() {
    let ref1 = randomCol.doc('doc1');
    let ref2 = randomCol.doc('doc2');

    return Promise.all([ref1.set({foo: 'a'}), ref2.set({foo: 'b'})])
      .then(() => {
        return randomCol
          .orderBy('foo')
          .startAfter('a')
          .get();
      })
      .then(res => {
        assert.deepStrictEqual(res.docs[0].data(), {foo: 'b'});
      });
  });

  it('has endAt() method', function() {
    let ref1 = randomCol.doc('doc1');
    let ref2 = randomCol.doc('doc2');

    return Promise.all([ref1.set({foo: 'a'}), ref2.set({foo: 'b'})])
      .then(() => {
        return randomCol
          .orderBy('foo')
          .endAt('b')
          .get();
      })
      .then(res => {
        assert.equal(res.size, 2);
        assert.deepStrictEqual(res.docs[0].data(), {foo: 'a'});
        assert.deepStrictEqual(res.docs[1].data(), {foo: 'b'});
      });
  });

  it('has endBefore() method', function() {
    let ref1 = randomCol.doc('doc1');
    let ref2 = randomCol.doc('doc2');

    return Promise.all([ref1.set({foo: 'a'}), ref2.set({foo: 'b'})])
      .then(() => {
        return randomCol
          .orderBy('foo')
          .endBefore('b')
          .get();
      })
      .then(res => {
        assert.equal(res.size, 1);
        assert.deepStrictEqual(res.docs[0].data(), {foo: 'a'});
      });
  });

  it('has stream() method', function(done) {
    let received = 0;
    let ref1 = randomCol.doc('doc1');
    let ref2 = randomCol.doc('doc2');

    Promise.all([ref1.set({foo: 'a'}), ref2.set({foo: 'b'})]).then(() => {
      return randomCol
        .stream()
        .on('data', () => {
          ++received;
        })
        .on('end', () => {
          assert.equal(received, 2);
          done();
        });
    });
  });

  describe('watch', function() {
    let currentDeferred = {promise: null};

    const snapshot = function(id, data) {
      const ref = randomCol.doc(id);
      return randomCol.firestore.snapshot_({
        name: ref.formattedName,
        fields: DocumentSnapshot.encodeFields(data),
        createTime: {seconds: 0, nanos: 0},
        updateTime: {seconds: 0, nanos: 0},
      });
    };

    const docChange = function(type, id, data) {
      return {
        type: type,
        doc: snapshot(id, data),
      };
    };

    const added = (id, data) => docChange('added', id, data);
    const modified = (id, data) => docChange('modified', id, data);
    const removed = (id, data) => docChange('removed', id, data);

    function resetPromise() {
      currentDeferred.promise = new Promise((resolve, reject) => {
        currentDeferred.resolve = resolve;
        currentDeferred.reject = reject;
      });
    }

    function waitForSnapshot() {
      return currentDeferred.promise.then(snapshot => {
        resetPromise();
        return snapshot;
      });
    }

    const snapshotsEqual = function(actual, expected) {
      let i;
      assert.equal(actual.size, expected.docs.length);
      for (i = 0; i < expected.docs.length && i < actual.size; i++) {
        assert.equal(actual.docs[i].ref.id, expected.docs[i].ref.id);
        assert.deepEqual(actual.docs[i].data(), expected.docs[i].data());
      }
      assert.equal(actual.docChanges.length, expected.docChanges.length);
      for (i = 0; i < expected.docChanges.length; i++) {
        assert.equal(actual.docChanges[i].type, expected.docChanges[i].type);
        assert.equal(
          actual.docChanges[i].doc.ref.id,
          expected.docChanges[i].doc.ref.id
        );
        assert.deepEqual(
          actual.docChanges[i].doc.data(),
          expected.docChanges[i].doc.data()
        );
        assert.ok(is.defined(actual.docChanges[i].doc.readTime));
        assert.ok(is.defined(actual.docChanges[i].doc.createTime));
        assert.ok(is.defined(actual.docChanges[i].doc.updateTime));
      }
      assert.ok(is.defined(actual.readTime));
    };

    beforeEach(function() {
      resetPromise();
    });

    it('handles changing a doc', function() {
      let ref1 = randomCol.doc('doc1');
      let ref2 = randomCol.doc('doc2');

      let unsubscribe = randomCol.onSnapshot(
        snapshot => {
          currentDeferred.resolve(snapshot);
        },
        err => {
          currentDeferred.reject(err);
        }
      );

      return waitForSnapshot()
        .then(results => {
          snapshotsEqual(results, {docs: [], docChanges: []});
          // Add a result.
          return ref1.set({foo: 'a'});
        })
        .then(() => {
          return waitForSnapshot();
        })
        .then(results => {
          snapshotsEqual(results, {
            docs: [snapshot('doc1', {foo: 'a'})],
            docChanges: [added('doc1', {foo: 'a'})],
          });
          // Add another result.
          return ref2.set({foo: 'b'});
        })
        .then(() => {
          return waitForSnapshot();
        })
        .then(results => {
          snapshotsEqual(results, {
            docs: [snapshot('doc1', {foo: 'a'}), snapshot('doc2', {foo: 'b'})],
            docChanges: [added('doc2', {foo: 'b'})],
          });
          // Change a result.
          return ref2.set({bar: 'c'});
        })
        .then(() => {
          return waitForSnapshot();
        })
        .then(results => {
          snapshotsEqual(results, {
            docs: [snapshot('doc1', {foo: 'a'}), snapshot('doc2', {bar: 'c'})],
            docChanges: [modified('doc2', {bar: 'c'})],
          });
          unsubscribe();
        });
    });

    it("handles changing a doc so it doesn't match", function() {
      let ref1 = randomCol.doc('doc1');
      let ref2 = randomCol.doc('doc2');

      let query = randomCol.where('included', '==', 'yes');
      let unsubscribe = query.onSnapshot(
        snapshot => {
          currentDeferred.resolve(snapshot);
        },
        err => {
          currentDeferred.reject(err);
        }
      );

      return waitForSnapshot()
        .then(results => {
          snapshotsEqual(results, {docs: [], docChanges: []});
          // Add a result.
          return ref1.set({included: 'yes'});
        })
        .then(() => {
          return waitForSnapshot();
        })
        .then(results => {
          snapshotsEqual(results, {
            docs: [snapshot('doc1', {included: 'yes'})],
            docChanges: [added('doc1', {included: 'yes'})],
          });
          // Add another result.
          return ref2.set({included: 'yes'});
        })
        .then(() => {
          return waitForSnapshot();
        })
        .then(results => {
          snapshotsEqual(results, {
            docs: [
              snapshot('doc1', {included: 'yes'}),
              snapshot('doc2', {included: 'yes'}),
            ],
            docChanges: [added('doc2', {included: 'yes'})],
          });
          // Change a result.
          return ref2.set({included: 'no'});
        })
        .then(() => {
          return waitForSnapshot();
        })
        .then(results => {
          snapshotsEqual(results, {
            docs: [snapshot('doc1', {included: 'yes'})],
            docChanges: [removed('doc2', {included: 'yes'})],
          });
          unsubscribe();
        });
    });

    it('handles deleting a doc', function() {
      let ref1 = randomCol.doc('doc1');
      let ref2 = randomCol.doc('doc2');

      let unsubscribe = randomCol.onSnapshot(
        snapshot => {
          currentDeferred.resolve(snapshot);
        },
        err => {
          currentDeferred.reject(err);
        }
      );

      return waitForSnapshot()
        .then(results => {
          snapshotsEqual(results, {docs: [], docChanges: []});
          // Add a result.
          return ref1.set({included: 'yes'});
        })
        .then(() => {
          return waitForSnapshot();
        })
        .then(results => {
          snapshotsEqual(results, {
            docs: [snapshot('doc1', {included: 'yes'})],
            docChanges: [added('doc1', {included: 'yes'})],
          });
          // Add another result.
          return ref2.set({included: 'yes'});
        })
        .then(() => {
          return waitForSnapshot();
        })
        .then(results => {
          snapshotsEqual(results, {
            docs: [
              snapshot('doc1', {included: 'yes'}),
              snapshot('doc2', {included: 'yes'}),
            ],
            docChanges: [added('doc2', {included: 'yes'})],
          });
          // Delete a result.
          return ref2.delete();
        })
        .then(() => {
          return waitForSnapshot();
        })
        .then(results => {
          snapshotsEqual(results, {
            docs: [snapshot('doc1', {included: 'yes'})],
            docChanges: [removed('doc2', {included: 'yes'})],
          });
          unsubscribe();
        });
    });
  });
});

describe('Transaction class', function() {
  let firestore;
  let randomCol;

  beforeEach(function() {
    firestore = new Firestore();
    randomCol = getTestRoot(firestore);
  });

  it('has get() method', function() {
    let ref = randomCol.doc('doc');
    return ref
      .set({foo: 'bar'})
      .then(() => {
        return firestore.runTransaction(updateFunction => {
          return updateFunction.get(ref).then(doc => {
            return Promise.resolve(doc.get('foo'));
          });
        });
      })
      .then(res => {
        assert.equal('bar', res);
      });
  });

  it('has get() with query', function() {
    let ref = randomCol.doc('doc');
    let query = randomCol.where('foo', '==', 'bar');
    return ref
      .set({foo: 'bar'})
      .then(() => {
        return firestore.runTransaction(updateFunction => {
          return updateFunction.get(query).then(res => {
            return Promise.resolve(res.docs[0].get('foo'));
          });
        });
      })
      .then(res => {
        assert.equal('bar', res);
      });
  });

  it('has set() method', function() {
    let ref = randomCol.doc('doc');
    return firestore
      .runTransaction(updateFunction => {
        updateFunction.set(ref, {foo: 'foobar'});
        return Promise.resolve();
      })
      .then(() => {
        return ref.get();
      })
      .then(doc => {
        assert.equal('foobar', doc.get('foo'));
      });
  });

  it('has update() method', function() {
    let ref = randomCol.doc('doc');
    return ref
      .set({foo: 'bar'})
      .then(() => {
        return firestore.runTransaction(updateFunction => {
          return updateFunction.get(ref).then(() => {
            updateFunction.update(ref, {foo: 'foobar'});
          });
        });
      })
      .then(() => {
        return ref.get();
      })
      .then(doc => {
        assert.equal('foobar', doc.get('foo'));
      });
  });

  it('enforces that updated document exists', function() {
    let ref = firestore.collection('col').doc();
    return firestore
      .runTransaction(updateFunction => {
        updateFunction.update(ref, {foo: 'b'});
        return Promise.resolve();
      })
      .then(() => {
        assert.fail();
      })
      .catch(err => {
        assert.ok(err.message.match(/no entity to update/));
      });
  });

  it('has delete() method', function() {
    let success;
    let ref = randomCol.doc('doc');
    return ref
      .set({foo: 'bar'})
      .then(() => {
        return firestore.runTransaction(updateFunction => {
          updateFunction.delete(ref);
          return Promise.resolve();
        });
      })
      .then(() => {
        success = true;
        return ref.get();
      })
      .then(result => {
        assert.equal(success, true);
        assert.equal(result.exists, false);
      });
  });
});

describe('WriteBatch class', function() {
  let firestore;
  let randomCol;

  beforeEach(function() {
    firestore = new Firestore();
    randomCol = getTestRoot(firestore);
  });

  it('has create() method', function() {
    let ref = randomCol.doc();
    let batch = firestore.batch();
    batch.create(ref, {foo: 'a'});
    return batch
      .commit()
      .then(() => {
        return ref.get();
      })
      .then(doc => {
        assert.equal(doc.get('foo'), 'a');
      });
  });

  it('has set() method', function() {
    let ref = randomCol.doc('doc');
    let batch = firestore.batch();
    batch.set(ref, {foo: 'a'});
    return batch
      .commit()
      .then(() => {
        return ref.get();
      })
      .then(doc => {
        assert.equal(doc.get('foo'), 'a');
      });
  });

  it('has update() method', function() {
    let ref = randomCol.doc('doc');
    let batch = firestore.batch();
    batch.set(ref, {foo: 'a'});
    batch.update(ref, {foo: 'b'});
    return batch
      .commit()
      .then(() => {
        return ref.get();
      })
      .then(doc => {
        assert.equal(doc.get('foo'), 'b');
      });
  });

  it('enforces that updated document exists', function() {
    let ref = randomCol.doc();
    let batch = firestore.batch();
    batch.update(ref, {foo: 'b'});
    return batch
      .commit()
      .then(() => {
        assert.fail();
      })
      .catch(err => {
        assert.ok(err.message.match(/no entity to update/));
      });
  });

  // @todo: Uncomment when server supports verify()
  // Throws 'java.lang.UnsupportedOperationException: not implemented yet'
  // it('has verify() method', function() {
  //   let ref = firestore.doc('col/doc');
  //   let batch = firestore.batch();
  //   batch.set(ref, {foo: 'a'});
  //   return batch.commit().then(() => {
  //     return firestore.batch().verify_(ref, {exists:true}).commit();
  //   });
  // });

  it('has delete() method', function() {
    let success;

    let ref = randomCol.doc('doc');
    let batch = firestore.batch();
    batch.set(ref, {foo: 'a'});
    batch.delete(ref);
    return batch
      .commit()
      .then(() => {
        success = true;
        return ref.get();
      })
      .then(result => {
        assert.equal(success, true);
        assert.equal(result.exists, false);
      });
  });
});

describe('QuerySnapshot class', function() {
  let firestore;
  let querySnapshot;

  beforeEach(function() {
    firestore = new Firestore();

    let randomCol = getTestRoot(firestore);
    let ref1 = randomCol.doc('doc1');
    let ref2 = randomCol.doc('doc2');

    querySnapshot = Promise.all([
      ref1.set({foo: 'a'}),
      ref2.set({foo: 'a'}),
    ]).then(() => {
      return randomCol.get();
    });
  });

  it('has query property', function() {
    return querySnapshot
      .then(snapshot => {
        return snapshot.query.get();
      })
      .then(snapshot => {
        assert.equal(snapshot.size, 2);
      });
  });

  it('has empty property', function() {
    return querySnapshot
      .then(snapshot => {
        assert.ok(!snapshot.empty);
        assert.ok(is.defined(snapshot.readTime));
        return snapshot.query.where('foo', '==', 'bar').get();
      })
      .then(snapshot => {
        assert.ok(snapshot.empty);
        assert.ok(is.defined(snapshot.readTime));
      });
  });

  it('has size property', function() {
    return querySnapshot.then(snapshot => {
      assert.ok(snapshot.size, 2);
    });
  });

  it('has docs property', function() {
    return querySnapshot.then(snapshot => {
      assert.ok(snapshot.docs.length, 2);
      assert.equal(snapshot.docs[0].get('foo'), 'a');
    });
  });

  it('has forEach() method', function() {
    let count = 0;

    return querySnapshot.then(snapshot => {
      snapshot.forEach(doc => {
        assert.equal(doc.get('foo'), 'a');
        ++count;
      });
      assert.equal(count, 2);
    });
  });
});<|MERGE_RESOLUTION|>--- conflicted
+++ resolved
@@ -28,11 +28,7 @@
 let Firestore = require('../');
 
 if (process.env.NODE_ENV === 'DEBUG') {
-<<<<<<< HEAD
-  Firestore.setLogFunction(console.log);
-=======
   Firestore.setLogFunction(console.log); // eslint-disable-line no-console
->>>>>>> a39c4aed
 }
 
 function getTestRoot(firestore) {
@@ -194,17 +190,11 @@
       .then(doc => {
         let data = doc.data();
         assert.equal(
-<<<<<<< HEAD
           data.pathValue.path,
           allSupportedTypesObject.pathValue.path
         );
         delete data.pathValue;
         delete allSupportedTypesObject.pathValue;
-=======
-          data.pathValue.formattedName,
-          allSupportedTypesObject.pathValue.formattedName
-        );
->>>>>>> a39c4aed
         assert.deepStrictEqual(data, allSupportedTypesObject);
       });
   });
