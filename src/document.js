--- conflicted
+++ resolved
@@ -1036,7 +1036,6 @@
       }
     });
 
-<<<<<<< HEAD
     return new DocumentMask(fieldPaths);
   }
 
@@ -1054,8 +1053,6 @@
       fieldPaths.push(FieldPath.fromArgument(fieldPath));
     }
 
-=======
->>>>>>> f06de881
     return new DocumentMask(fieldPaths);
   }
 
@@ -1115,7 +1112,6 @@
    */
   get isEmpty() {
     return this._sortedPaths.length === 0;
-<<<<<<< HEAD
   }
 
   /**
@@ -1125,7 +1121,7 @@
    * @param {Array.<FieldPath>} input - A sorted array of FieldPaths.
    * @param {Array.<FieldPath>} values - An array of FieldPaths to remove.
    */
-  static removeFromSortedInput(input, values) {
+  static removeFromSortedArray(input, values) {
     for (let i = 0; i < input.length; ) {
       let removed = false;
 
@@ -1150,7 +1146,7 @@
    * @param {Array.<FieldPath>} fieldPaths An array of FieldPaths.
    */
   removeFields(fieldPaths) {
-    DocumentMask.removeFromSortedInput(this._sortedPaths, fieldPaths);
+    DocumentMask.removeFromSortedArray(this._sortedPaths, fieldPaths);
   }
 
   /**
@@ -1199,7 +1195,7 @@
             ? currentPath.append(key)
             : new FieldPath(key);
           if (this.contains(childPath)) {
-            DocumentMask.removeFromSortedInput(remainingPaths, [childPath]);
+            DocumentMask.removeFromSortedArray(remainingPaths, [childPath]);
             result = result || {};
             result[key] = currentData[key];
           } else if (is.object(currentData[key])) {
@@ -1232,8 +1228,6 @@
     }
 
     return result.filteredData;
-=======
->>>>>>> f06de881
   }
 
   /**
@@ -1350,7 +1344,6 @@
 
   /**
    * Whether this DocumentTransform contains any actionable transformations.
-<<<<<<< HEAD
    *
    * @private
    * @type {boolean}
@@ -1362,21 +1355,15 @@
 
   /**
    * Returns the array of fields in this DocumentTransform.
-=======
->>>>>>> f06de881
    *
    * @private
    * @type {Array.<FieldPath>} The fields specified in this DocumentTransform.
    * @readonly
    */
-<<<<<<< HEAD
   get fields() {
     return Array.from(this._transforms.keys());
-=======
-  get isEmpty() {
-    return this._transforms.size === 0;
->>>>>>> f06de881
-  }
+  }
+
   /**
    * Converts a document transform to the Firestore 'DocumentTransform' Proto.
    *
