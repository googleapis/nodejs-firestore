/*!
 * Copyright 2017 Google Inc. All Rights Reserved.
 *
 * Licensed under the Apache License, Version 2.0 (the "License");
 * you may not use this file except in compliance with the License.
 * You may obtain a copy of the License at
 *
 *      http://www.apache.org/licenses/LICENSE-2.0
 *
 * Unless required by applicable law or agreed to in writing, software
 * distributed under the License is distributed on an "AS IS" BASIS,
 * WITHOUT WARRANTIES OR CONDITIONS OF ANY KIND, either express or implied.
 * See the License for the specific language governing permissions and
 * limitations under the License.
 */

'use strict';

const assert = require('assert');
const rbtree = require('functional-red-black-tree');
const through = require('through2');

/**
 * Injected.
 *
 * @type firestore.DocumentChange
 */
let DocumentChange;

/**
 * Injected.
 *
 * @type firestore.DocumentReference
 */
let DocumentReference;

/**
 * Injected.
 *
 * @type firestore.DocumentSnapshot
 */
let DocumentSnapshot;

/**
 * Injected.
 *
 * @type firestore.Firestore
 */
let Firestore;

/**
 * @type firestore.ResourcePath
 */
let ResourcePath = require('./path').ResourcePath;

/**
 * Target ID used by watch. Watch uses a fixed target id since we only support
 * one target per stream.
 *
 * @private
 * @type number
 */
const WATCH_TARGET_ID = 0xf0;

/**
 * The change type for document change events.
 *
 * @package
 */
const ChangeType = {
  added: 'added',
  modified: 'modified',
  removed: 'removed',
};

/**
 * The comparator used for document watches (which should always get called with
 * the same document).
 *
 * @package
 */
const DOCUMENT_WATCH_COMPARATOR = (doc1, doc2) => {
  assert(doc1 === doc2, 'Document watches only support one document.');
  return 0;
};

/**
 * @callback docsCallback
 * @return {Array.<firestore.DocumentSnapshot>} An ordered list of documents.
 */

/**
 * @callback changeCallback
 * @return {Array.<firestore.DocumentChange>} An ordered list of document
 * changes.
 */

/**
 * onSnapshot() callback that receives a DocumentSnapshot.
 *
 * @package
 * @callback watchSnapshotCallback
 *
 * @param {string} readTime - The ISO 8601 time at which this snapshot was
 * obtained.
 * @param {docsCallback} docs - A callback that returns the ordered list of
 * documents stored in this snapshot.
 * @param {changeCallback} changes - A callback that returns the list of
 * changed documents since the last snapshot delivered for this watch.
 */

/**
 * Watch provides listen functionality and exposes the 'onSnapshot' observer. It
 * can be used with a valid Firestore Listen target.
 *
 * @package
 * @alias firestore.Watch
 */
class Watch {
  /*
   * @proctected
   * @param {firestore.Firestore} firestore The Firestore Database client.
   * @param {Object} targetChange - A Firestore 'TargetChange' proto denoting
   * the target to listen on.
   * @param {function} comparator - A comparator for DocumentSnapshots that
   * is used to order the document snapshots returned by this watch.
   */
  constructor(firestore, targetChange, comparator) {
    this._firestore = firestore;
    this._api = firestore.api;
    this._targetChange = targetChange;
    this._comparator = comparator;
  }

  /**
   * Creates a new Watch instance to listen on DocumentReferences.
   *
   * @package
   *
   * @param {firestore.DocumentReference} documentRef - The document
   * reference for this watch.
   * @return {firestore.Watch} A newly created Watch instance.
   */
  static forDocument(documentRef) {
    return new Watch(
      documentRef.firestore,
      {
        documents: {
          documents: [documentRef.formattedName],
        },
        targetId: WATCH_TARGET_ID,
      },
      DOCUMENT_WATCH_COMPARATOR
    );
  }

  /**
   * Creates a new Watch instance to listen on Queries.
   *
   * @package
   *
   * @param {firestore.Query} query - The query used for this watch.
   * @return {firestore.Watch} A newly created Watch instance.
   */
  static forQuery(query) {
    return new Watch(
      query.firestore,
      {
        query: query.toProto(),
        targetId: WATCH_TARGET_ID,
      },
      query.comparator()
    );
  }

  /**
   * Starts a watch and attaches a listener for document change events.
   *
   * @package
   *
   * @param {watchSnapshotCallback} onNext - A callback to be called every time
   * a new snapshot is available.
   * @param {function(Error)} onError - A callback to be called if the listen
   * fails or is cancelled. No further callbacks will occur.
   *
   * @return {function()} An unsubscribe function that can be called to cancel
   * the snapshot listener.
   */
  onSnapshot(onNext, onError) {
    let self = this;

    // The sorted tree of DocumentSnapshots as sent in the last snapshot. We
    // only look at the keys.
    let docTree = rbtree(this._comparator);
    // A map of document names to DocumentSnapshots for the last sent snapshot.
    let docMap = new Map();
    // The accumulates map of document changes (keyed by document name) for the
    // current snapshot.
    let changeMap = new Map();

    // The current state of the query results.
    let current = false;
    // We need this to track whether we've pushed an initial set of changes,
    // since we should push those even when there are no changes, if there \
    // aren't docs.
    let hasPushed = false;
    // The server assigns and updates the resume token.
    let resumeToken = undefined;

    // Indicates whether we are interested in data from the stream. Set to false
    // in the the 'unsubscribe()' callback.
    let isActive = true;

    // Set to true when we have received a data message from the stream.
    let isHealthy = false;

    // Sentinel value for a document remove.
    const REMOVED = {};

    const request = {
      database: this._firestore.formattedName,
      addTarget: this._targetChange,
    };

    // We may need to replace the underlying stream on reset events.
    // This is the one that will be returned and proxy the current one.
    const stream = through.obj();
    // The current stream to the backend.
    let currentStream = null;

    /** Helper to clear the docs on RESET or filter mismatch. */
    const resetDocs = function() {
      Firestore.log('Watch.onSnapshot', 'Resetting documents');
      changeMap.clear();
      resumeToken = undefined;

      docTree.forEach(snapshot => {
        // Mark each document as deleted. If documents are not deleted, they
        // will be send again by the server.
        changeMap.set(snapshot.ref.formattedName, REMOVED);
      });

      current = false;
    };

    /** Calls onError() and closes the stream. */
    const sendError = function(errMessage) {
      if (currentStream) {
        currentStream.unpipe(stream);
        currentStream.end();
        currentStream = null;
      }
      isActive = false;
      stream.end();
      Firestore.log(
        'Watch.onSnapshot',
        'Invoking onError with: %s',
        errMessage
      );
      onError(new Error(errMessage));
    };

    /**
     * If the stream was previously healthy, we'll retry once and then give up.
     */
    const maybeReopenStream = function(err) {
      if (isActive && isHealthy) {
        Firestore.log('Watch.onSnapshot', 'Stream ended, re-opening');
        request.addTarget.resumeToken = resumeToken;
        changeMap.clear();
        resetStream();
      } else if (err) {
        Firestore.log('Watch.onSnapshot', 'Stream ended, sending error: ', err);
        sendError(err);
      }
    };

    /** Helper to restart the outgoing stream to the backend. */
    const resetStream = function() {
      Firestore.log('Watch.onSnapshot', 'Opening new stream');
      if (currentStream) {
        currentStream.unpipe(stream);
        currentStream.end();
        currentStream = null;
      }

      isHealthy = false;

      // Note that we need to call the internal _listen API to pass additional
      // header values in readWriteStream.
      self._firestore
        .readWriteStream(
          self._api.Firestore._listen.bind(self._api.Firestore),
          request,
          /* allowRetries= */ true
        )
        .then(backendStream => {
          if (!isActive) {
            Firestore.log('Watch.onSnapshot', 'Closing inactive stream');
            backendStream.end();
            return;
          }

          Firestore.log('Watch.onSnapshot', 'Opened new stream');
          currentStream = backendStream;
          currentStream.on('error', err => {
            maybeReopenStream(err);
          });
          currentStream.on('end', () => {
            maybeReopenStream();
          });
          currentStream.pipe(stream);
          currentStream.resume();
        })
        .catch(sendError);
    };

    /**
     * Checks if the current target id is included in the list of target ids.
     * If no targetIds are provided, returns true.
     */
    const affectsTarget = function(targetIds, currentId) {
      if (targetIds === undefined || targetIds.length === 0) {
        return true;
      }

      for (let targetId of targetIds) {
        if (targetId === currentId) {
          return true;
        }
      }

      return false;
    };

    /** Splits up document changes into removals, additions, and updates. */
    const extractChanges = function(docMap, changes, readTime) {
      let deletes = [];
      let adds = [];
      let updates = [];

      changes.forEach((value, name) => {
        if (value === REMOVED) {
          if (docMap.has(name)) {
            deletes.push(name);
          }
        } else if (docMap.has(name)) {
          value.readTime = readTime;
          updates.push(value.build());
        } else {
          value.readTime = readTime;
          adds.push(value.build());
        }
      });

      return {deletes, adds, updates};
    };

    /**
     * Applies the mutations in changeMap to both the document tree and the
     * document lookup map. Modified docMap in-place and returns the updated
     * state.
     */
    const computeSnapshot = function(docTree, docMap, changes) {
      let updatedTree = docTree;
      let updatedMap = docMap;

      assert(
        docTree.length === docMap.size,
        'The document tree and document ' +
          'map should have the same number of entries.'
      );

      /**
       * Applies a document delete to the document tree and the document map.
       * Returns the corresponding DocumentChange event.
       */
      const deleteDoc = function(name) {
        assert(updatedMap.has(name), 'Document to delete does not exist');
        let oldDocument = updatedMap.get(name);
        let existing = updatedTree.find(oldDocument);
        let oldIndex = existing.index;
        updatedTree = existing.remove();
        updatedMap.delete(name);
        return new DocumentChange(
          ChangeType.removed,
          oldDocument,
          oldIndex,
          -1
        );
      };

      /**
       * Applies a document add to the document tree and the document map.
       * Returns the corresponding DocumentChange event.
       */
      const addDoc = function(newDocument) {
        let name = newDocument.ref.formattedName;
        assert(!updatedMap.has(name), 'Document to add already exists');
        updatedTree = updatedTree.insert(newDocument, null);
        let newIndex = updatedTree.find(newDocument).index;
        updatedMap.set(name, newDocument);
        return new DocumentChange(ChangeType.added, newDocument, -1, newIndex);
      };

      /**
       * Applies a document modification to the document tree and the document
       * map. Returns the DocumentChange event for successful modifications.
       */
      const modifyDoc = function(newDocument) {
        let name = newDocument.ref.formattedName;
        assert(updatedMap.has(name), 'Document to modify does not exist');
        let oldDocument = updatedMap.get(name);
        if (oldDocument.updateTime !== newDocument.updateTime) {
          let removeChange = deleteDoc(name);
          let addChange = addDoc(newDocument);
          return new DocumentChange(
            ChangeType.modified,
            newDocument,
            removeChange.oldIndex,
            addChange.newIndex
          );
        }
        return null;
      };

      // Process the sorted changes in the order that is expected by our
      // clients (removals, additions, and then modifications). We also need to
      // sort the individual changes to assure that oldIndex/newIndex keep
      // incrementing.
      let appliedChanges = [];

      changes.deletes.sort((name1, name2) => {
        // Deletes are sorted based on the order of the existing document.
        return self._comparator(updatedMap.get(name1), updatedMap.get(name2));
      });
      changes.deletes.forEach(name => {
        let change = deleteDoc(name);
        if (change) {
          appliedChanges.push(change);
        }
      });

      changes.adds.sort(self._comparator);
      changes.adds.forEach(snapshot => {
        let change = addDoc(snapshot);
        if (change) {
          appliedChanges.push(change);
        }
      });

      changes.updates.sort(self._comparator);
      changes.updates.forEach(snapshot => {
        let change = modifyDoc(snapshot);
        if (change) {
          appliedChanges.push(change);
        }
      });

      assert(
        updatedTree.length === updatedMap.size,
        'The update document ' +
          'tree and document map should have the same number of entries.'
      );

      return {updatedTree, updatedMap, appliedChanges};
    };

    /**
     * Assembles a new snapshot from the current set of changes and invokes the
     * user's callback. Clears the current changes on completion.
     */
    const push = function(readTime, nextResumeToken) {
      let changes = extractChanges(docMap, changeMap, readTime);
      let diff = computeSnapshot(docTree, docMap, changes);

      if (!hasPushed || diff.appliedChanges.length > 0) {
        Firestore.log(
          'Watch.onSnapshot',
          'Sending snapshot with %d changes and %d documents',
          diff.appliedChanges.length,
          diff.updatedTree.length
        );
        onNext(
          readTime,
          () => diff.updatedTree.keys,
          () => diff.appliedChanges
        );
        hasPushed = true;
      }

      docTree = diff.updatedTree;
      docMap = diff.updatedMap;
      changeMap.clear();
      resumeToken = nextResumeToken;
    };

    /**
     * Returns the current count of all documents, including the changes from
     * the current changeMap.
     */
    const currentSize = function() {
      let changes = extractChanges(docMap, changeMap);
      return docMap.size + changes.adds.length - changes.deletes.length;
    };

    resetStream();

    stream
      .on('data', proto => {
        if (proto.targetChange) {
          Firestore.log('Watch.onSnapshot', 'Processing target change');
          const change = proto.targetChange;
          const noTargetIds =
            !change.targetIds || change.targetIds.length === 0;
          if (change.targetChangeType === 'NO_CHANGE') {
            if (noTargetIds && change.readTime && current) {
              // This means everything is up-to-date, so emit the current set of
              // docs as a snapshot, if there were changes.
              push(
                DocumentSnapshot.toISOTime(change.readTime),
                change.resumeToken
              );
            }
          } else if (change.targetChangeType === 'ADD') {
            assert(
              WATCH_TARGET_ID === change.targetIds[0],
              'Unexpected target ID sent by server'
            );
          } else if (change.targetChangeType === 'REMOVE') {
<<<<<<< HEAD
=======
            // TODO(klimt): Wrap this error up nicely.
>>>>>>> a39c4aed
            let code = 13;
            let message = 'internal error';
            if (change.cause) {
              code = change.cause.code;
              message = change.cause.message;
            }
            // @todo: Surface a .code property on the exception.
            sendError('Error ' + code + ': ' + message);
          } else if (change.targetChangeType === 'RESET') {
            // Whatever changes have happened so far no longer matter.
            resetDocs();
          } else if (change.targetChangeType === 'CURRENT') {
            current = true;
          } else {
            sendError('Unknown target change type: ' + JSON.stringify(change));
          }

          if (
            change.resumeToken &&
            affectsTarget(change.targetIds, WATCH_TARGET_ID)
          ) {
            isHealthy = true;
          }
        } else if (proto.documentChange) {
          Firestore.log('Watch.onSnapshot', 'Processing change event');

          // No other targetIds can show up here, but we still need to see if the
          // targetId was in the added list or removed list.
          const targetIds = proto.documentChange.targetIds || [];
          const removedTargetIds = proto.documentChange.removedTargetIds || [];
          let changed = false;
          let removed = false;
          for (let i = 0; i < targetIds.length; i++) {
            if (targetIds[i] === WATCH_TARGET_ID) {
              changed = true;
            }
          }
          for (let i = 0; i < removedTargetIds.length; i++) {
            if (removedTargetIds[i] === WATCH_TARGET_ID) {
              removed = true;
            }
          }

          const document = proto.documentChange.document;
          const name = document.name;

          if (changed) {
            Firestore.log('Watch.onSnapshot', 'Received document change');
            const snapshot = new DocumentSnapshot.Builder();
            snapshot.ref = new DocumentReference(
              self._firestore,
              ResourcePath.fromSlashSeparatedString(name)
            );
            snapshot.fieldsProto = document.fields || {};
            snapshot.createTime = DocumentSnapshot.toISOTime(
              document.createTime
            );
            snapshot.updateTime = DocumentSnapshot.toISOTime(
              document.updateTime
            );
            changeMap.set(name, snapshot);
          } else if (removed) {
            Firestore.log('Watch.onSnapshot', 'Received document remove');
            changeMap.set(name, REMOVED);
          }
        } else if (proto.documentDelete || proto.documentRemove) {
          Firestore.log('Watch.onSnapshot', 'Processing remove event');
          const name = (proto.documentDelete || proto.documentRemove).document;
          changeMap.set(name, REMOVED);
        } else if (proto.filter) {
          Firestore.log('Watch.onSnapshot', 'Processing filter update');
          if (proto.filter.count !== currentSize()) {
            // We need to remove all the current results.
            resetDocs();
            // The filter didn't match, so re-issue the query.
            resetStream();
          }
        } else {
          sendError('Unknown listen response type: ' + JSON.stringify(proto));
        }
      })
      .on('end', () => {
        Firestore.log('Watch.onSnapshot', 'Processing stream end');
        isActive = false;
        if (currentStream) {
          // Pass the event on to the underlying stream.
          currentStream.end();
        }
      });

    return () => {
      Firestore.log('Watch.onSnapshot', 'Ending stream');
      // Prevent further callbacks.
      isActive = false;
      onNext = () => {};
      onError = () => {};
      stream.end();
    };
  }
}

module.exports = (
  FirestoreType,
  DocumentChangeType,
  DocumentReferenceType,
  DocumentSnapshotType
) => {
  Firestore = FirestoreType;
  DocumentChange = DocumentChangeType;
  DocumentReference = DocumentReferenceType;
  DocumentSnapshot = DocumentSnapshotType;
  return Watch;
};<|MERGE_RESOLUTION|>--- conflicted
+++ resolved
@@ -528,10 +528,6 @@
               'Unexpected target ID sent by server'
             );
           } else if (change.targetChangeType === 'REMOVE') {
-<<<<<<< HEAD
-=======
-            // TODO(klimt): Wrap this error up nicely.
->>>>>>> a39c4aed
             let code = 13;
             let message = 'internal error';
             if (change.cause) {
