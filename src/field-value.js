--- conflicted
+++ resolved
@@ -15,6 +15,18 @@
  */
 
 'use strict';
+
+/*!
+ * Sentinel value for a field delete.
+ *
+ */
+let DELETE_SENTINEL;
+
+/*!
+ * Sentinel value for a server timestamp.
+ *
+ */
+let SERVER_TIMESTAMP_SENTINEL;
 
 /**
  * Sentinel values that can be used when writing documents with set() or
@@ -45,7 +57,7 @@
    * });
    */
   static delete() {
-    return new DeleteTransform();
+    return DELETE_SENTINEL;
   }
 
   /**
@@ -66,7 +78,7 @@
    * });
    */
   static serverTimestamp() {
-    return new ServerTimestampTransform();
+    return SERVER_TIMESTAMP_SENTINEL;
   }
 
   /**
@@ -117,11 +129,8 @@
   }
 }
 
-<<<<<<< HEAD
-=======
 DELETE_SENTINEL = new DeleteTransform();
 
->>>>>>> f06de881
 /**
  * A transform that sets a field to the Firestore server time.
  *
@@ -161,11 +170,8 @@
     };
   }
 }
-<<<<<<< HEAD
-=======
 
 SERVER_TIMESTAMP_SENTINEL = new ServerTimestampTransform();
->>>>>>> f06de881
 
 module.exports = {
   FieldValue: FieldValue,
