--- conflicted
+++ resolved
@@ -1915,13 +1915,8 @@
     const requestTag = Firestore.requestTag();
     const self = this;
 
-<<<<<<< HEAD
     const stream = through.obj(function(proto, enc, callback) {
-      let readTime = DocumentSnapshot.toISOTime(proto.readTime);
-=======
-    let stream = through.obj(function(proto, enc, callback) {
-      let readTime = Timestamp.fromProto(proto.readTime);
->>>>>>> 6c1f409c
+      const readTime = Timestamp.fromProto(proto.readTime);
       if (proto.document) {
         let document = self.firestore.snapshot_(proto.document, proto.readTime);
         this.push({document, readTime});
