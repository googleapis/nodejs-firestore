{
  "name": "@google-cloud/firestore",
  "description": "Firestore Client Library for Node.js",
  "version": "0.16.0",
  "license": "Apache-2.0",
  "author": "Google Inc.",
  "engines": {
    "node": ">=6.0.0"
  },
  "repository": "googleapis/nodejs-firestore",
  "main": "./build/src/index.js",
  "types": "./types/firestore.d.ts",
  "files": [
    "build/protos",
    "build/src",
    "types"
  ],
  "keywords": [
    "google apis client",
    "google api client",
    "google apis",
    "google api",
    "google",
    "google cloud platform",
    "google cloud",
    "cloud",
    "firestore"
  ],
  "contributors": [
    "Alexander Fenster <github@fenster.name>",
    "Bond <bondz@users.noreply.github.com>",
    "Jason Dobry <jdobry@google.com>",
    "Luke Sneeringer <lukesneeringer@google.com>",
    "Sebastian Schmidt <mrschmidt@google.com>",
    "Stephen Sawchuk <sawchuk@gmail.com>",
    "greenkeeper[bot] <greenkeeper[bot]@users.noreply.github.com>"
  ],
  "scripts": {
    "codecov": "nyc report --reporter=json && codecov -f .coverage/*.json",
    "predocs": "npm run compile",
    "docs": "jsdoc -c .jsdoc.js",
    "generate-scaffolding": "repo-tools generate all",
    "system-test": "mocha build/system-test --timeout 600000",
    "conformance": "mocha build/conformance",
    "test-only": "nyc mocha build/test",
    "test": "npm run test-only",
    "check": "gts check",
    "clean": "gts clean",
    "compile": "tsc -p . && cp -r dev/protos build && cp -r dev/test/fake-certificate.json build/test/fake-certificate.json  && cp dev/src/v1beta1/firestore_client_config.json build/src/v1beta1/ && cp dev/conformance/test-definition.proto build/conformance && cp dev/conformance/test-suite.binproto build/conformance",
    "fix": "gts fix",
    "prepare": "npm run compile",
    "pretest-only": "npm run compile",
    "posttest": "npm run check"
  },
  "dependencies": {
    "@google-cloud/projectify": "^0.3.0",
    "bun": "^0.0.12",
    "deep-equal": "^1.0.1",
    "extend": "^3.0.1",
    "functional-red-black-tree": "^1.0.1",
    "google-gax": "^0.18.0",
    "google-proto-files": "^0.16.1",
    "is": "^3.2.1",
    "lodash.merge": "^4.6.1",
<<<<<<< HEAD
=======
    "pkg-up": "^2.0.0",
    "protobufjs": "^6.8.6",
>>>>>>> 51b4fa10
    "through2": "^2.0.3"
  },
  "devDependencies": {
    "@google-cloud/nodejs-repo-tools": "^2.3.0",
    "@types/mocha": "^5.2.3",
    "@types/node": "^10.3.5",
    "chai": "^4.1.2",
    "chai-as-promised": "^7.1.1",
    "codecov": "^3.0.2",
    "duplexify": "^3.6.0",
    "gts": "^0.7.1",
    "hard-rejection": "^1.0.0",
    "ink-docstrap": "git+https://github.com/docstrap/docstrap.git",
    "intelli-espower-loader": "^1.0.1",
    "jsdoc": "^3.5.5",
    "mocha": "^5.2.0",
    "nyc": "^12.0.2",
    "power-assert": "^1.6.0",
    "proxyquire": "^2.0.1",
    "ts-node": "^7.0.0",
    "source-map-support": "^0.5.6",
    "typescript": "^2.9.2"
  }
}<|MERGE_RESOLUTION|>--- conflicted
+++ resolved
@@ -62,11 +62,7 @@
     "google-proto-files": "^0.16.1",
     "is": "^3.2.1",
     "lodash.merge": "^4.6.1",
-<<<<<<< HEAD
-=======
-    "pkg-up": "^2.0.0",
     "protobufjs": "^6.8.6",
->>>>>>> 51b4fa10
     "through2": "^2.0.3"
   },
   "devDependencies": {
