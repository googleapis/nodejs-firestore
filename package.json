{
  "name": "@google-cloud/firestore",
  "description": "Firestore Client Library for Node.js",
<<<<<<< HEAD
  "version": "7.10.0",
=======
  "version": "7.11.0",
>>>>>>> 5937b93a
  "license": "Apache-2.0",
  "author": "Google Inc.",
  "engines": {
    "node": ">=14.0.0"
  },
  "repository": "googleapis/nodejs-firestore",
  "main": "./build/src/index.js",
  "types": "./types/firestore.d.ts",
  "files": [
    "build/protos",
    "build/src",
    "!build/src/**/*.map",
    "types"
  ],
  "keywords": [
    "google apis client",
    "google api client",
    "google apis",
    "google api",
    "google",
    "google cloud platform",
    "google cloud",
    "cloud",
    "firestore"
  ],
  "scripts": {
    "precloud-rad": "npm run compile",
    "cloud-rad": "NO_UPLOAD=1 npx @google-cloud/cloud-rad",
    "preapi-report": "npm run compile",
    "api-report": "node scripts/api-report.js",
    "predocs": "npm run compile",
    "docs": "jsdoc -c .jsdoc.js",
    "system-test:rest": "FIRESTORE_PREFER_REST=true mocha build/system-test --timeout 1200000",
    "system-test:named-db:rest": "FIRESTORE_NAMED_DATABASE=test-db FIRESTORE_PREFER_REST=true mocha build/system-test --timeout 1200000",
    "system-test:grpc": "mocha build/system-test --timeout 1200000",
    "system-test:named-db:grpc": "FIRESTORE_NAMED_DATABASE=test-db mocha build/system-test --timeout 1200000",
    "system-test:emulator:rest": "FIRESTORE_EMULATOR_HOST=localhost:8080 FIRESTORE_PREFER_REST=true mocha build/system-test --timeout 1200000",
    "system-test:named-db:emulator:rest": "FIRESTORE_NAMED_DATABASE=test-db FIRESTORE_EMULATOR_HOST=localhost:8080 FIRESTORE_PREFER_REST=true mocha build/system-test --timeout 1200000",
    "system-test:emulator:grpc": "FIRESTORE_EMULATOR_HOST=localhost:8080 mocha build/system-test --timeout 1200000",
    "system-test:named-db:emulator:grpc": "FIRESTORE_NAMED_DATABASE=test-db FIRESTORE_EMULATOR_HOST=localhost:8080 mocha build/system-test --timeout 1200000",
    "system-test": "npm run system-test:grpc && npm run system-test:rest && npm run system-test:named-db:grpc && npm run system-test:named-db:rest",
    "system-test:emulator": "npm run system-test:emulator:grpc && npm run system-test:emulator:rest && npm run system-test:named-db:emulator:grpc && npm run system-test:named-db:emulator:rest",
    "presystem-test": "npm run compile",
    "samples-test": "npm link && cd samples/ && npm link ../ && npm test && cd ../",
    "conformance": "mocha build/conformance",
    "preconformance": "npm run compile",
    "test-only": "c8 mocha build/test",
    "pretest-only": "npm run compile",
    "test": "npm run test-only && npm run conformance",
    "lint": "gts check",
    "clean": "gts clean",
    "compile": "tsc -p .",
    "postcompile": "node scripts/init-directories.js && cp -r dev/protos build && cp dev/src/v1beta1/*.json build/src/v1beta1/ && cp dev/src/v1/*.json build/src/v1/ && cp dev/conformance/test-definition.proto build/conformance && cp dev/conformance/conformance-tests/*.json build/conformance/conformance-tests && minifyProtoJson",
    "fix": "gts fix",
    "prepare": "npm run compile",
    "docs-test": "linkinator docs",
    "predocs-test": "npm run docs",
    "prelint": "cd samples; npm link ../; npm install",
    "precompile": "gts clean"
  },
  "dependencies": {
    "@opentelemetry/api": "^1.3.0",
    "fast-deep-equal": "^3.1.1",
    "functional-red-black-tree": "^1.0.1",
    "google-gax": "^4.3.3",
    "protobufjs": "^7.2.6"
  },
  "devDependencies": {
<<<<<<< HEAD
=======
    "@google-cloud/promisify": "legacy-14",
>>>>>>> 5937b93a
    "@google-cloud/trace-agent": "^8.0.0",
    "@googleapis/cloudtrace": "^1.1.2",
    "@google-cloud/cloud-rad": "^0.4.0",
    "@google-cloud/opentelemetry-cloud-trace-exporter": "^2.0.0",
    "@opentelemetry/context-async-hooks": "^1.24.1",
    "@opentelemetry/sdk-trace-node": "^1.24.1",
    "@types/assert": "^1.4.0",
    "@types/chai": "^4.2.7",
    "@types/chai-as-promised": "^7.1.2",
    "@types/duplexify": "^3.5.0",
    "@types/extend": "^3.0.0",
    "@types/mocha": "^9.0.0",
    "@types/node": "^22.0.0",
    "@types/sinon": "^17.0.0",
    "@types/through2": "^2.0.34",
    "c8": "^9.0.0",
    "chai": "^4.1.2",
    "chai-as-promised": "^7.1.1",
    "codecov": "^3.6.1",
    "duplexify": "^4.0.0",
    "execa": "^5.1.1",
    "extend": "^3.0.2",
<<<<<<< HEAD
    "fs-extra": "7.0.1",
=======
    "fs-extra": "10.1.0",
>>>>>>> 5937b93a
    "gapic-tools": "^0.4.0",
    "gts": "^5.0.1",
    "jsdoc": "^4.0.0",
    "jsdoc-fresh": "^3.0.0",
    "jsdoc-region-tag": "^3.0.0",
    "length-prefixed-json-stream": "^1.0.1",
    "linkinator": "^3.0.0",
<<<<<<< HEAD
    "mkdirp": "^1.0.4",
=======
    "mkdirp": "^3.0.0",
>>>>>>> 5937b93a
    "mocha": "^9.2.2",
    "protobufjs-cli": "^1.1.2",
    "proxyquire": "^2.1.3",
    "nise": "6.0.0",
    "sinon": "^18.0.0",
<<<<<<< HEAD
    "nise": "6.0.0",
=======
>>>>>>> 5937b93a
    "path-to-regexp": "^6.0.0",
    "through2": "^4.0.0",
    "ts-node": "^10.0.0",
    "typescript": "^5.2.2"
  }
}<|MERGE_RESOLUTION|>--- conflicted
+++ resolved
@@ -1,11 +1,7 @@
 {
   "name": "@google-cloud/firestore",
   "description": "Firestore Client Library for Node.js",
-<<<<<<< HEAD
-  "version": "7.10.0",
-=======
   "version": "7.11.0",
->>>>>>> 5937b93a
   "license": "Apache-2.0",
   "author": "Google Inc.",
   "engines": {
@@ -74,10 +70,7 @@
     "protobufjs": "^7.2.6"
   },
   "devDependencies": {
-<<<<<<< HEAD
-=======
     "@google-cloud/promisify": "legacy-14",
->>>>>>> 5937b93a
     "@google-cloud/trace-agent": "^8.0.0",
     "@googleapis/cloudtrace": "^1.1.2",
     "@google-cloud/cloud-rad": "^0.4.0",
@@ -100,11 +93,7 @@
     "duplexify": "^4.0.0",
     "execa": "^5.1.1",
     "extend": "^3.0.2",
-<<<<<<< HEAD
-    "fs-extra": "7.0.1",
-=======
     "fs-extra": "10.1.0",
->>>>>>> 5937b93a
     "gapic-tools": "^0.4.0",
     "gts": "^5.0.1",
     "jsdoc": "^4.0.0",
@@ -112,20 +101,12 @@
     "jsdoc-region-tag": "^3.0.0",
     "length-prefixed-json-stream": "^1.0.1",
     "linkinator": "^3.0.0",
-<<<<<<< HEAD
-    "mkdirp": "^1.0.4",
-=======
     "mkdirp": "^3.0.0",
->>>>>>> 5937b93a
     "mocha": "^9.2.2",
     "protobufjs-cli": "^1.1.2",
     "proxyquire": "^2.1.3",
     "nise": "6.0.0",
     "sinon": "^18.0.0",
-<<<<<<< HEAD
-    "nise": "6.0.0",
-=======
->>>>>>> 5937b93a
     "path-to-regexp": "^6.0.0",
     "through2": "^4.0.0",
     "ts-node": "^10.0.0",
