/**
 * Copyright 2017 Google Inc. All Rights Reserved.
 *
 * Licensed under the Apache License, Version 2.0 (the 'License');
 * you may not use this file except in compliance with the License.
 * You may obtain a copy of the License at
 *
 *      http://www.apache.org/licenses/LICENSE-2.0
 *
 * Unless required by applicable law or agreed to in writing, software
 * distributed under the License is distributed on an 'AS IS' BASIS,
 * WITHOUT WARRANTIES OR CONDITIONS OF ANY KIND, either express or implied.
 * See the License for the specific language governing permissions and
 * limitations under the License.
 */

'use strict';

const assert = require('power-assert');
const gax = require('google-gax');
const grpc = new gax.GrpcClient().grpc;
const through = require('through2');

const Firestore = require('../src');
const createInstance = require('../test/util/helpers').createInstance;

const PROJECT_ID = 'test-project';
const DATABASE_ROOT = `projects/${PROJECT_ID}/databases/(default)`;
const COLLECTION_ROOT = `${DATABASE_ROOT}/documents/collectionId`;
const DOCUMENT_NAME = `${COLLECTION_ROOT}/documentId`;

// Change the argument to 'console.log' to enable debug output.
Firestore.setLogFunction(() => {});

function commit(transaction, writes, err) {
  let proto = {
    database: DATABASE_ROOT,
    transaction: transaction || 'foo',
  };

  proto.writes = writes || [];

  let response = {
    commitTime: {
      nanos: 0,
      seconds: 0,
    },
    writeResults: [],
  };

  for (let i = 0; i < proto.writes.length; ++i) {
    response.writeResults.push({
      updateTime: {
        nanos: 0,
        seconds: 0,
      },
    });
  }

  return {
    type: 'commit',
    request: proto,
    error: err,
    response: response,
  };
}

function rollback(transaction, err) {
  let proto = {
    database: DATABASE_ROOT,
    transaction: transaction || 'foo',
  };

  return {
    type: 'rollback',
    request: proto,
    error: err,
    response: {},
  };
}

function begin(transaction, prevTransaction, err) {
  let proto = {database: DATABASE_ROOT};

  if (prevTransaction) {
    proto.options = {
      readWrite: {
        retryTransaction: prevTransaction,
      },
    };
  }

  let response = {
    transaction: transaction || 'foo',
  };

  return {
    type: 'begin',
    request: proto,
    error: err,
    response: response,
  };
}

function getDocument(transaction) {
  let request = {
    database: DATABASE_ROOT,
    documents: [DOCUMENT_NAME],
    transaction: transaction || 'foo',
  };

  let stream = through.obj();

  setImmediate(function() {
    stream.push({
      found: {
        name: DOCUMENT_NAME,
        createTime: {seconds: 1, nanos: 2},
        updateTime: {seconds: 3, nanos: 4},
      },
      readTime: {seconds: 5, nanos: 6},
    });
    stream.push(null);
  });

  return {
    type: 'getDocument',
    request: request,
    stream: stream,
  };
}

function getAll(docs) {
  let request = {
    database: DATABASE_ROOT,
    documents: [],
    transaction: 'foo',
  };

  let stream = through.obj();

  for (const doc of docs) {
    const name = `${COLLECTION_ROOT}/${doc}`;
    request.documents.push(name);

    setImmediate(() => {
      stream.push({
        found: {
          name: name,
          createTime: {seconds: 1, nanos: 2},
          updateTime: {seconds: 3, nanos: 4},
        },
        readTime: {seconds: 5, nanos: 6},
      });
    });
  }

  setImmediate(function() {
    stream.push(null);
  });

  return {
    type: 'getDocument',
    request: request,
    stream: stream,
  };
}

function query(transaction) {
  let request = {
    parent: DATABASE_ROOT,
    structuredQuery: {
      from: [
        {
          collectionId: 'collectionId',
        },
      ],
      where: {
        fieldFilter: {
          field: {
            fieldPath: 'foo',
          },
          op: 'EQUAL',
          value: {
            stringValue: 'bar',
            valueType: 'stringValue',
          },
        },
      },
    },
    transaction: transaction || 'foo',
  };

  let stream = through.obj();

  setImmediate(function() {
    stream.push({
      document: {
        name: DOCUMENT_NAME,
        createTime: {seconds: 1, nanos: 2},
        updateTime: {seconds: 3, nanos: 4},
      },
      readTime: {seconds: 5, nanos: 6},
    });

    stream.push(null);
  });

  return {
    type: 'query',
    request: request,
    stream: stream,
  };
}

<<<<<<< HEAD
function runTransaction(callback, ...requests) {
  const overrides = {
    beginTransaction: (actual, options, callback) => {
      const request = requests.shift();
=======
/**
 * Asserts that the given transaction function issues the expected requests.
 */
function runTransaction(transactionCallback, ...expectedRequests) {
  const overrides = {
    beginTransaction: (actual, options, callback) => {
      const request = expectedRequests.shift();
>>>>>>> 9552c32b
      assert.equal(request.type, 'begin');
      assert.deepEqual(actual, request.request);
      callback(request.error, request.response);
    },
    commit: (actual, options, callback) => {
<<<<<<< HEAD
      const request = requests.shift();
=======
      const request = expectedRequests.shift();
>>>>>>> 9552c32b
      assert.equal(request.type, 'commit');
      assert.deepEqual(actual, request.request);
      callback(request.error, request.response);
    },
    rollback: (actual, options, callback) => {
<<<<<<< HEAD
      const request = requests.shift();
=======
      const request = expectedRequests.shift();
>>>>>>> 9552c32b
      assert.equal(request.type, 'rollback');
      assert.deepEqual(actual, request.request);
      callback(request.error, request.response);
    },
    batchGetDocuments: (actual) => {
<<<<<<< HEAD
      const request = requests.shift();
=======
      const request = expectedRequests.shift();
>>>>>>> 9552c32b
      assert.equal(request.type, 'getDocument');
      assert.deepEqual(actual, request.request);
      return request.stream;
    },
    runQuery: (actual) => {
<<<<<<< HEAD
      const request = requests.shift();
=======
      const request = expectedRequests.shift();
>>>>>>> 9552c32b
      assert.equal(request.type, 'query');
      assert.deepEqual(actual, request.request);
      return request.stream;
    }
  };

  return createInstance(overrides).then(firestore => {
    return firestore
        .runTransaction(transaction => {
          const docRef = firestore.doc('collectionId/documentId');
<<<<<<< HEAD
          return callback(transaction, docRef);
        })
        .then(val => {
          assert.equal(requests.length, 0);
          return val;
        })
        .catch(err => {
          assert.equal(requests.length, 0);
=======
          return transactionCallback(transaction, docRef);
        })
        .then(val => {
          assert.equal(expectedRequests.length, 0);
          return val;
        })
        .catch(err => {
          assert.equal(expectedRequests.length, 0);
>>>>>>> 9552c32b
          return Promise.reject(err);
        });
  });
}

describe('successful transactions', function() {
  it('empty transaction', function() {
    return runTransaction(() => {
      return Promise.resolve();
    }, begin(), commit());
  });

  it('returns value', function() {
    return runTransaction(() => {
             return Promise.resolve('bar');
           }, begin(), commit()).then(val => {
      assert.equal(val, 'bar');
    });
  });
});

describe('failed transactions', function() {
  it('requires update function', function() {
    const overrides = {
      beginTransaction: () => {
        assert.fail();
      }
    };

    return createInstance(overrides).then(firestore => {
      assert.throws(function() {
        return firestore.runTransaction();
      }, /Argument "updateFunction" is not a valid function\./);
    });
  });

  it('requires valid retry number', function() {
    const overrides = {
      beginTransaction: () => {
        assert.fail();
      }
    };

    return createInstance(overrides).then(firestore => {
      assert.throws(function() {
        firestore.runTransaction(() => {}, {maxAttempts: 'foo'});
      }, /Argument "transactionOptions.maxAttempts" is not a valid integer\./);

      assert.throws(function() {
        firestore.runTransaction(() => {}, {maxAttempts: 0});
      }, /Argument "transactionOptions.maxAttempts" is not a valid integer\./);
    });
  });

  it('requires a promise', function() {
    return runTransaction(() => {}, begin(), rollback('foo'))
        .then(() => {
          throw new Error('Unexpected success in Promise');
        })
        .catch(err => {
          assert.equal(
              err.message,
              'You must return a Promise in your transaction()-callback.');
        });
  });

  it('handles exception', function() {
    return createInstance().then(firestore => {
      firestore.request = function() {
        return Promise.reject(new Error('Expected exception'));
      };

      return firestore
          .runTransaction(() => {
            return Promise.resolve();
          })
          .then(() => {
            throw new Error('Unexpected success in Promise');
          })
          .catch(err => {
            assert.equal(err.message, 'Expected exception');
          });
    });
  });

  it('doesn\'t retry on callback failure', function() {
    return runTransaction(
               () => {
                 return Promise.reject('request exception');
               },
               begin(), rollback('foo'))
        .then(() => {
          throw new Error('Unexpected success in Promise');
        })
        .catch(err => {
          assert.equal(err, 'request exception');
        });
  });

  it('retries on commit failure', function() {
    let userResult = ['failure', 'failure', 'success'];
    let serverError = new Error('Retryable error');

    return runTransaction(
               () => {
                 return Promise.resolve(userResult.shift());
               },
               begin('foo1'), commit('foo1', [], serverError),
               begin('foo2', 'foo1'), commit('foo2', [], serverError),
               begin('foo3', 'foo2'), commit('foo3'))
        .then(red => {
          assert.equal(red, 'success');
        });
  });

  it('limits the retry attempts', function() {
    let err = new Error('Retryable error');

    return runTransaction(
               () => {
                 return Promise.resolve('success');
               },
               begin('foo1'), commit('foo1', [], err), begin('foo2', 'foo1'),
               commit('foo2', [], err), begin('foo3', 'foo2'),
               commit('foo3', [], err), begin('foo4', 'foo3'),
               commit('foo4', [], err), begin('foo5', 'foo4'),
               commit('foo5', [], new Error('Final exception')))
        .then(() => {
          throw new Error('Unexpected success in Promise');
        })
        .catch(err => {
          assert.equal(err.message, 'Final exception');
        });
  });

  it('fails on beginTransaction', function() {
    return runTransaction(
               () => {
                 return Promise.resolve('success');
               },
               begin('foo', null, new Error('Fails (1) on beginTransaction')),
               begin('foo', null, new Error('Fails (2) on beginTransaction')),
               begin('foo', null, new Error('Fails (3) on beginTransaction')),
               begin('foo', null, new Error('Fails (4) on beginTransaction')),
               begin('foo', null, new Error('Fails (5) on beginTransaction')))
        .then(() => {
          throw new Error('Unexpected success in Promise');
        })
        .catch(err => {
          assert.equal(err.message, 'Fails (5) on beginTransaction');
        });
  });

  it('fails on rollback', function() {
    return runTransaction(
               () => {
                 return Promise.reject();
               },
               begin(), rollback('foo', new Error('Fails on rollback')))
        .then(() => {
          throw new Error('Unexpected success in Promise');
        })
        .catch(err => {
          assert.equal(err.message, 'Fails on rollback');
        });
  });
});

describe('transaction operations', function() {
  it('support get with document ref', function() {
    return runTransaction((transaction, docRef) => {
      return transaction.get(docRef).then(doc => {
        assert.equal(doc.id, 'documentId');
      });
    }, begin(), getDocument(), commit());
  });

  it('requires a query or document for get', function() {
    return runTransaction(transaction => {
      assert.throws(() => {
        transaction.get();
      }, /Argument "refOrQuery" must be a DocumentRef or a Query\./);

      assert.throws(() => {
        transaction.get('foo');
      }, /Argument "refOrQuery" must be a DocumentRef or a Query\./);

      return Promise.resolve();
    }, begin(), commit());
  });

  it('enforce that gets come before writes', function() {
    return runTransaction(
               (transaction, docRef) => {
                 transaction.set(docRef, {foo: 'bar'});
                 return transaction.get(docRef);
               },
               begin())
        .then(() => {
          throw new Error('Unexpected success in Promise');
        })
        .catch(err => {
          assert.equal(
              err.message,
              'Firestore transactions require all reads to ' +
                  'be executed before all writes.');
        });
  });

  it('support get with query', function() {
    return runTransaction((transaction, docRef) => {
      let query = docRef.parent.where('foo', '==', 'bar');
      return transaction.get(query).then(results => {
        assert.equal(results.docs[0].id, 'documentId');
      });
    }, begin(), query(), commit());
  });

  it('support getAll', function() {
    return runTransaction((transaction, docRef) => {
      const firstDoc = docRef.parent.doc('firstDocument');
      const secondDoc = docRef.parent.doc('secondDocument');

      return transaction.getAll(firstDoc, secondDoc).then(docs => {
        assert.equal(docs.length, 2);
        assert.equal(docs[0].id, 'firstDocument');
        assert.equal(docs[1].id, 'secondDocument');
      });
    }, begin(), getAll(['firstDocument', 'secondDocument']), commit());
  });

  it('enforce that getAll come before writes', function() {
    return runTransaction(
               (transaction, docRef) => {
                 transaction.set(docRef, {foo: 'bar'});
                 return transaction.getAll(docRef);
               },
               begin())
        .then(() => {
          throw new Error('Unexpected success in Promise');
        })
        .catch(err => {
          assert.equal(
              err.message,
              'Firestore transactions require all reads to ' +
                  'be executed before all writes.');
        });
  });

  it('support create', function() {
    let create = {
      currentDocument: {
        exists: false,
      },
      update: {
        fields: {},
        name: DOCUMENT_NAME,
      },
    };

    return runTransaction((transaction, docRef) => {
      transaction.create(docRef, {});
      return Promise.resolve();
    }, begin(), commit(null, [create]));
  });

  it('support update', function() {
    let update = {
      currentDocument: {
        exists: true,
      },
      update: {
        fields: {
          a: {
            valueType: 'mapValue',
            mapValue: {
              fields: {
                b: {
                  valueType: 'stringValue',
                  stringValue: 'c',
                },
              },
            },
          },
        },
        name: DOCUMENT_NAME,
      },
      updateMask: {
        fieldPaths: ['a.b'],
      },
    };

    return runTransaction((transaction, docRef) => {
      transaction.update(docRef, {'a.b': 'c'});
      transaction.update(docRef, 'a.b', 'c');
      transaction.update(docRef, new Firestore.FieldPath('a', 'b'), 'c');
      return Promise.resolve();
    }, begin(), commit(null, [update, update, update]));
  });

  it('support set', function() {
    let set = {
      update: {
        fields: {
          'a.b': {
            valueType: 'stringValue',
            stringValue: 'c',
          },
        },
        name: DOCUMENT_NAME,
      },
    };

    return runTransaction((transaction, docRef) => {
      transaction.set(docRef, {'a.b': 'c'});
      return Promise.resolve();
    }, begin(), commit(null, [set]));
  });

  it('support set with merge', function() {
    let set = {
      update: {
        fields: {
          'a.b': {
            valueType: 'stringValue',
            stringValue: 'c',
          },
        },
        name: DOCUMENT_NAME,
      },
      updateMask: {
        fieldPaths: ['`a.b`'],
      },
    };

    return runTransaction((transaction, docRef) => {
      transaction.set(docRef, {'a.b': 'c'}, {merge: true});
      return Promise.resolve();
    }, begin(), commit(null, [set]));
  });

  it('support delete', function() {
    let remove = {
      delete: DOCUMENT_NAME,
    };

    return runTransaction((transaction, docRef) => {
      transaction.delete(docRef);
      return Promise.resolve();
    }, begin(), commit(null, [remove]));
  });

  it('support multiple writes', function() {
    let remove = {
      delete: DOCUMENT_NAME,
    };

    let set = {
      update: {
        fields: {},
        name: DOCUMENT_NAME,
      },
    };

    return runTransaction((transaction, docRef) => {
      transaction.delete(docRef).set(docRef, {});
      return Promise.resolve();
    }, begin(), commit(null, [remove, set]));
  });
});<|MERGE_RESOLUTION|>--- conflicted
+++ resolved
@@ -213,12 +213,6 @@
   };
 }
 
-<<<<<<< HEAD
-function runTransaction(callback, ...requests) {
-  const overrides = {
-    beginTransaction: (actual, options, callback) => {
-      const request = requests.shift();
-=======
 /**
  * Asserts that the given transaction function issues the expected requests.
  */
@@ -226,47 +220,30 @@
   const overrides = {
     beginTransaction: (actual, options, callback) => {
       const request = expectedRequests.shift();
->>>>>>> 9552c32b
       assert.equal(request.type, 'begin');
       assert.deepEqual(actual, request.request);
       callback(request.error, request.response);
     },
     commit: (actual, options, callback) => {
-<<<<<<< HEAD
-      const request = requests.shift();
-=======
       const request = expectedRequests.shift();
->>>>>>> 9552c32b
       assert.equal(request.type, 'commit');
       assert.deepEqual(actual, request.request);
       callback(request.error, request.response);
     },
     rollback: (actual, options, callback) => {
-<<<<<<< HEAD
-      const request = requests.shift();
-=======
       const request = expectedRequests.shift();
->>>>>>> 9552c32b
       assert.equal(request.type, 'rollback');
       assert.deepEqual(actual, request.request);
       callback(request.error, request.response);
     },
     batchGetDocuments: (actual) => {
-<<<<<<< HEAD
-      const request = requests.shift();
-=======
       const request = expectedRequests.shift();
->>>>>>> 9552c32b
       assert.equal(request.type, 'getDocument');
       assert.deepEqual(actual, request.request);
       return request.stream;
     },
     runQuery: (actual) => {
-<<<<<<< HEAD
-      const request = requests.shift();
-=======
       const request = expectedRequests.shift();
->>>>>>> 9552c32b
       assert.equal(request.type, 'query');
       assert.deepEqual(actual, request.request);
       return request.stream;
@@ -277,16 +254,6 @@
     return firestore
         .runTransaction(transaction => {
           const docRef = firestore.doc('collectionId/documentId');
-<<<<<<< HEAD
-          return callback(transaction, docRef);
-        })
-        .then(val => {
-          assert.equal(requests.length, 0);
-          return val;
-        })
-        .catch(err => {
-          assert.equal(requests.length, 0);
-=======
           return transactionCallback(transaction, docRef);
         })
         .then(val => {
@@ -295,7 +262,6 @@
         })
         .catch(err => {
           assert.equal(expectedRequests.length, 0);
->>>>>>> 9552c32b
           return Promise.reject(err);
         });
   });
