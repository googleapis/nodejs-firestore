--- conflicted
+++ resolved
@@ -314,7 +314,6 @@
     assert(firestore instanceof Firestore);
   });
 
-<<<<<<< HEAD
   it('merges settings', function() {
     let firestore = new Firestore({
       projectId: PROJECT_ID,
@@ -330,7 +329,7 @@
 
   it('can only call settings() once', function() {
     let firestore = new Firestore();
-    firestore.settings({});
+    firestore.settings({timestampsInSnapshots: true});
 
     assert.throws(
         () => firestore.settings({}),
@@ -338,11 +337,12 @@
   });
 
   it('cannot change settings after client initialized', function() {
-    return createInstance().then(firestore => {
+    let firestore = new Firestore({timestampsInSnapshots: true});
+    firestore._runRequest(() => Promise.resolve());
+
       assert.throws(
           () => firestore.settings({}),
           /Firestore has already been started and its settings can no longer be changed. You can only call settings\(\) before calling any other methods on a Firestore object./);
-    });
   });
 
   it('validates project ID is string', function() {
@@ -369,8 +369,6 @@
     }, /Argument "settings.timestampsInSnapshots" is not a valid boolean/);
   });
 
-
-=======
   it('uses project id from constructor', () => {
     let firestore = new Firestore({
       projectId: PROJECT_ID,
@@ -387,7 +385,6 @@
     });
   });
 
->>>>>>> 4b853af5
   it('detects project id', function() {
     let firestore = new Firestore({
       sslCreds: grpc.credentials.createInsecure(),
@@ -425,7 +422,6 @@
     });
   });
 
-<<<<<<< HEAD
   it('uses project ID from settings()', function() {
     let firestore = new Firestore({
       sslCreds: grpc.credentials.createInsecure(),
@@ -434,16 +430,12 @@
     });
 
     firestore.settings({projectId: PROJECT_ID});
-    firestore._ensureClient();
 
     assert.equal(
         firestore.formattedName, `projects/${PROJECT_ID}/databases/(default)`);
   });
 
   it('handles error from project ID detection', function() {
-=======
-  it('handles error from project ID detection', () => {
->>>>>>> 4b853af5
     let firestore = new Firestore({
       sslCreds: grpc.credentials.createInsecure(),
       timestampsInSnapshots: true,
