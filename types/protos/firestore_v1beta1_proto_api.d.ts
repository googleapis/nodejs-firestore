--- conflicted
+++ resolved
@@ -15,7 +15,6 @@
  */
 
 import * as $protobuf from "protobufjs";
-import Long = require("long");
 /** Namespace google. */
 export namespace google {
 
@@ -7615,12 +7614,9 @@
 
             /** CommonLanguageSettings destinations */
             destinations?: (google.api.ClientLibraryDestination[]|null);
-<<<<<<< HEAD
-=======
 
             /** CommonLanguageSettings selectiveGapicGeneration */
             selectiveGapicGeneration?: (google.api.ISelectiveGapicGeneration|null);
->>>>>>> 5937b93a
         }
 
         /** Represents a CommonLanguageSettings. */
@@ -7638,12 +7634,9 @@
             /** CommonLanguageSettings destinations. */
             public destinations: google.api.ClientLibraryDestination[];
 
-<<<<<<< HEAD
-=======
             /** CommonLanguageSettings selectiveGapicGeneration. */
             public selectiveGapicGeneration?: (google.api.ISelectiveGapicGeneration|null);
 
->>>>>>> 5937b93a
             /**
              * Creates a CommonLanguageSettings message from a plain object. Also converts values to their respective internal types.
              * @param object Plain object
@@ -8050,12 +8043,9 @@
 
             /** PythonSettings common */
             common?: (google.api.ICommonLanguageSettings|null);
-<<<<<<< HEAD
-=======
 
             /** PythonSettings experimentalFeatures */
             experimentalFeatures?: (google.api.PythonSettings.IExperimentalFeatures|null);
->>>>>>> 5937b93a
         }
 
         /** Represents a PythonSettings. */
@@ -8070,12 +8060,9 @@
             /** PythonSettings common. */
             public common?: (google.api.ICommonLanguageSettings|null);
 
-<<<<<<< HEAD
-=======
             /** PythonSettings experimentalFeatures. */
             public experimentalFeatures?: (google.api.PythonSettings.IExperimentalFeatures|null);
 
->>>>>>> 5937b93a
             /**
              * Creates a PythonSettings message from a plain object. Also converts values to their respective internal types.
              * @param object Plain object
@@ -8105,8 +8092,6 @@
             public static getTypeUrl(typeUrlPrefix?: string): string;
         }
 
-<<<<<<< HEAD
-=======
         namespace PythonSettings {
 
             /** Properties of an ExperimentalFeatures. */
@@ -8164,7 +8149,6 @@
             }
         }
 
->>>>>>> 5937b93a
         /** Properties of a NodeSettings. */
         interface INodeSettings {
 
@@ -8212,7 +8196,6 @@
              */
             public static getTypeUrl(typeUrlPrefix?: string): string;
         }
-<<<<<<< HEAD
 
         /** Properties of a DotnetSettings. */
         interface IDotnetSettings {
@@ -8345,6 +8328,9 @@
 
             /** GoSettings common */
             common?: (google.api.ICommonLanguageSettings|null);
+
+            /** GoSettings renamedServices */
+            renamedServices?: ({ [k: string]: string }|null);
         }
 
         /** Represents a GoSettings. */
@@ -8358,6 +8344,9 @@
 
             /** GoSettings common. */
             public common?: (google.api.ICommonLanguageSettings|null);
+
+            /** GoSettings renamedServices. */
+            public renamedServices: { [k: string]: string };
 
             /**
              * Creates a GoSettings message from a plain object. Also converts values to their respective internal types.
@@ -8376,176 +8365,6 @@
 
             /**
              * Converts this GoSettings to JSON.
-=======
-
-        /** Properties of a DotnetSettings. */
-        interface IDotnetSettings {
-
-            /** DotnetSettings common */
-            common?: (google.api.ICommonLanguageSettings|null);
-
-            /** DotnetSettings renamedServices */
-            renamedServices?: ({ [k: string]: string }|null);
-
-            /** DotnetSettings renamedResources */
-            renamedResources?: ({ [k: string]: string }|null);
-
-            /** DotnetSettings ignoredResources */
-            ignoredResources?: (string[]|null);
-
-            /** DotnetSettings forcedNamespaceAliases */
-            forcedNamespaceAliases?: (string[]|null);
-
-            /** DotnetSettings handwrittenSignatures */
-            handwrittenSignatures?: (string[]|null);
-        }
-
-        /** Represents a DotnetSettings. */
-        class DotnetSettings implements IDotnetSettings {
-
-            /**
-             * Constructs a new DotnetSettings.
-             * @param [properties] Properties to set
-             */
-            constructor(properties?: google.api.IDotnetSettings);
-
-            /** DotnetSettings common. */
-            public common?: (google.api.ICommonLanguageSettings|null);
-
-            /** DotnetSettings renamedServices. */
-            public renamedServices: { [k: string]: string };
-
-            /** DotnetSettings renamedResources. */
-            public renamedResources: { [k: string]: string };
-
-            /** DotnetSettings ignoredResources. */
-            public ignoredResources: string[];
-
-            /** DotnetSettings forcedNamespaceAliases. */
-            public forcedNamespaceAliases: string[];
-
-            /** DotnetSettings handwrittenSignatures. */
-            public handwrittenSignatures: string[];
-
-            /**
-             * Creates a DotnetSettings message from a plain object. Also converts values to their respective internal types.
-             * @param object Plain object
-             * @returns DotnetSettings
-             */
-            public static fromObject(object: { [k: string]: any }): google.api.DotnetSettings;
-
-            /**
-             * Creates a plain object from a DotnetSettings message. Also converts values to other types if specified.
-             * @param message DotnetSettings
-             * @param [options] Conversion options
-             * @returns Plain object
-             */
-            public static toObject(message: google.api.DotnetSettings, options?: $protobuf.IConversionOptions): { [k: string]: any };
-
-            /**
-             * Converts this DotnetSettings to JSON.
-             * @returns JSON object
-             */
-            public toJSON(): { [k: string]: any };
-
-            /**
-             * Gets the default type url for DotnetSettings
-             * @param [typeUrlPrefix] your custom typeUrlPrefix(default "type.googleapis.com")
-             * @returns The default type url
-             */
-            public static getTypeUrl(typeUrlPrefix?: string): string;
-        }
-
-        /** Properties of a RubySettings. */
-        interface IRubySettings {
-
-            /** RubySettings common */
-            common?: (google.api.ICommonLanguageSettings|null);
-        }
-
-        /** Represents a RubySettings. */
-        class RubySettings implements IRubySettings {
-
-            /**
-             * Constructs a new RubySettings.
-             * @param [properties] Properties to set
-             */
-            constructor(properties?: google.api.IRubySettings);
-
-            /** RubySettings common. */
-            public common?: (google.api.ICommonLanguageSettings|null);
-
-            /**
-             * Creates a RubySettings message from a plain object. Also converts values to their respective internal types.
-             * @param object Plain object
-             * @returns RubySettings
-             */
-            public static fromObject(object: { [k: string]: any }): google.api.RubySettings;
-
-            /**
-             * Creates a plain object from a RubySettings message. Also converts values to other types if specified.
-             * @param message RubySettings
-             * @param [options] Conversion options
-             * @returns Plain object
-             */
-            public static toObject(message: google.api.RubySettings, options?: $protobuf.IConversionOptions): { [k: string]: any };
-
-            /**
-             * Converts this RubySettings to JSON.
-             * @returns JSON object
-             */
-            public toJSON(): { [k: string]: any };
-
-            /**
-             * Gets the default type url for RubySettings
-             * @param [typeUrlPrefix] your custom typeUrlPrefix(default "type.googleapis.com")
-             * @returns The default type url
-             */
-            public static getTypeUrl(typeUrlPrefix?: string): string;
-        }
-
-        /** Properties of a GoSettings. */
-        interface IGoSettings {
-
-            /** GoSettings common */
-            common?: (google.api.ICommonLanguageSettings|null);
-
-            /** GoSettings renamedServices */
-            renamedServices?: ({ [k: string]: string }|null);
-        }
-
-        /** Represents a GoSettings. */
-        class GoSettings implements IGoSettings {
-
-            /**
-             * Constructs a new GoSettings.
-             * @param [properties] Properties to set
-             */
-            constructor(properties?: google.api.IGoSettings);
-
-            /** GoSettings common. */
-            public common?: (google.api.ICommonLanguageSettings|null);
-
-            /** GoSettings renamedServices. */
-            public renamedServices: { [k: string]: string };
-
-            /**
-             * Creates a GoSettings message from a plain object. Also converts values to their respective internal types.
-             * @param object Plain object
-             * @returns GoSettings
-             */
-            public static fromObject(object: { [k: string]: any }): google.api.GoSettings;
-
-            /**
-             * Creates a plain object from a GoSettings message. Also converts values to other types if specified.
-             * @param message GoSettings
-             * @param [options] Conversion options
-             * @returns Plain object
-             */
-            public static toObject(message: google.api.GoSettings, options?: $protobuf.IConversionOptions): { [k: string]: any };
-
-            /**
-             * Converts this GoSettings to JSON.
              * @returns JSON object
              */
             public toJSON(): { [k: string]: any };
@@ -8606,73 +8425,18 @@
 
             /**
              * Converts this MethodSettings to JSON.
->>>>>>> 5937b93a
              * @returns JSON object
              */
             public toJSON(): { [k: string]: any };
 
             /**
-<<<<<<< HEAD
-             * Gets the default type url for GoSettings
-=======
              * Gets the default type url for MethodSettings
->>>>>>> 5937b93a
              * @param [typeUrlPrefix] your custom typeUrlPrefix(default "type.googleapis.com")
              * @returns The default type url
              */
             public static getTypeUrl(typeUrlPrefix?: string): string;
         }
 
-<<<<<<< HEAD
-        /** Properties of a MethodSettings. */
-        interface IMethodSettings {
-
-            /** MethodSettings selector */
-            selector?: (string|null);
-
-            /** MethodSettings longRunning */
-            longRunning?: (google.api.MethodSettings.ILongRunning|null);
-
-            /** MethodSettings autoPopulatedFields */
-            autoPopulatedFields?: (string[]|null);
-        }
-
-        /** Represents a MethodSettings. */
-        class MethodSettings implements IMethodSettings {
-
-            /**
-             * Constructs a new MethodSettings.
-             * @param [properties] Properties to set
-             */
-            constructor(properties?: google.api.IMethodSettings);
-
-            /** MethodSettings selector. */
-            public selector: string;
-
-            /** MethodSettings longRunning. */
-            public longRunning?: (google.api.MethodSettings.ILongRunning|null);
-
-            /** MethodSettings autoPopulatedFields. */
-            public autoPopulatedFields: string[];
-
-            /**
-             * Creates a MethodSettings message from a plain object. Also converts values to their respective internal types.
-             * @param object Plain object
-             * @returns MethodSettings
-             */
-            public static fromObject(object: { [k: string]: any }): google.api.MethodSettings;
-
-            /**
-             * Creates a plain object from a MethodSettings message. Also converts values to other types if specified.
-             * @param message MethodSettings
-             * @param [options] Conversion options
-             * @returns Plain object
-             */
-            public static toObject(message: google.api.MethodSettings, options?: $protobuf.IConversionOptions): { [k: string]: any };
-
-            /**
-             * Converts this MethodSettings to JSON.
-=======
         namespace MethodSettings {
 
             /** Properties of a LongRunning. */
@@ -8792,105 +8556,18 @@
 
             /**
              * Converts this SelectiveGapicGeneration to JSON.
->>>>>>> 5937b93a
              * @returns JSON object
              */
             public toJSON(): { [k: string]: any };
 
             /**
-<<<<<<< HEAD
-             * Gets the default type url for MethodSettings
-=======
              * Gets the default type url for SelectiveGapicGeneration
->>>>>>> 5937b93a
              * @param [typeUrlPrefix] your custom typeUrlPrefix(default "type.googleapis.com")
              * @returns The default type url
              */
             public static getTypeUrl(typeUrlPrefix?: string): string;
-<<<<<<< HEAD
-        }
-
-        namespace MethodSettings {
-
-            /** Properties of a LongRunning. */
-            interface ILongRunning {
-
-                /** LongRunning initialPollDelay */
-                initialPollDelay?: (google.protobuf.IDuration|null);
-
-                /** LongRunning pollDelayMultiplier */
-                pollDelayMultiplier?: (number|null);
-
-                /** LongRunning maxPollDelay */
-                maxPollDelay?: (google.protobuf.IDuration|null);
-
-                /** LongRunning totalPollTimeout */
-                totalPollTimeout?: (google.protobuf.IDuration|null);
-            }
-
-            /** Represents a LongRunning. */
-            class LongRunning implements ILongRunning {
-
-                /**
-                 * Constructs a new LongRunning.
-                 * @param [properties] Properties to set
-                 */
-                constructor(properties?: google.api.MethodSettings.ILongRunning);
-
-                /** LongRunning initialPollDelay. */
-                public initialPollDelay?: (google.protobuf.IDuration|null);
-
-                /** LongRunning pollDelayMultiplier. */
-                public pollDelayMultiplier: number;
-
-                /** LongRunning maxPollDelay. */
-                public maxPollDelay?: (google.protobuf.IDuration|null);
-
-                /** LongRunning totalPollTimeout. */
-                public totalPollTimeout?: (google.protobuf.IDuration|null);
-
-                /**
-                 * Creates a LongRunning message from a plain object. Also converts values to their respective internal types.
-                 * @param object Plain object
-                 * @returns LongRunning
-                 */
-                public static fromObject(object: { [k: string]: any }): google.api.MethodSettings.LongRunning;
-
-                /**
-                 * Creates a plain object from a LongRunning message. Also converts values to other types if specified.
-                 * @param message LongRunning
-                 * @param [options] Conversion options
-                 * @returns Plain object
-                 */
-                public static toObject(message: google.api.MethodSettings.LongRunning, options?: $protobuf.IConversionOptions): { [k: string]: any };
-
-                /**
-                 * Converts this LongRunning to JSON.
-                 * @returns JSON object
-                 */
-                public toJSON(): { [k: string]: any };
-
-                /**
-                 * Gets the default type url for LongRunning
-                 * @param [typeUrlPrefix] your custom typeUrlPrefix(default "type.googleapis.com")
-                 * @returns The default type url
-                 */
-                public static getTypeUrl(typeUrlPrefix?: string): string;
-            }
-        }
-
-        /** ClientLibraryOrganization enum. */
-        type ClientLibraryOrganization =
-            "CLIENT_LIBRARY_ORGANIZATION_UNSPECIFIED"| "CLOUD"| "ADS"| "PHOTOS"| "STREET_VIEW"| "SHOPPING"| "GEO"| "GENERATIVE_AI";
-
-        /** ClientLibraryDestination enum. */
-        type ClientLibraryDestination =
-            "CLIENT_LIBRARY_DESTINATION_UNSPECIFIED"| "GITHUB"| "PACKAGE_MANAGER";
-
-=======
-        }
-
->>>>>>> 5937b93a
+        }
+
         /** LaunchStage enum. */
         type LaunchStage =
             "LAUNCH_STAGE_UNSPECIFIED"| "UNIMPLEMENTED"| "PRELAUNCH"| "EARLY_ACCESS"| "ALPHA"| "BETA"| "GA"| "DEPRECATED";
