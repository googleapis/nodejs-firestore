/*!
 * Copyright 2024 Google LLC
 *
 * Licensed under the Apache License, Version 2.0 (the "License");
 * you may not use this file except in compliance with the License.
 * You may obtain a copy of the License at
 *
 *      http://www.apache.org/licenses/LICENSE-2.0
 *
 * Unless required by applicable law or agreed to in writing, software
 * distributed under the License is distributed on an "AS IS" BASIS,
 * WITHOUT WARRANTIES OR CONDITIONS OF ANY KIND, either express or implied.
 * See the License for the specific language governing permissions and
 * limitations under the License.
 */

import * as $protobuf from "protobufjs";
import Long = require("long");
/** Namespace firestore. */
export namespace firestore {

    /** Properties of a BundledQuery. */
    interface IBundledQuery {

        /** BundledQuery parent */
        parent?: (string|null);

        /** BundledQuery structuredQuery */
        structuredQuery?: (google.firestore.v1.IStructuredQuery|null);

        /** BundledQuery limitType */
        limitType?: (firestore.BundledQuery.LimitType|null);
    }

    /** Represents a BundledQuery. */
    class BundledQuery implements IBundledQuery {

        /**
         * Constructs a new BundledQuery.
         * @param [properties] Properties to set
         */
        constructor(properties?: firestore.IBundledQuery);

        /** BundledQuery parent. */
        public parent: string;

        /** BundledQuery structuredQuery. */
        public structuredQuery?: (google.firestore.v1.IStructuredQuery|null);

        /** BundledQuery limitType. */
        public limitType: firestore.BundledQuery.LimitType;

        /** BundledQuery queryType. */
        public queryType?: "structuredQuery";

        /**
         * Creates a BundledQuery message from a plain object. Also converts values to their respective internal types.
         * @param object Plain object
         * @returns BundledQuery
         */
        public static fromObject(object: { [k: string]: any }): firestore.BundledQuery;

        /**
         * Creates a plain object from a BundledQuery message. Also converts values to other types if specified.
         * @param message BundledQuery
         * @param [options] Conversion options
         * @returns Plain object
         */
        public static toObject(message: firestore.BundledQuery, options?: $protobuf.IConversionOptions): { [k: string]: any };

        /**
         * Converts this BundledQuery to JSON.
         * @returns JSON object
         */
        public toJSON(): { [k: string]: any };

        /**
         * Gets the default type url for BundledQuery
         * @param [typeUrlPrefix] your custom typeUrlPrefix(default "type.googleapis.com")
         * @returns The default type url
         */
        public static getTypeUrl(typeUrlPrefix?: string): string;
    }

    namespace BundledQuery {

        /** LimitType enum. */
        type LimitType =
            "FIRST"| "LAST";
    }

    /** Properties of a NamedQuery. */
    interface INamedQuery {

        /** NamedQuery name */
        name?: (string|null);

        /** NamedQuery bundledQuery */
        bundledQuery?: (firestore.IBundledQuery|null);

        /** NamedQuery readTime */
        readTime?: (google.protobuf.ITimestamp|null);
    }

    /** Represents a NamedQuery. */
    class NamedQuery implements INamedQuery {

        /**
         * Constructs a new NamedQuery.
         * @param [properties] Properties to set
         */
        constructor(properties?: firestore.INamedQuery);

        /** NamedQuery name. */
        public name: string;

        /** NamedQuery bundledQuery. */
        public bundledQuery?: (firestore.IBundledQuery|null);

        /** NamedQuery readTime. */
        public readTime?: (google.protobuf.ITimestamp|null);

        /**
         * Creates a NamedQuery message from a plain object. Also converts values to their respective internal types.
         * @param object Plain object
         * @returns NamedQuery
         */
        public static fromObject(object: { [k: string]: any }): firestore.NamedQuery;

        /**
         * Creates a plain object from a NamedQuery message. Also converts values to other types if specified.
         * @param message NamedQuery
         * @param [options] Conversion options
         * @returns Plain object
         */
        public static toObject(message: firestore.NamedQuery, options?: $protobuf.IConversionOptions): { [k: string]: any };

        /**
         * Converts this NamedQuery to JSON.
         * @returns JSON object
         */
        public toJSON(): { [k: string]: any };

        /**
         * Gets the default type url for NamedQuery
         * @param [typeUrlPrefix] your custom typeUrlPrefix(default "type.googleapis.com")
         * @returns The default type url
         */
        public static getTypeUrl(typeUrlPrefix?: string): string;
    }

    /** Properties of a BundledDocumentMetadata. */
    interface IBundledDocumentMetadata {

        /** BundledDocumentMetadata name */
        name?: (string|null);

        /** BundledDocumentMetadata readTime */
        readTime?: (google.protobuf.ITimestamp|null);

        /** BundledDocumentMetadata exists */
        exists?: (boolean|null);

        /** BundledDocumentMetadata queries */
        queries?: (string[]|null);
    }

    /** Represents a BundledDocumentMetadata. */
    class BundledDocumentMetadata implements IBundledDocumentMetadata {

        /**
         * Constructs a new BundledDocumentMetadata.
         * @param [properties] Properties to set
         */
        constructor(properties?: firestore.IBundledDocumentMetadata);

        /** BundledDocumentMetadata name. */
        public name: string;

        /** BundledDocumentMetadata readTime. */
        public readTime?: (google.protobuf.ITimestamp|null);

        /** BundledDocumentMetadata exists. */
        public exists: boolean;

        /** BundledDocumentMetadata queries. */
        public queries: string[];

        /**
         * Creates a BundledDocumentMetadata message from a plain object. Also converts values to their respective internal types.
         * @param object Plain object
         * @returns BundledDocumentMetadata
         */
        public static fromObject(object: { [k: string]: any }): firestore.BundledDocumentMetadata;

        /**
         * Creates a plain object from a BundledDocumentMetadata message. Also converts values to other types if specified.
         * @param message BundledDocumentMetadata
         * @param [options] Conversion options
         * @returns Plain object
         */
        public static toObject(message: firestore.BundledDocumentMetadata, options?: $protobuf.IConversionOptions): { [k: string]: any };

        /**
         * Converts this BundledDocumentMetadata to JSON.
         * @returns JSON object
         */
        public toJSON(): { [k: string]: any };

        /**
         * Gets the default type url for BundledDocumentMetadata
         * @param [typeUrlPrefix] your custom typeUrlPrefix(default "type.googleapis.com")
         * @returns The default type url
         */
        public static getTypeUrl(typeUrlPrefix?: string): string;
    }

    /** Properties of a BundleMetadata. */
    interface IBundleMetadata {

        /** BundleMetadata id */
        id?: (string|null);

        /** BundleMetadata createTime */
        createTime?: (google.protobuf.ITimestamp|null);

        /** BundleMetadata version */
        version?: (number|null);

        /** BundleMetadata totalDocuments */
        totalDocuments?: (number|null);

        /** BundleMetadata totalBytes */
        totalBytes?: (number|string|null);
    }

    /** Represents a BundleMetadata. */
    class BundleMetadata implements IBundleMetadata {

        /**
         * Constructs a new BundleMetadata.
         * @param [properties] Properties to set
         */
        constructor(properties?: firestore.IBundleMetadata);

        /** BundleMetadata id. */
        public id: string;

        /** BundleMetadata createTime. */
        public createTime?: (google.protobuf.ITimestamp|null);

        /** BundleMetadata version. */
        public version: number;

        /** BundleMetadata totalDocuments. */
        public totalDocuments: number;

        /** BundleMetadata totalBytes. */
        public totalBytes: (number|string);

        /**
         * Creates a BundleMetadata message from a plain object. Also converts values to their respective internal types.
         * @param object Plain object
         * @returns BundleMetadata
         */
        public static fromObject(object: { [k: string]: any }): firestore.BundleMetadata;

        /**
         * Creates a plain object from a BundleMetadata message. Also converts values to other types if specified.
         * @param message BundleMetadata
         * @param [options] Conversion options
         * @returns Plain object
         */
        public static toObject(message: firestore.BundleMetadata, options?: $protobuf.IConversionOptions): { [k: string]: any };

        /**
         * Converts this BundleMetadata to JSON.
         * @returns JSON object
         */
        public toJSON(): { [k: string]: any };

        /**
         * Gets the default type url for BundleMetadata
         * @param [typeUrlPrefix] your custom typeUrlPrefix(default "type.googleapis.com")
         * @returns The default type url
         */
        public static getTypeUrl(typeUrlPrefix?: string): string;
    }

    /** Properties of a BundleElement. */
    interface IBundleElement {

        /** BundleElement metadata */
        metadata?: (firestore.IBundleMetadata|null);

        /** BundleElement namedQuery */
        namedQuery?: (firestore.INamedQuery|null);

        /** BundleElement documentMetadata */
        documentMetadata?: (firestore.IBundledDocumentMetadata|null);

        /** BundleElement document */
        document?: (google.firestore.v1.IDocument|null);
    }

    /** Represents a BundleElement. */
    class BundleElement implements IBundleElement {

        /**
         * Constructs a new BundleElement.
         * @param [properties] Properties to set
         */
        constructor(properties?: firestore.IBundleElement);

        /** BundleElement metadata. */
        public metadata?: (firestore.IBundleMetadata|null);

        /** BundleElement namedQuery. */
        public namedQuery?: (firestore.INamedQuery|null);

        /** BundleElement documentMetadata. */
        public documentMetadata?: (firestore.IBundledDocumentMetadata|null);

        /** BundleElement document. */
        public document?: (google.firestore.v1.IDocument|null);

        /** BundleElement elementType. */
        public elementType?: ("metadata"|"namedQuery"|"documentMetadata"|"document");

        /**
         * Creates a BundleElement message from a plain object. Also converts values to their respective internal types.
         * @param object Plain object
         * @returns BundleElement
         */
        public static fromObject(object: { [k: string]: any }): firestore.BundleElement;

        /**
         * Creates a plain object from a BundleElement message. Also converts values to other types if specified.
         * @param message BundleElement
         * @param [options] Conversion options
         * @returns Plain object
         */
        public static toObject(message: firestore.BundleElement, options?: $protobuf.IConversionOptions): { [k: string]: any };

        /**
         * Converts this BundleElement to JSON.
         * @returns JSON object
         */
        public toJSON(): { [k: string]: any };

        /**
         * Gets the default type url for BundleElement
         * @param [typeUrlPrefix] your custom typeUrlPrefix(default "type.googleapis.com")
         * @returns The default type url
         */
        public static getTypeUrl(typeUrlPrefix?: string): string;
    }
}

/** Namespace google. */
export namespace google {

    /** Namespace firestore. */
    namespace firestore {

        /** Namespace v1. */
        namespace v1 {

            /** Properties of an AggregationResult. */
            interface IAggregationResult {

                /** AggregationResult aggregateFields */
                aggregateFields?: ({ [k: string]: google.firestore.v1.IValue }|null);
            }

            /** Represents an AggregationResult. */
            class AggregationResult implements IAggregationResult {

                /**
                 * Constructs a new AggregationResult.
                 * @param [properties] Properties to set
                 */
                constructor(properties?: google.firestore.v1.IAggregationResult);

                /** AggregationResult aggregateFields. */
                public aggregateFields: { [k: string]: google.firestore.v1.IValue };

                /**
                 * Creates an AggregationResult message from a plain object. Also converts values to their respective internal types.
                 * @param object Plain object
                 * @returns AggregationResult
                 */
                public static fromObject(object: { [k: string]: any }): google.firestore.v1.AggregationResult;

                /**
                 * Creates a plain object from an AggregationResult message. Also converts values to other types if specified.
                 * @param message AggregationResult
                 * @param [options] Conversion options
                 * @returns Plain object
                 */
                public static toObject(message: google.firestore.v1.AggregationResult, options?: $protobuf.IConversionOptions): { [k: string]: any };

                /**
                 * Converts this AggregationResult to JSON.
                 * @returns JSON object
                 */
                public toJSON(): { [k: string]: any };

                /**
                 * Gets the default type url for AggregationResult
                 * @param [typeUrlPrefix] your custom typeUrlPrefix(default "type.googleapis.com")
                 * @returns The default type url
                 */
                public static getTypeUrl(typeUrlPrefix?: string): string;
            }

            /** Properties of a Document. */
            interface IDocument {

                /** Document name */
                name?: (string|null);

                /** Document fields */
                fields?: ({ [k: string]: google.firestore.v1.IValue }|null);

                /** Document createTime */
                createTime?: (google.protobuf.ITimestamp|null);

                /** Document updateTime */
                updateTime?: (google.protobuf.ITimestamp|null);
            }

            /** Represents a Document. */
            class Document implements IDocument {

                /**
                 * Constructs a new Document.
                 * @param [properties] Properties to set
                 */
                constructor(properties?: google.firestore.v1.IDocument);

                /** Document name. */
                public name: string;

                /** Document fields. */
                public fields: { [k: string]: google.firestore.v1.IValue };

                /** Document createTime. */
                public createTime?: (google.protobuf.ITimestamp|null);

                /** Document updateTime. */
                public updateTime?: (google.protobuf.ITimestamp|null);

                /**
                 * Creates a Document message from a plain object. Also converts values to their respective internal types.
                 * @param object Plain object
                 * @returns Document
                 */
                public static fromObject(object: { [k: string]: any }): google.firestore.v1.Document;

                /**
                 * Creates a plain object from a Document message. Also converts values to other types if specified.
                 * @param message Document
                 * @param [options] Conversion options
                 * @returns Plain object
                 */
                public static toObject(message: google.firestore.v1.Document, options?: $protobuf.IConversionOptions): { [k: string]: any };

                /**
                 * Converts this Document to JSON.
                 * @returns JSON object
                 */
                public toJSON(): { [k: string]: any };

                /**
                 * Gets the default type url for Document
                 * @param [typeUrlPrefix] your custom typeUrlPrefix(default "type.googleapis.com")
                 * @returns The default type url
                 */
                public static getTypeUrl(typeUrlPrefix?: string): string;
            }

            /** Properties of a Value. */
            interface IValue {

                /** Value nullValue */
                nullValue?: (google.protobuf.NullValue|null);

                /** Value booleanValue */
                booleanValue?: (boolean|null);

                /** Value integerValue */
                integerValue?: (number|string|null);

                /** Value doubleValue */
                doubleValue?: (number|null);

                /** Value timestampValue */
                timestampValue?: (google.protobuf.ITimestamp|null);

                /** Value stringValue */
                stringValue?: (string|null);

                /** Value bytesValue */
                bytesValue?: (Uint8Array|null);

                /** Value referenceValue */
                referenceValue?: (string|null);

                /** Value geoPointValue */
                geoPointValue?: (google.type.ILatLng|null);

                /** Value arrayValue */
                arrayValue?: (google.firestore.v1.IArrayValue|null);

                /** Value mapValue */
                mapValue?: (google.firestore.v1.IMapValue|null);
            }

            /** Represents a Value. */
            class Value implements IValue {

                /**
                 * Constructs a new Value.
                 * @param [properties] Properties to set
                 */
                constructor(properties?: google.firestore.v1.IValue);

                /** Value nullValue. */
                public nullValue?: (google.protobuf.NullValue|null);

                /** Value booleanValue. */
                public booleanValue?: (boolean|null);

                /** Value integerValue. */
                public integerValue?: (number|string|null);

                /** Value doubleValue. */
                public doubleValue?: (number|null);

                /** Value timestampValue. */
                public timestampValue?: (google.protobuf.ITimestamp|null);

                /** Value stringValue. */
                public stringValue?: (string|null);

                /** Value bytesValue. */
                public bytesValue?: (Uint8Array|null);

                /** Value referenceValue. */
                public referenceValue?: (string|null);

                /** Value geoPointValue. */
                public geoPointValue?: (google.type.ILatLng|null);

                /** Value arrayValue. */
                public arrayValue?: (google.firestore.v1.IArrayValue|null);

                /** Value mapValue. */
                public mapValue?: (google.firestore.v1.IMapValue|null);

                /** Value valueType. */
                public valueType?: ("nullValue"|"booleanValue"|"integerValue"|"doubleValue"|"timestampValue"|"stringValue"|"bytesValue"|"referenceValue"|"geoPointValue"|"arrayValue"|"mapValue");

                /**
                 * Creates a Value message from a plain object. Also converts values to their respective internal types.
                 * @param object Plain object
                 * @returns Value
                 */
                public static fromObject(object: { [k: string]: any }): google.firestore.v1.Value;

                /**
                 * Creates a plain object from a Value message. Also converts values to other types if specified.
                 * @param message Value
                 * @param [options] Conversion options
                 * @returns Plain object
                 */
                public static toObject(message: google.firestore.v1.Value, options?: $protobuf.IConversionOptions): { [k: string]: any };

                /**
                 * Converts this Value to JSON.
                 * @returns JSON object
                 */
                public toJSON(): { [k: string]: any };

                /**
                 * Gets the default type url for Value
                 * @param [typeUrlPrefix] your custom typeUrlPrefix(default "type.googleapis.com")
                 * @returns The default type url
                 */
                public static getTypeUrl(typeUrlPrefix?: string): string;
            }

            /** Properties of an ArrayValue. */
            interface IArrayValue {

                /** ArrayValue values */
                values?: (google.firestore.v1.IValue[]|null);
            }

            /** Represents an ArrayValue. */
            class ArrayValue implements IArrayValue {

                /**
                 * Constructs a new ArrayValue.
                 * @param [properties] Properties to set
                 */
                constructor(properties?: google.firestore.v1.IArrayValue);

                /** ArrayValue values. */
                public values: google.firestore.v1.IValue[];

                /**
                 * Creates an ArrayValue message from a plain object. Also converts values to their respective internal types.
                 * @param object Plain object
                 * @returns ArrayValue
                 */
                public static fromObject(object: { [k: string]: any }): google.firestore.v1.ArrayValue;

                /**
                 * Creates a plain object from an ArrayValue message. Also converts values to other types if specified.
                 * @param message ArrayValue
                 * @param [options] Conversion options
                 * @returns Plain object
                 */
                public static toObject(message: google.firestore.v1.ArrayValue, options?: $protobuf.IConversionOptions): { [k: string]: any };

                /**
                 * Converts this ArrayValue to JSON.
                 * @returns JSON object
                 */
                public toJSON(): { [k: string]: any };

                /**
                 * Gets the default type url for ArrayValue
                 * @param [typeUrlPrefix] your custom typeUrlPrefix(default "type.googleapis.com")
                 * @returns The default type url
                 */
                public static getTypeUrl(typeUrlPrefix?: string): string;
            }

            /** Properties of a MapValue. */
            interface IMapValue {

                /** MapValue fields */
                fields?: ({ [k: string]: google.firestore.v1.IValue }|null);
            }

            /** Represents a MapValue. */
            class MapValue implements IMapValue {

                /**
                 * Constructs a new MapValue.
                 * @param [properties] Properties to set
                 */
                constructor(properties?: google.firestore.v1.IMapValue);

                /** MapValue fields. */
                public fields: { [k: string]: google.firestore.v1.IValue };

                /**
                 * Creates a MapValue message from a plain object. Also converts values to their respective internal types.
                 * @param object Plain object
                 * @returns MapValue
                 */
                public static fromObject(object: { [k: string]: any }): google.firestore.v1.MapValue;

                /**
                 * Creates a plain object from a MapValue message. Also converts values to other types if specified.
                 * @param message MapValue
                 * @param [options] Conversion options
                 * @returns Plain object
                 */
                public static toObject(message: google.firestore.v1.MapValue, options?: $protobuf.IConversionOptions): { [k: string]: any };

                /**
                 * Converts this MapValue to JSON.
                 * @returns JSON object
                 */
                public toJSON(): { [k: string]: any };

                /**
                 * Gets the default type url for MapValue
                 * @param [typeUrlPrefix] your custom typeUrlPrefix(default "type.googleapis.com")
                 * @returns The default type url
                 */
                public static getTypeUrl(typeUrlPrefix?: string): string;
            }

            /** Properties of a BitSequence. */
            interface IBitSequence {

                /** BitSequence bitmap */
                bitmap?: (Uint8Array|null);

                /** BitSequence padding */
                padding?: (number|null);
            }

            /** Represents a BitSequence. */
            class BitSequence implements IBitSequence {

                /**
                 * Constructs a new BitSequence.
                 * @param [properties] Properties to set
                 */
                constructor(properties?: google.firestore.v1.IBitSequence);

                /** BitSequence bitmap. */
                public bitmap: Uint8Array;

                /** BitSequence padding. */
                public padding: number;

                /**
                 * Creates a BitSequence message from a plain object. Also converts values to their respective internal types.
                 * @param object Plain object
                 * @returns BitSequence
                 */
                public static fromObject(object: { [k: string]: any }): google.firestore.v1.BitSequence;

                /**
                 * Creates a plain object from a BitSequence message. Also converts values to other types if specified.
                 * @param message BitSequence
                 * @param [options] Conversion options
                 * @returns Plain object
                 */
                public static toObject(message: google.firestore.v1.BitSequence, options?: $protobuf.IConversionOptions): { [k: string]: any };

                /**
                 * Converts this BitSequence to JSON.
                 * @returns JSON object
                 */
                public toJSON(): { [k: string]: any };

                /**
                 * Gets the default type url for BitSequence
                 * @param [typeUrlPrefix] your custom typeUrlPrefix(default "type.googleapis.com")
                 * @returns The default type url
                 */
                public static getTypeUrl(typeUrlPrefix?: string): string;
            }

            /** Properties of a BloomFilter. */
            interface IBloomFilter {

                /** BloomFilter bits */
                bits?: (google.firestore.v1.IBitSequence|null);

                /** BloomFilter hashCount */
                hashCount?: (number|null);
            }

            /** Represents a BloomFilter. */
            class BloomFilter implements IBloomFilter {

                /**
                 * Constructs a new BloomFilter.
                 * @param [properties] Properties to set
                 */
                constructor(properties?: google.firestore.v1.IBloomFilter);

                /** BloomFilter bits. */
                public bits?: (google.firestore.v1.IBitSequence|null);

                /** BloomFilter hashCount. */
                public hashCount: number;

                /**
                 * Creates a BloomFilter message from a plain object. Also converts values to their respective internal types.
                 * @param object Plain object
                 * @returns BloomFilter
                 */
                public static fromObject(object: { [k: string]: any }): google.firestore.v1.BloomFilter;

                /**
                 * Creates a plain object from a BloomFilter message. Also converts values to other types if specified.
                 * @param message BloomFilter
                 * @param [options] Conversion options
                 * @returns Plain object
                 */
                public static toObject(message: google.firestore.v1.BloomFilter, options?: $protobuf.IConversionOptions): { [k: string]: any };

                /**
                 * Converts this BloomFilter to JSON.
                 * @returns JSON object
                 */
                public toJSON(): { [k: string]: any };

                /**
                 * Gets the default type url for BloomFilter
                 * @param [typeUrlPrefix] your custom typeUrlPrefix(default "type.googleapis.com")
                 * @returns The default type url
                 */
                public static getTypeUrl(typeUrlPrefix?: string): string;
            }

            /** Properties of a DocumentMask. */
            interface IDocumentMask {

                /** DocumentMask fieldPaths */
                fieldPaths?: (string[]|null);
            }

            /** Represents a DocumentMask. */
            class DocumentMask implements IDocumentMask {

                /**
                 * Constructs a new DocumentMask.
                 * @param [properties] Properties to set
                 */
                constructor(properties?: google.firestore.v1.IDocumentMask);

                /** DocumentMask fieldPaths. */
                public fieldPaths: string[];

                /**
                 * Creates a DocumentMask message from a plain object. Also converts values to their respective internal types.
                 * @param object Plain object
                 * @returns DocumentMask
                 */
                public static fromObject(object: { [k: string]: any }): google.firestore.v1.DocumentMask;

                /**
                 * Creates a plain object from a DocumentMask message. Also converts values to other types if specified.
                 * @param message DocumentMask
                 * @param [options] Conversion options
                 * @returns Plain object
                 */
                public static toObject(message: google.firestore.v1.DocumentMask, options?: $protobuf.IConversionOptions): { [k: string]: any };

                /**
                 * Converts this DocumentMask to JSON.
                 * @returns JSON object
                 */
                public toJSON(): { [k: string]: any };

                /**
                 * Gets the default type url for DocumentMask
                 * @param [typeUrlPrefix] your custom typeUrlPrefix(default "type.googleapis.com")
                 * @returns The default type url
                 */
                public static getTypeUrl(typeUrlPrefix?: string): string;
            }

            /** Properties of a Precondition. */
            interface IPrecondition {

                /** Precondition exists */
                exists?: (boolean|null);

                /** Precondition updateTime */
                updateTime?: (google.protobuf.ITimestamp|null);
            }

            /** Represents a Precondition. */
            class Precondition implements IPrecondition {

                /**
                 * Constructs a new Precondition.
                 * @param [properties] Properties to set
                 */
                constructor(properties?: google.firestore.v1.IPrecondition);

                /** Precondition exists. */
                public exists?: (boolean|null);

                /** Precondition updateTime. */
                public updateTime?: (google.protobuf.ITimestamp|null);

                /** Precondition conditionType. */
                public conditionType?: ("exists"|"updateTime");

                /**
                 * Creates a Precondition message from a plain object. Also converts values to their respective internal types.
                 * @param object Plain object
                 * @returns Precondition
                 */
                public static fromObject(object: { [k: string]: any }): google.firestore.v1.Precondition;

                /**
                 * Creates a plain object from a Precondition message. Also converts values to other types if specified.
                 * @param message Precondition
                 * @param [options] Conversion options
                 * @returns Plain object
                 */
                public static toObject(message: google.firestore.v1.Precondition, options?: $protobuf.IConversionOptions): { [k: string]: any };

                /**
                 * Converts this Precondition to JSON.
                 * @returns JSON object
                 */
                public toJSON(): { [k: string]: any };

                /**
                 * Gets the default type url for Precondition
                 * @param [typeUrlPrefix] your custom typeUrlPrefix(default "type.googleapis.com")
                 * @returns The default type url
                 */
                public static getTypeUrl(typeUrlPrefix?: string): string;
            }

            /** Properties of a TransactionOptions. */
            interface ITransactionOptions {

                /** TransactionOptions readOnly */
                readOnly?: (google.firestore.v1.TransactionOptions.IReadOnly|null);

                /** TransactionOptions readWrite */
                readWrite?: (google.firestore.v1.TransactionOptions.IReadWrite|null);
            }

            /** Represents a TransactionOptions. */
            class TransactionOptions implements ITransactionOptions {

                /**
                 * Constructs a new TransactionOptions.
                 * @param [properties] Properties to set
                 */
                constructor(properties?: google.firestore.v1.ITransactionOptions);

                /** TransactionOptions readOnly. */
                public readOnly?: (google.firestore.v1.TransactionOptions.IReadOnly|null);

                /** TransactionOptions readWrite. */
                public readWrite?: (google.firestore.v1.TransactionOptions.IReadWrite|null);

                /** TransactionOptions mode. */
                public mode?: ("readOnly"|"readWrite");

                /**
                 * Creates a TransactionOptions message from a plain object. Also converts values to their respective internal types.
                 * @param object Plain object
                 * @returns TransactionOptions
                 */
                public static fromObject(object: { [k: string]: any }): google.firestore.v1.TransactionOptions;

                /**
                 * Creates a plain object from a TransactionOptions message. Also converts values to other types if specified.
                 * @param message TransactionOptions
                 * @param [options] Conversion options
                 * @returns Plain object
                 */
                public static toObject(message: google.firestore.v1.TransactionOptions, options?: $protobuf.IConversionOptions): { [k: string]: any };

                /**
                 * Converts this TransactionOptions to JSON.
                 * @returns JSON object
                 */
                public toJSON(): { [k: string]: any };

                /**
                 * Gets the default type url for TransactionOptions
                 * @param [typeUrlPrefix] your custom typeUrlPrefix(default "type.googleapis.com")
                 * @returns The default type url
                 */
                public static getTypeUrl(typeUrlPrefix?: string): string;
            }

            namespace TransactionOptions {

                /** Properties of a ReadWrite. */
                interface IReadWrite {

                    /** ReadWrite retryTransaction */
                    retryTransaction?: (Uint8Array|null);
                }

                /** Represents a ReadWrite. */
                class ReadWrite implements IReadWrite {

                    /**
                     * Constructs a new ReadWrite.
                     * @param [properties] Properties to set
                     */
                    constructor(properties?: google.firestore.v1.TransactionOptions.IReadWrite);

                    /** ReadWrite retryTransaction. */
                    public retryTransaction: Uint8Array;

                    /**
                     * Creates a ReadWrite message from a plain object. Also converts values to their respective internal types.
                     * @param object Plain object
                     * @returns ReadWrite
                     */
                    public static fromObject(object: { [k: string]: any }): google.firestore.v1.TransactionOptions.ReadWrite;

                    /**
                     * Creates a plain object from a ReadWrite message. Also converts values to other types if specified.
                     * @param message ReadWrite
                     * @param [options] Conversion options
                     * @returns Plain object
                     */
                    public static toObject(message: google.firestore.v1.TransactionOptions.ReadWrite, options?: $protobuf.IConversionOptions): { [k: string]: any };

                    /**
                     * Converts this ReadWrite to JSON.
                     * @returns JSON object
                     */
                    public toJSON(): { [k: string]: any };

                    /**
                     * Gets the default type url for ReadWrite
                     * @param [typeUrlPrefix] your custom typeUrlPrefix(default "type.googleapis.com")
                     * @returns The default type url
                     */
                    public static getTypeUrl(typeUrlPrefix?: string): string;
                }

                /** Properties of a ReadOnly. */
                interface IReadOnly {

                    /** ReadOnly readTime */
                    readTime?: (google.protobuf.ITimestamp|null);
                }

                /** Represents a ReadOnly. */
                class ReadOnly implements IReadOnly {

                    /**
                     * Constructs a new ReadOnly.
                     * @param [properties] Properties to set
                     */
                    constructor(properties?: google.firestore.v1.TransactionOptions.IReadOnly);

                    /** ReadOnly readTime. */
                    public readTime?: (google.protobuf.ITimestamp|null);

                    /** ReadOnly consistencySelector. */
                    public consistencySelector?: "readTime";

                    /**
                     * Creates a ReadOnly message from a plain object. Also converts values to their respective internal types.
                     * @param object Plain object
                     * @returns ReadOnly
                     */
                    public static fromObject(object: { [k: string]: any }): google.firestore.v1.TransactionOptions.ReadOnly;

                    /**
                     * Creates a plain object from a ReadOnly message. Also converts values to other types if specified.
                     * @param message ReadOnly
                     * @param [options] Conversion options
                     * @returns Plain object
                     */
                    public static toObject(message: google.firestore.v1.TransactionOptions.ReadOnly, options?: $protobuf.IConversionOptions): { [k: string]: any };

                    /**
                     * Converts this ReadOnly to JSON.
                     * @returns JSON object
                     */
                    public toJSON(): { [k: string]: any };

                    /**
                     * Gets the default type url for ReadOnly
                     * @param [typeUrlPrefix] your custom typeUrlPrefix(default "type.googleapis.com")
                     * @returns The default type url
                     */
                    public static getTypeUrl(typeUrlPrefix?: string): string;
                }
            }

            /** Represents a Firestore */
            class Firestore extends $protobuf.rpc.Service {

                /**
                 * Constructs a new Firestore service.
                 * @param rpcImpl RPC implementation
                 * @param [requestDelimited=false] Whether requests are length-delimited
                 * @param [responseDelimited=false] Whether responses are length-delimited
                 */
                constructor(rpcImpl: $protobuf.RPCImpl, requestDelimited?: boolean, responseDelimited?: boolean);

                /**
                 * Calls GetDocument.
                 * @param request GetDocumentRequest message or plain object
                 * @param callback Node-style callback called with the error, if any, and Document
                 */
                public getDocument(request: google.firestore.v1.IGetDocumentRequest, callback: google.firestore.v1.Firestore.GetDocumentCallback): void;

                /**
                 * Calls GetDocument.
                 * @param request GetDocumentRequest message or plain object
                 * @returns Promise
                 */
                public getDocument(request: google.firestore.v1.IGetDocumentRequest): Promise<google.firestore.v1.Document>;

                /**
                 * Calls ListDocuments.
                 * @param request ListDocumentsRequest message or plain object
                 * @param callback Node-style callback called with the error, if any, and ListDocumentsResponse
                 */
                public listDocuments(request: google.firestore.v1.IListDocumentsRequest, callback: google.firestore.v1.Firestore.ListDocumentsCallback): void;

                /**
                 * Calls ListDocuments.
                 * @param request ListDocumentsRequest message or plain object
                 * @returns Promise
                 */
                public listDocuments(request: google.firestore.v1.IListDocumentsRequest): Promise<google.firestore.v1.ListDocumentsResponse>;

                /**
                 * Calls UpdateDocument.
                 * @param request UpdateDocumentRequest message or plain object
                 * @param callback Node-style callback called with the error, if any, and Document
                 */
                public updateDocument(request: google.firestore.v1.IUpdateDocumentRequest, callback: google.firestore.v1.Firestore.UpdateDocumentCallback): void;

                /**
                 * Calls UpdateDocument.
                 * @param request UpdateDocumentRequest message or plain object
                 * @returns Promise
                 */
                public updateDocument(request: google.firestore.v1.IUpdateDocumentRequest): Promise<google.firestore.v1.Document>;

                /**
                 * Calls DeleteDocument.
                 * @param request DeleteDocumentRequest message or plain object
                 * @param callback Node-style callback called with the error, if any, and Empty
                 */
                public deleteDocument(request: google.firestore.v1.IDeleteDocumentRequest, callback: google.firestore.v1.Firestore.DeleteDocumentCallback): void;

                /**
                 * Calls DeleteDocument.
                 * @param request DeleteDocumentRequest message or plain object
                 * @returns Promise
                 */
                public deleteDocument(request: google.firestore.v1.IDeleteDocumentRequest): Promise<google.protobuf.Empty>;

                /**
                 * Calls BatchGetDocuments.
                 * @param request BatchGetDocumentsRequest message or plain object
                 * @param callback Node-style callback called with the error, if any, and BatchGetDocumentsResponse
                 */
                public batchGetDocuments(request: google.firestore.v1.IBatchGetDocumentsRequest, callback: google.firestore.v1.Firestore.BatchGetDocumentsCallback): void;

                /**
                 * Calls BatchGetDocuments.
                 * @param request BatchGetDocumentsRequest message or plain object
                 * @returns Promise
                 */
                public batchGetDocuments(request: google.firestore.v1.IBatchGetDocumentsRequest): Promise<google.firestore.v1.BatchGetDocumentsResponse>;

                /**
                 * Calls BeginTransaction.
                 * @param request BeginTransactionRequest message or plain object
                 * @param callback Node-style callback called with the error, if any, and BeginTransactionResponse
                 */
                public beginTransaction(request: google.firestore.v1.IBeginTransactionRequest, callback: google.firestore.v1.Firestore.BeginTransactionCallback): void;

                /**
                 * Calls BeginTransaction.
                 * @param request BeginTransactionRequest message or plain object
                 * @returns Promise
                 */
                public beginTransaction(request: google.firestore.v1.IBeginTransactionRequest): Promise<google.firestore.v1.BeginTransactionResponse>;

                /**
                 * Calls Commit.
                 * @param request CommitRequest message or plain object
                 * @param callback Node-style callback called with the error, if any, and CommitResponse
                 */
                public commit(request: google.firestore.v1.ICommitRequest, callback: google.firestore.v1.Firestore.CommitCallback): void;

                /**
                 * Calls Commit.
                 * @param request CommitRequest message or plain object
                 * @returns Promise
                 */
                public commit(request: google.firestore.v1.ICommitRequest): Promise<google.firestore.v1.CommitResponse>;

                /**
                 * Calls Rollback.
                 * @param request RollbackRequest message or plain object
                 * @param callback Node-style callback called with the error, if any, and Empty
                 */
                public rollback(request: google.firestore.v1.IRollbackRequest, callback: google.firestore.v1.Firestore.RollbackCallback): void;

                /**
                 * Calls Rollback.
                 * @param request RollbackRequest message or plain object
                 * @returns Promise
                 */
                public rollback(request: google.firestore.v1.IRollbackRequest): Promise<google.protobuf.Empty>;

                /**
                 * Calls RunQuery.
                 * @param request RunQueryRequest message or plain object
                 * @param callback Node-style callback called with the error, if any, and RunQueryResponse
                 */
                public runQuery(request: google.firestore.v1.IRunQueryRequest, callback: google.firestore.v1.Firestore.RunQueryCallback): void;

                /**
                 * Calls RunQuery.
                 * @param request RunQueryRequest message or plain object
                 * @returns Promise
                 */
                public runQuery(request: google.firestore.v1.IRunQueryRequest): Promise<google.firestore.v1.RunQueryResponse>;

                /**
                 * Calls RunAggregationQuery.
                 * @param request RunAggregationQueryRequest message or plain object
                 * @param callback Node-style callback called with the error, if any, and RunAggregationQueryResponse
                 */
                public runAggregationQuery(request: google.firestore.v1.IRunAggregationQueryRequest, callback: google.firestore.v1.Firestore.RunAggregationQueryCallback): void;

                /**
                 * Calls RunAggregationQuery.
                 * @param request RunAggregationQueryRequest message or plain object
                 * @returns Promise
                 */
                public runAggregationQuery(request: google.firestore.v1.IRunAggregationQueryRequest): Promise<google.firestore.v1.RunAggregationQueryResponse>;

                /**
                 * Calls PartitionQuery.
                 * @param request PartitionQueryRequest message or plain object
                 * @param callback Node-style callback called with the error, if any, and PartitionQueryResponse
                 */
                public partitionQuery(request: google.firestore.v1.IPartitionQueryRequest, callback: google.firestore.v1.Firestore.PartitionQueryCallback): void;

                /**
                 * Calls PartitionQuery.
                 * @param request PartitionQueryRequest message or plain object
                 * @returns Promise
                 */
                public partitionQuery(request: google.firestore.v1.IPartitionQueryRequest): Promise<google.firestore.v1.PartitionQueryResponse>;

                /**
                 * Calls Write.
                 * @param request WriteRequest message or plain object
                 * @param callback Node-style callback called with the error, if any, and WriteResponse
                 */
                public write(request: google.firestore.v1.IWriteRequest, callback: google.firestore.v1.Firestore.WriteCallback): void;

                /**
                 * Calls Write.
                 * @param request WriteRequest message or plain object
                 * @returns Promise
                 */
                public write(request: google.firestore.v1.IWriteRequest): Promise<google.firestore.v1.WriteResponse>;

                /**
                 * Calls Listen.
                 * @param request ListenRequest message or plain object
                 * @param callback Node-style callback called with the error, if any, and ListenResponse
                 */
                public listen(request: google.firestore.v1.IListenRequest, callback: google.firestore.v1.Firestore.ListenCallback): void;

                /**
                 * Calls Listen.
                 * @param request ListenRequest message or plain object
                 * @returns Promise
                 */
                public listen(request: google.firestore.v1.IListenRequest): Promise<google.firestore.v1.ListenResponse>;

                /**
                 * Calls ListCollectionIds.
                 * @param request ListCollectionIdsRequest message or plain object
                 * @param callback Node-style callback called with the error, if any, and ListCollectionIdsResponse
                 */
                public listCollectionIds(request: google.firestore.v1.IListCollectionIdsRequest, callback: google.firestore.v1.Firestore.ListCollectionIdsCallback): void;

                /**
                 * Calls ListCollectionIds.
                 * @param request ListCollectionIdsRequest message or plain object
                 * @returns Promise
                 */
                public listCollectionIds(request: google.firestore.v1.IListCollectionIdsRequest): Promise<google.firestore.v1.ListCollectionIdsResponse>;

                /**
                 * Calls BatchWrite.
                 * @param request BatchWriteRequest message or plain object
                 * @param callback Node-style callback called with the error, if any, and BatchWriteResponse
                 */
                public batchWrite(request: google.firestore.v1.IBatchWriteRequest, callback: google.firestore.v1.Firestore.BatchWriteCallback): void;

                /**
                 * Calls BatchWrite.
                 * @param request BatchWriteRequest message or plain object
                 * @returns Promise
                 */
                public batchWrite(request: google.firestore.v1.IBatchWriteRequest): Promise<google.firestore.v1.BatchWriteResponse>;

                /**
                 * Calls CreateDocument.
                 * @param request CreateDocumentRequest message or plain object
                 * @param callback Node-style callback called with the error, if any, and Document
                 */
                public createDocument(request: google.firestore.v1.ICreateDocumentRequest, callback: google.firestore.v1.Firestore.CreateDocumentCallback): void;

                /**
                 * Calls CreateDocument.
                 * @param request CreateDocumentRequest message or plain object
                 * @returns Promise
                 */
                public createDocument(request: google.firestore.v1.ICreateDocumentRequest): Promise<google.firestore.v1.Document>;
            }

            namespace Firestore {

                /**
                 * Callback as used by {@link google.firestore.v1.Firestore#getDocument}.
                 * @param error Error, if any
                 * @param [response] Document
                 */
                type GetDocumentCallback = (error: (Error|null), response?: google.firestore.v1.Document) => void;

                /**
                 * Callback as used by {@link google.firestore.v1.Firestore#listDocuments}.
                 * @param error Error, if any
                 * @param [response] ListDocumentsResponse
                 */
                type ListDocumentsCallback = (error: (Error|null), response?: google.firestore.v1.ListDocumentsResponse) => void;

                /**
                 * Callback as used by {@link google.firestore.v1.Firestore#updateDocument}.
                 * @param error Error, if any
                 * @param [response] Document
                 */
                type UpdateDocumentCallback = (error: (Error|null), response?: google.firestore.v1.Document) => void;

                /**
                 * Callback as used by {@link google.firestore.v1.Firestore#deleteDocument}.
                 * @param error Error, if any
                 * @param [response] Empty
                 */
                type DeleteDocumentCallback = (error: (Error|null), response?: google.protobuf.Empty) => void;

                /**
                 * Callback as used by {@link google.firestore.v1.Firestore#batchGetDocuments}.
                 * @param error Error, if any
                 * @param [response] BatchGetDocumentsResponse
                 */
                type BatchGetDocumentsCallback = (error: (Error|null), response?: google.firestore.v1.BatchGetDocumentsResponse) => void;

                /**
                 * Callback as used by {@link google.firestore.v1.Firestore#beginTransaction}.
                 * @param error Error, if any
                 * @param [response] BeginTransactionResponse
                 */
                type BeginTransactionCallback = (error: (Error|null), response?: google.firestore.v1.BeginTransactionResponse) => void;

                /**
                 * Callback as used by {@link google.firestore.v1.Firestore#commit}.
                 * @param error Error, if any
                 * @param [response] CommitResponse
                 */
                type CommitCallback = (error: (Error|null), response?: google.firestore.v1.CommitResponse) => void;

                /**
                 * Callback as used by {@link google.firestore.v1.Firestore#rollback}.
                 * @param error Error, if any
                 * @param [response] Empty
                 */
                type RollbackCallback = (error: (Error|null), response?: google.protobuf.Empty) => void;

                /**
                 * Callback as used by {@link google.firestore.v1.Firestore#runQuery}.
                 * @param error Error, if any
                 * @param [response] RunQueryResponse
                 */
                type RunQueryCallback = (error: (Error|null), response?: google.firestore.v1.RunQueryResponse) => void;

                /**
                 * Callback as used by {@link google.firestore.v1.Firestore#runAggregationQuery}.
                 * @param error Error, if any
                 * @param [response] RunAggregationQueryResponse
                 */
                type RunAggregationQueryCallback = (error: (Error|null), response?: google.firestore.v1.RunAggregationQueryResponse) => void;

                /**
                 * Callback as used by {@link google.firestore.v1.Firestore#partitionQuery}.
                 * @param error Error, if any
                 * @param [response] PartitionQueryResponse
                 */
                type PartitionQueryCallback = (error: (Error|null), response?: google.firestore.v1.PartitionQueryResponse) => void;

                /**
                 * Callback as used by {@link google.firestore.v1.Firestore#write}.
                 * @param error Error, if any
                 * @param [response] WriteResponse
                 */
                type WriteCallback = (error: (Error|null), response?: google.firestore.v1.WriteResponse) => void;

                /**
                 * Callback as used by {@link google.firestore.v1.Firestore#listen}.
                 * @param error Error, if any
                 * @param [response] ListenResponse
                 */
                type ListenCallback = (error: (Error|null), response?: google.firestore.v1.ListenResponse) => void;

                /**
                 * Callback as used by {@link google.firestore.v1.Firestore#listCollectionIds}.
                 * @param error Error, if any
                 * @param [response] ListCollectionIdsResponse
                 */
                type ListCollectionIdsCallback = (error: (Error|null), response?: google.firestore.v1.ListCollectionIdsResponse) => void;

                /**
                 * Callback as used by {@link google.firestore.v1.Firestore#batchWrite}.
                 * @param error Error, if any
                 * @param [response] BatchWriteResponse
                 */
                type BatchWriteCallback = (error: (Error|null), response?: google.firestore.v1.BatchWriteResponse) => void;

                /**
                 * Callback as used by {@link google.firestore.v1.Firestore#createDocument}.
                 * @param error Error, if any
                 * @param [response] Document
                 */
                type CreateDocumentCallback = (error: (Error|null), response?: google.firestore.v1.Document) => void;
            }

            /** Properties of a GetDocumentRequest. */
            interface IGetDocumentRequest {

                /** GetDocumentRequest name */
                name?: (string|null);

                /** GetDocumentRequest mask */
                mask?: (google.firestore.v1.IDocumentMask|null);

                /** GetDocumentRequest transaction */
                transaction?: (Uint8Array|null);

                /** GetDocumentRequest readTime */
                readTime?: (google.protobuf.ITimestamp|null);
            }

            /** Represents a GetDocumentRequest. */
            class GetDocumentRequest implements IGetDocumentRequest {

                /**
                 * Constructs a new GetDocumentRequest.
                 * @param [properties] Properties to set
                 */
                constructor(properties?: google.firestore.v1.IGetDocumentRequest);

                /** GetDocumentRequest name. */
                public name: string;

                /** GetDocumentRequest mask. */
                public mask?: (google.firestore.v1.IDocumentMask|null);

                /** GetDocumentRequest transaction. */
                public transaction?: (Uint8Array|null);

                /** GetDocumentRequest readTime. */
                public readTime?: (google.protobuf.ITimestamp|null);

                /** GetDocumentRequest consistencySelector. */
                public consistencySelector?: ("transaction"|"readTime");

                /**
                 * Creates a GetDocumentRequest message from a plain object. Also converts values to their respective internal types.
                 * @param object Plain object
                 * @returns GetDocumentRequest
                 */
                public static fromObject(object: { [k: string]: any }): google.firestore.v1.GetDocumentRequest;

                /**
                 * Creates a plain object from a GetDocumentRequest message. Also converts values to other types if specified.
                 * @param message GetDocumentRequest
                 * @param [options] Conversion options
                 * @returns Plain object
                 */
                public static toObject(message: google.firestore.v1.GetDocumentRequest, options?: $protobuf.IConversionOptions): { [k: string]: any };

                /**
                 * Converts this GetDocumentRequest to JSON.
                 * @returns JSON object
                 */
                public toJSON(): { [k: string]: any };

                /**
                 * Gets the default type url for GetDocumentRequest
                 * @param [typeUrlPrefix] your custom typeUrlPrefix(default "type.googleapis.com")
                 * @returns The default type url
                 */
                public static getTypeUrl(typeUrlPrefix?: string): string;
            }

            /** Properties of a ListDocumentsRequest. */
            interface IListDocumentsRequest {

                /** ListDocumentsRequest parent */
                parent?: (string|null);

                /** ListDocumentsRequest collectionId */
                collectionId?: (string|null);

                /** ListDocumentsRequest pageSize */
                pageSize?: (number|null);

                /** ListDocumentsRequest pageToken */
                pageToken?: (string|null);

                /** ListDocumentsRequest orderBy */
                orderBy?: (string|null);

                /** ListDocumentsRequest mask */
                mask?: (google.firestore.v1.IDocumentMask|null);

                /** ListDocumentsRequest transaction */
                transaction?: (Uint8Array|null);

                /** ListDocumentsRequest readTime */
                readTime?: (google.protobuf.ITimestamp|null);

                /** ListDocumentsRequest showMissing */
                showMissing?: (boolean|null);
            }

            /** Represents a ListDocumentsRequest. */
            class ListDocumentsRequest implements IListDocumentsRequest {

                /**
                 * Constructs a new ListDocumentsRequest.
                 * @param [properties] Properties to set
                 */
                constructor(properties?: google.firestore.v1.IListDocumentsRequest);

                /** ListDocumentsRequest parent. */
                public parent: string;

                /** ListDocumentsRequest collectionId. */
                public collectionId: string;

                /** ListDocumentsRequest pageSize. */
                public pageSize: number;

                /** ListDocumentsRequest pageToken. */
                public pageToken: string;

                /** ListDocumentsRequest orderBy. */
                public orderBy: string;

                /** ListDocumentsRequest mask. */
                public mask?: (google.firestore.v1.IDocumentMask|null);

                /** ListDocumentsRequest transaction. */
                public transaction?: (Uint8Array|null);

                /** ListDocumentsRequest readTime. */
                public readTime?: (google.protobuf.ITimestamp|null);

                /** ListDocumentsRequest showMissing. */
                public showMissing: boolean;

                /** ListDocumentsRequest consistencySelector. */
                public consistencySelector?: ("transaction"|"readTime");

                /**
                 * Creates a ListDocumentsRequest message from a plain object. Also converts values to their respective internal types.
                 * @param object Plain object
                 * @returns ListDocumentsRequest
                 */
                public static fromObject(object: { [k: string]: any }): google.firestore.v1.ListDocumentsRequest;

                /**
                 * Creates a plain object from a ListDocumentsRequest message. Also converts values to other types if specified.
                 * @param message ListDocumentsRequest
                 * @param [options] Conversion options
                 * @returns Plain object
                 */
                public static toObject(message: google.firestore.v1.ListDocumentsRequest, options?: $protobuf.IConversionOptions): { [k: string]: any };

                /**
                 * Converts this ListDocumentsRequest to JSON.
                 * @returns JSON object
                 */
                public toJSON(): { [k: string]: any };

                /**
                 * Gets the default type url for ListDocumentsRequest
                 * @param [typeUrlPrefix] your custom typeUrlPrefix(default "type.googleapis.com")
                 * @returns The default type url
                 */
                public static getTypeUrl(typeUrlPrefix?: string): string;
            }

            /** Properties of a ListDocumentsResponse. */
            interface IListDocumentsResponse {

                /** ListDocumentsResponse documents */
                documents?: (google.firestore.v1.IDocument[]|null);

                /** ListDocumentsResponse nextPageToken */
                nextPageToken?: (string|null);
            }

            /** Represents a ListDocumentsResponse. */
            class ListDocumentsResponse implements IListDocumentsResponse {

                /**
                 * Constructs a new ListDocumentsResponse.
                 * @param [properties] Properties to set
                 */
                constructor(properties?: google.firestore.v1.IListDocumentsResponse);

                /** ListDocumentsResponse documents. */
                public documents: google.firestore.v1.IDocument[];

                /** ListDocumentsResponse nextPageToken. */
                public nextPageToken: string;

                /**
                 * Creates a ListDocumentsResponse message from a plain object. Also converts values to their respective internal types.
                 * @param object Plain object
                 * @returns ListDocumentsResponse
                 */
                public static fromObject(object: { [k: string]: any }): google.firestore.v1.ListDocumentsResponse;

                /**
                 * Creates a plain object from a ListDocumentsResponse message. Also converts values to other types if specified.
                 * @param message ListDocumentsResponse
                 * @param [options] Conversion options
                 * @returns Plain object
                 */
                public static toObject(message: google.firestore.v1.ListDocumentsResponse, options?: $protobuf.IConversionOptions): { [k: string]: any };

                /**
                 * Converts this ListDocumentsResponse to JSON.
                 * @returns JSON object
                 */
                public toJSON(): { [k: string]: any };

                /**
                 * Gets the default type url for ListDocumentsResponse
                 * @param [typeUrlPrefix] your custom typeUrlPrefix(default "type.googleapis.com")
                 * @returns The default type url
                 */
                public static getTypeUrl(typeUrlPrefix?: string): string;
            }

            /** Properties of a CreateDocumentRequest. */
            interface ICreateDocumentRequest {

                /** CreateDocumentRequest parent */
                parent?: (string|null);

                /** CreateDocumentRequest collectionId */
                collectionId?: (string|null);

                /** CreateDocumentRequest documentId */
                documentId?: (string|null);

                /** CreateDocumentRequest document */
                document?: (google.firestore.v1.IDocument|null);

                /** CreateDocumentRequest mask */
                mask?: (google.firestore.v1.IDocumentMask|null);
            }

            /** Represents a CreateDocumentRequest. */
            class CreateDocumentRequest implements ICreateDocumentRequest {

                /**
                 * Constructs a new CreateDocumentRequest.
                 * @param [properties] Properties to set
                 */
                constructor(properties?: google.firestore.v1.ICreateDocumentRequest);

                /** CreateDocumentRequest parent. */
                public parent: string;

                /** CreateDocumentRequest collectionId. */
                public collectionId: string;

                /** CreateDocumentRequest documentId. */
                public documentId: string;

                /** CreateDocumentRequest document. */
                public document?: (google.firestore.v1.IDocument|null);

                /** CreateDocumentRequest mask. */
                public mask?: (google.firestore.v1.IDocumentMask|null);

                /**
                 * Creates a CreateDocumentRequest message from a plain object. Also converts values to their respective internal types.
                 * @param object Plain object
                 * @returns CreateDocumentRequest
                 */
                public static fromObject(object: { [k: string]: any }): google.firestore.v1.CreateDocumentRequest;

                /**
                 * Creates a plain object from a CreateDocumentRequest message. Also converts values to other types if specified.
                 * @param message CreateDocumentRequest
                 * @param [options] Conversion options
                 * @returns Plain object
                 */
                public static toObject(message: google.firestore.v1.CreateDocumentRequest, options?: $protobuf.IConversionOptions): { [k: string]: any };

                /**
                 * Converts this CreateDocumentRequest to JSON.
                 * @returns JSON object
                 */
                public toJSON(): { [k: string]: any };

                /**
                 * Gets the default type url for CreateDocumentRequest
                 * @param [typeUrlPrefix] your custom typeUrlPrefix(default "type.googleapis.com")
                 * @returns The default type url
                 */
                public static getTypeUrl(typeUrlPrefix?: string): string;
            }

            /** Properties of an UpdateDocumentRequest. */
            interface IUpdateDocumentRequest {

                /** UpdateDocumentRequest document */
                document?: (google.firestore.v1.IDocument|null);

                /** UpdateDocumentRequest updateMask */
                updateMask?: (google.firestore.v1.IDocumentMask|null);

                /** UpdateDocumentRequest mask */
                mask?: (google.firestore.v1.IDocumentMask|null);

                /** UpdateDocumentRequest currentDocument */
                currentDocument?: (google.firestore.v1.IPrecondition|null);
            }

            /** Represents an UpdateDocumentRequest. */
            class UpdateDocumentRequest implements IUpdateDocumentRequest {

                /**
                 * Constructs a new UpdateDocumentRequest.
                 * @param [properties] Properties to set
                 */
                constructor(properties?: google.firestore.v1.IUpdateDocumentRequest);

                /** UpdateDocumentRequest document. */
                public document?: (google.firestore.v1.IDocument|null);

                /** UpdateDocumentRequest updateMask. */
                public updateMask?: (google.firestore.v1.IDocumentMask|null);

                /** UpdateDocumentRequest mask. */
                public mask?: (google.firestore.v1.IDocumentMask|null);

                /** UpdateDocumentRequest currentDocument. */
                public currentDocument?: (google.firestore.v1.IPrecondition|null);

                /**
                 * Creates an UpdateDocumentRequest message from a plain object. Also converts values to their respective internal types.
                 * @param object Plain object
                 * @returns UpdateDocumentRequest
                 */
                public static fromObject(object: { [k: string]: any }): google.firestore.v1.UpdateDocumentRequest;

                /**
                 * Creates a plain object from an UpdateDocumentRequest message. Also converts values to other types if specified.
                 * @param message UpdateDocumentRequest
                 * @param [options] Conversion options
                 * @returns Plain object
                 */
                public static toObject(message: google.firestore.v1.UpdateDocumentRequest, options?: $protobuf.IConversionOptions): { [k: string]: any };

                /**
                 * Converts this UpdateDocumentRequest to JSON.
                 * @returns JSON object
                 */
                public toJSON(): { [k: string]: any };

                /**
                 * Gets the default type url for UpdateDocumentRequest
                 * @param [typeUrlPrefix] your custom typeUrlPrefix(default "type.googleapis.com")
                 * @returns The default type url
                 */
                public static getTypeUrl(typeUrlPrefix?: string): string;
            }

            /** Properties of a DeleteDocumentRequest. */
            interface IDeleteDocumentRequest {

                /** DeleteDocumentRequest name */
                name?: (string|null);

                /** DeleteDocumentRequest currentDocument */
                currentDocument?: (google.firestore.v1.IPrecondition|null);
            }

            /** Represents a DeleteDocumentRequest. */
            class DeleteDocumentRequest implements IDeleteDocumentRequest {

                /**
                 * Constructs a new DeleteDocumentRequest.
                 * @param [properties] Properties to set
                 */
                constructor(properties?: google.firestore.v1.IDeleteDocumentRequest);

                /** DeleteDocumentRequest name. */
                public name: string;

                /** DeleteDocumentRequest currentDocument. */
                public currentDocument?: (google.firestore.v1.IPrecondition|null);

                /**
                 * Creates a DeleteDocumentRequest message from a plain object. Also converts values to their respective internal types.
                 * @param object Plain object
                 * @returns DeleteDocumentRequest
                 */
                public static fromObject(object: { [k: string]: any }): google.firestore.v1.DeleteDocumentRequest;

                /**
                 * Creates a plain object from a DeleteDocumentRequest message. Also converts values to other types if specified.
                 * @param message DeleteDocumentRequest
                 * @param [options] Conversion options
                 * @returns Plain object
                 */
                public static toObject(message: google.firestore.v1.DeleteDocumentRequest, options?: $protobuf.IConversionOptions): { [k: string]: any };

                /**
                 * Converts this DeleteDocumentRequest to JSON.
                 * @returns JSON object
                 */
                public toJSON(): { [k: string]: any };

                /**
                 * Gets the default type url for DeleteDocumentRequest
                 * @param [typeUrlPrefix] your custom typeUrlPrefix(default "type.googleapis.com")
                 * @returns The default type url
                 */
                public static getTypeUrl(typeUrlPrefix?: string): string;
            }

            /** Properties of a BatchGetDocumentsRequest. */
            interface IBatchGetDocumentsRequest {

                /** BatchGetDocumentsRequest database */
                database?: (string|null);

                /** BatchGetDocumentsRequest documents */
                documents?: (string[]|null);

                /** BatchGetDocumentsRequest mask */
                mask?: (google.firestore.v1.IDocumentMask|null);

                /** BatchGetDocumentsRequest transaction */
                transaction?: (Uint8Array|null);

                /** BatchGetDocumentsRequest newTransaction */
                newTransaction?: (google.firestore.v1.ITransactionOptions|null);

                /** BatchGetDocumentsRequest readTime */
                readTime?: (google.protobuf.ITimestamp|null);
            }

            /** Represents a BatchGetDocumentsRequest. */
            class BatchGetDocumentsRequest implements IBatchGetDocumentsRequest {

                /**
                 * Constructs a new BatchGetDocumentsRequest.
                 * @param [properties] Properties to set
                 */
                constructor(properties?: google.firestore.v1.IBatchGetDocumentsRequest);

                /** BatchGetDocumentsRequest database. */
                public database: string;

                /** BatchGetDocumentsRequest documents. */
                public documents: string[];

                /** BatchGetDocumentsRequest mask. */
                public mask?: (google.firestore.v1.IDocumentMask|null);

                /** BatchGetDocumentsRequest transaction. */
                public transaction?: (Uint8Array|null);

                /** BatchGetDocumentsRequest newTransaction. */
                public newTransaction?: (google.firestore.v1.ITransactionOptions|null);

                /** BatchGetDocumentsRequest readTime. */
                public readTime?: (google.protobuf.ITimestamp|null);

                /** BatchGetDocumentsRequest consistencySelector. */
                public consistencySelector?: ("transaction"|"newTransaction"|"readTime");

                /**
                 * Creates a BatchGetDocumentsRequest message from a plain object. Also converts values to their respective internal types.
                 * @param object Plain object
                 * @returns BatchGetDocumentsRequest
                 */
                public static fromObject(object: { [k: string]: any }): google.firestore.v1.BatchGetDocumentsRequest;

                /**
                 * Creates a plain object from a BatchGetDocumentsRequest message. Also converts values to other types if specified.
                 * @param message BatchGetDocumentsRequest
                 * @param [options] Conversion options
                 * @returns Plain object
                 */
                public static toObject(message: google.firestore.v1.BatchGetDocumentsRequest, options?: $protobuf.IConversionOptions): { [k: string]: any };

                /**
                 * Converts this BatchGetDocumentsRequest to JSON.
                 * @returns JSON object
                 */
                public toJSON(): { [k: string]: any };

                /**
                 * Gets the default type url for BatchGetDocumentsRequest
                 * @param [typeUrlPrefix] your custom typeUrlPrefix(default "type.googleapis.com")
                 * @returns The default type url
                 */
                public static getTypeUrl(typeUrlPrefix?: string): string;
            }

            /** Properties of a BatchGetDocumentsResponse. */
            interface IBatchGetDocumentsResponse {

                /** BatchGetDocumentsResponse found */
                found?: (google.firestore.v1.IDocument|null);

                /** BatchGetDocumentsResponse missing */
                missing?: (string|null);

                /** BatchGetDocumentsResponse transaction */
                transaction?: (Uint8Array|null);

                /** BatchGetDocumentsResponse readTime */
                readTime?: (google.protobuf.ITimestamp|null);
            }

            /** Represents a BatchGetDocumentsResponse. */
            class BatchGetDocumentsResponse implements IBatchGetDocumentsResponse {

                /**
                 * Constructs a new BatchGetDocumentsResponse.
                 * @param [properties] Properties to set
                 */
                constructor(properties?: google.firestore.v1.IBatchGetDocumentsResponse);

                /** BatchGetDocumentsResponse found. */
                public found?: (google.firestore.v1.IDocument|null);

                /** BatchGetDocumentsResponse missing. */
                public missing?: (string|null);

                /** BatchGetDocumentsResponse transaction. */
                public transaction: Uint8Array;

                /** BatchGetDocumentsResponse readTime. */
                public readTime?: (google.protobuf.ITimestamp|null);

                /** BatchGetDocumentsResponse result. */
                public result?: ("found"|"missing");

                /**
                 * Creates a BatchGetDocumentsResponse message from a plain object. Also converts values to their respective internal types.
                 * @param object Plain object
                 * @returns BatchGetDocumentsResponse
                 */
                public static fromObject(object: { [k: string]: any }): google.firestore.v1.BatchGetDocumentsResponse;

                /**
                 * Creates a plain object from a BatchGetDocumentsResponse message. Also converts values to other types if specified.
                 * @param message BatchGetDocumentsResponse
                 * @param [options] Conversion options
                 * @returns Plain object
                 */
                public static toObject(message: google.firestore.v1.BatchGetDocumentsResponse, options?: $protobuf.IConversionOptions): { [k: string]: any };

                /**
                 * Converts this BatchGetDocumentsResponse to JSON.
                 * @returns JSON object
                 */
                public toJSON(): { [k: string]: any };

                /**
                 * Gets the default type url for BatchGetDocumentsResponse
                 * @param [typeUrlPrefix] your custom typeUrlPrefix(default "type.googleapis.com")
                 * @returns The default type url
                 */
                public static getTypeUrl(typeUrlPrefix?: string): string;
            }

            /** Properties of a BeginTransactionRequest. */
            interface IBeginTransactionRequest {

                /** BeginTransactionRequest database */
                database?: (string|null);

                /** BeginTransactionRequest options */
                options?: (google.firestore.v1.ITransactionOptions|null);
            }

            /** Represents a BeginTransactionRequest. */
            class BeginTransactionRequest implements IBeginTransactionRequest {

                /**
                 * Constructs a new BeginTransactionRequest.
                 * @param [properties] Properties to set
                 */
                constructor(properties?: google.firestore.v1.IBeginTransactionRequest);

                /** BeginTransactionRequest database. */
                public database: string;

                /** BeginTransactionRequest options. */
                public options?: (google.firestore.v1.ITransactionOptions|null);

                /**
                 * Creates a BeginTransactionRequest message from a plain object. Also converts values to their respective internal types.
                 * @param object Plain object
                 * @returns BeginTransactionRequest
                 */
                public static fromObject(object: { [k: string]: any }): google.firestore.v1.BeginTransactionRequest;

                /**
                 * Creates a plain object from a BeginTransactionRequest message. Also converts values to other types if specified.
                 * @param message BeginTransactionRequest
                 * @param [options] Conversion options
                 * @returns Plain object
                 */
                public static toObject(message: google.firestore.v1.BeginTransactionRequest, options?: $protobuf.IConversionOptions): { [k: string]: any };

                /**
                 * Converts this BeginTransactionRequest to JSON.
                 * @returns JSON object
                 */
                public toJSON(): { [k: string]: any };

                /**
                 * Gets the default type url for BeginTransactionRequest
                 * @param [typeUrlPrefix] your custom typeUrlPrefix(default "type.googleapis.com")
                 * @returns The default type url
                 */
                public static getTypeUrl(typeUrlPrefix?: string): string;
            }

            /** Properties of a BeginTransactionResponse. */
            interface IBeginTransactionResponse {

                /** BeginTransactionResponse transaction */
                transaction?: (Uint8Array|null);
            }

            /** Represents a BeginTransactionResponse. */
            class BeginTransactionResponse implements IBeginTransactionResponse {

                /**
                 * Constructs a new BeginTransactionResponse.
                 * @param [properties] Properties to set
                 */
                constructor(properties?: google.firestore.v1.IBeginTransactionResponse);

                /** BeginTransactionResponse transaction. */
                public transaction: Uint8Array;

                /**
                 * Creates a BeginTransactionResponse message from a plain object. Also converts values to their respective internal types.
                 * @param object Plain object
                 * @returns BeginTransactionResponse
                 */
                public static fromObject(object: { [k: string]: any }): google.firestore.v1.BeginTransactionResponse;

                /**
                 * Creates a plain object from a BeginTransactionResponse message. Also converts values to other types if specified.
                 * @param message BeginTransactionResponse
                 * @param [options] Conversion options
                 * @returns Plain object
                 */
                public static toObject(message: google.firestore.v1.BeginTransactionResponse, options?: $protobuf.IConversionOptions): { [k: string]: any };

                /**
                 * Converts this BeginTransactionResponse to JSON.
                 * @returns JSON object
                 */
                public toJSON(): { [k: string]: any };

                /**
                 * Gets the default type url for BeginTransactionResponse
                 * @param [typeUrlPrefix] your custom typeUrlPrefix(default "type.googleapis.com")
                 * @returns The default type url
                 */
                public static getTypeUrl(typeUrlPrefix?: string): string;
            }

            /** Properties of a CommitRequest. */
            interface ICommitRequest {

                /** CommitRequest database */
                database?: (string|null);

                /** CommitRequest writes */
                writes?: (google.firestore.v1.IWrite[]|null);

                /** CommitRequest transaction */
                transaction?: (Uint8Array|null);
            }

            /** Represents a CommitRequest. */
            class CommitRequest implements ICommitRequest {

                /**
                 * Constructs a new CommitRequest.
                 * @param [properties] Properties to set
                 */
                constructor(properties?: google.firestore.v1.ICommitRequest);

                /** CommitRequest database. */
                public database: string;

                /** CommitRequest writes. */
                public writes: google.firestore.v1.IWrite[];

                /** CommitRequest transaction. */
                public transaction: Uint8Array;

                /**
                 * Creates a CommitRequest message from a plain object. Also converts values to their respective internal types.
                 * @param object Plain object
                 * @returns CommitRequest
                 */
                public static fromObject(object: { [k: string]: any }): google.firestore.v1.CommitRequest;

                /**
                 * Creates a plain object from a CommitRequest message. Also converts values to other types if specified.
                 * @param message CommitRequest
                 * @param [options] Conversion options
                 * @returns Plain object
                 */
                public static toObject(message: google.firestore.v1.CommitRequest, options?: $protobuf.IConversionOptions): { [k: string]: any };

                /**
                 * Converts this CommitRequest to JSON.
                 * @returns JSON object
                 */
                public toJSON(): { [k: string]: any };

                /**
                 * Gets the default type url for CommitRequest
                 * @param [typeUrlPrefix] your custom typeUrlPrefix(default "type.googleapis.com")
                 * @returns The default type url
                 */
                public static getTypeUrl(typeUrlPrefix?: string): string;
            }

            /** Properties of a CommitResponse. */
            interface ICommitResponse {

                /** CommitResponse writeResults */
                writeResults?: (google.firestore.v1.IWriteResult[]|null);

                /** CommitResponse commitTime */
                commitTime?: (google.protobuf.ITimestamp|null);
            }

            /** Represents a CommitResponse. */
            class CommitResponse implements ICommitResponse {

                /**
                 * Constructs a new CommitResponse.
                 * @param [properties] Properties to set
                 */
                constructor(properties?: google.firestore.v1.ICommitResponse);

                /** CommitResponse writeResults. */
                public writeResults: google.firestore.v1.IWriteResult[];

                /** CommitResponse commitTime. */
                public commitTime?: (google.protobuf.ITimestamp|null);

                /**
                 * Creates a CommitResponse message from a plain object. Also converts values to their respective internal types.
                 * @param object Plain object
                 * @returns CommitResponse
                 */
                public static fromObject(object: { [k: string]: any }): google.firestore.v1.CommitResponse;

                /**
                 * Creates a plain object from a CommitResponse message. Also converts values to other types if specified.
                 * @param message CommitResponse
                 * @param [options] Conversion options
                 * @returns Plain object
                 */
                public static toObject(message: google.firestore.v1.CommitResponse, options?: $protobuf.IConversionOptions): { [k: string]: any };

                /**
                 * Converts this CommitResponse to JSON.
                 * @returns JSON object
                 */
                public toJSON(): { [k: string]: any };

                /**
                 * Gets the default type url for CommitResponse
                 * @param [typeUrlPrefix] your custom typeUrlPrefix(default "type.googleapis.com")
                 * @returns The default type url
                 */
                public static getTypeUrl(typeUrlPrefix?: string): string;
            }

            /** Properties of a RollbackRequest. */
            interface IRollbackRequest {

                /** RollbackRequest database */
                database?: (string|null);

                /** RollbackRequest transaction */
                transaction?: (Uint8Array|null);
            }

            /** Represents a RollbackRequest. */
            class RollbackRequest implements IRollbackRequest {

                /**
                 * Constructs a new RollbackRequest.
                 * @param [properties] Properties to set
                 */
                constructor(properties?: google.firestore.v1.IRollbackRequest);

                /** RollbackRequest database. */
                public database: string;

                /** RollbackRequest transaction. */
                public transaction: Uint8Array;

                /**
                 * Creates a RollbackRequest message from a plain object. Also converts values to their respective internal types.
                 * @param object Plain object
                 * @returns RollbackRequest
                 */
                public static fromObject(object: { [k: string]: any }): google.firestore.v1.RollbackRequest;

                /**
                 * Creates a plain object from a RollbackRequest message. Also converts values to other types if specified.
                 * @param message RollbackRequest
                 * @param [options] Conversion options
                 * @returns Plain object
                 */
                public static toObject(message: google.firestore.v1.RollbackRequest, options?: $protobuf.IConversionOptions): { [k: string]: any };

                /**
                 * Converts this RollbackRequest to JSON.
                 * @returns JSON object
                 */
                public toJSON(): { [k: string]: any };

                /**
                 * Gets the default type url for RollbackRequest
                 * @param [typeUrlPrefix] your custom typeUrlPrefix(default "type.googleapis.com")
                 * @returns The default type url
                 */
                public static getTypeUrl(typeUrlPrefix?: string): string;
            }

            /** Properties of a RunQueryRequest. */
            interface IRunQueryRequest {

                /** RunQueryRequest parent */
                parent?: (string|null);

                /** RunQueryRequest structuredQuery */
                structuredQuery?: (google.firestore.v1.IStructuredQuery|null);

                /** RunQueryRequest transaction */
                transaction?: (Uint8Array|null);

                /** RunQueryRequest newTransaction */
                newTransaction?: (google.firestore.v1.ITransactionOptions|null);

                /** RunQueryRequest readTime */
                readTime?: (google.protobuf.ITimestamp|null);

                /** RunQueryRequest explainOptions */
                explainOptions?: (google.firestore.v1.IExplainOptions|null);
            }

            /** Represents a RunQueryRequest. */
            class RunQueryRequest implements IRunQueryRequest {

                /**
                 * Constructs a new RunQueryRequest.
                 * @param [properties] Properties to set
                 */
                constructor(properties?: google.firestore.v1.IRunQueryRequest);

                /** RunQueryRequest parent. */
                public parent: string;

                /** RunQueryRequest structuredQuery. */
                public structuredQuery?: (google.firestore.v1.IStructuredQuery|null);

                /** RunQueryRequest transaction. */
                public transaction?: (Uint8Array|null);

                /** RunQueryRequest newTransaction. */
                public newTransaction?: (google.firestore.v1.ITransactionOptions|null);

                /** RunQueryRequest readTime. */
                public readTime?: (google.protobuf.ITimestamp|null);

                /** RunQueryRequest explainOptions. */
                public explainOptions?: (google.firestore.v1.IExplainOptions|null);

                /** RunQueryRequest queryType. */
                public queryType?: "structuredQuery";

                /** RunQueryRequest consistencySelector. */
                public consistencySelector?: ("transaction"|"newTransaction"|"readTime");

                /**
                 * Creates a RunQueryRequest message from a plain object. Also converts values to their respective internal types.
                 * @param object Plain object
                 * @returns RunQueryRequest
                 */
                public static fromObject(object: { [k: string]: any }): google.firestore.v1.RunQueryRequest;

                /**
                 * Creates a plain object from a RunQueryRequest message. Also converts values to other types if specified.
                 * @param message RunQueryRequest
                 * @param [options] Conversion options
                 * @returns Plain object
                 */
                public static toObject(message: google.firestore.v1.RunQueryRequest, options?: $protobuf.IConversionOptions): { [k: string]: any };

                /**
                 * Converts this RunQueryRequest to JSON.
                 * @returns JSON object
                 */
                public toJSON(): { [k: string]: any };

                /**
                 * Gets the default type url for RunQueryRequest
                 * @param [typeUrlPrefix] your custom typeUrlPrefix(default "type.googleapis.com")
                 * @returns The default type url
                 */
                public static getTypeUrl(typeUrlPrefix?: string): string;
            }

            /** Properties of a RunQueryResponse. */
            interface IRunQueryResponse {

                /** RunQueryResponse transaction */
                transaction?: (Uint8Array|null);

                /** RunQueryResponse document */
                document?: (google.firestore.v1.IDocument|null);

                /** RunQueryResponse readTime */
                readTime?: (google.protobuf.ITimestamp|null);

                /** RunQueryResponse skippedResults */
                skippedResults?: (number|null);

                /** RunQueryResponse done */
                done?: (boolean|null);

                /** RunQueryResponse explainMetrics */
                explainMetrics?: (google.firestore.v1.IExplainMetrics|null);
            }

            /** Represents a RunQueryResponse. */
            class RunQueryResponse implements IRunQueryResponse {

                /**
                 * Constructs a new RunQueryResponse.
                 * @param [properties] Properties to set
                 */
                constructor(properties?: google.firestore.v1.IRunQueryResponse);

                /** RunQueryResponse transaction. */
                public transaction: Uint8Array;

                /** RunQueryResponse document. */
                public document?: (google.firestore.v1.IDocument|null);

                /** RunQueryResponse readTime. */
                public readTime?: (google.protobuf.ITimestamp|null);

                /** RunQueryResponse skippedResults. */
                public skippedResults: number;

                /** RunQueryResponse done. */
                public done?: (boolean|null);

                /** RunQueryResponse explainMetrics. */
                public explainMetrics?: (google.firestore.v1.IExplainMetrics|null);

                /** RunQueryResponse continuationSelector. */
                public continuationSelector?: "done";

                /**
                 * Creates a RunQueryResponse message from a plain object. Also converts values to their respective internal types.
                 * @param object Plain object
                 * @returns RunQueryResponse
                 */
                public static fromObject(object: { [k: string]: any }): google.firestore.v1.RunQueryResponse;

                /**
                 * Creates a plain object from a RunQueryResponse message. Also converts values to other types if specified.
                 * @param message RunQueryResponse
                 * @param [options] Conversion options
                 * @returns Plain object
                 */
                public static toObject(message: google.firestore.v1.RunQueryResponse, options?: $protobuf.IConversionOptions): { [k: string]: any };

                /**
                 * Converts this RunQueryResponse to JSON.
                 * @returns JSON object
                 */
                public toJSON(): { [k: string]: any };

                /**
                 * Gets the default type url for RunQueryResponse
                 * @param [typeUrlPrefix] your custom typeUrlPrefix(default "type.googleapis.com")
                 * @returns The default type url
                 */
                public static getTypeUrl(typeUrlPrefix?: string): string;
            }

            /** Properties of a RunAggregationQueryRequest. */
            interface IRunAggregationQueryRequest {

                /** RunAggregationQueryRequest parent */
                parent?: (string|null);

                /** RunAggregationQueryRequest structuredAggregationQuery */
                structuredAggregationQuery?: (google.firestore.v1.IStructuredAggregationQuery|null);

                /** RunAggregationQueryRequest transaction */
                transaction?: (Uint8Array|null);

                /** RunAggregationQueryRequest newTransaction */
                newTransaction?: (google.firestore.v1.ITransactionOptions|null);

                /** RunAggregationQueryRequest readTime */
                readTime?: (google.protobuf.ITimestamp|null);

                /** RunAggregationQueryRequest explainOptions */
                explainOptions?: (google.firestore.v1.IExplainOptions|null);
            }

            /** Represents a RunAggregationQueryRequest. */
            class RunAggregationQueryRequest implements IRunAggregationQueryRequest {

                /**
                 * Constructs a new RunAggregationQueryRequest.
                 * @param [properties] Properties to set
                 */
                constructor(properties?: google.firestore.v1.IRunAggregationQueryRequest);

                /** RunAggregationQueryRequest parent. */
                public parent: string;

                /** RunAggregationQueryRequest structuredAggregationQuery. */
                public structuredAggregationQuery?: (google.firestore.v1.IStructuredAggregationQuery|null);

                /** RunAggregationQueryRequest transaction. */
                public transaction?: (Uint8Array|null);

                /** RunAggregationQueryRequest newTransaction. */
                public newTransaction?: (google.firestore.v1.ITransactionOptions|null);

                /** RunAggregationQueryRequest readTime. */
                public readTime?: (google.protobuf.ITimestamp|null);

                /** RunAggregationQueryRequest explainOptions. */
                public explainOptions?: (google.firestore.v1.IExplainOptions|null);

                /** RunAggregationQueryRequest queryType. */
                public queryType?: "structuredAggregationQuery";

                /** RunAggregationQueryRequest consistencySelector. */
                public consistencySelector?: ("transaction"|"newTransaction"|"readTime");

                /**
                 * Creates a RunAggregationQueryRequest message from a plain object. Also converts values to their respective internal types.
                 * @param object Plain object
                 * @returns RunAggregationQueryRequest
                 */
                public static fromObject(object: { [k: string]: any }): google.firestore.v1.RunAggregationQueryRequest;

                /**
                 * Creates a plain object from a RunAggregationQueryRequest message. Also converts values to other types if specified.
                 * @param message RunAggregationQueryRequest
                 * @param [options] Conversion options
                 * @returns Plain object
                 */
                public static toObject(message: google.firestore.v1.RunAggregationQueryRequest, options?: $protobuf.IConversionOptions): { [k: string]: any };

                /**
                 * Converts this RunAggregationQueryRequest to JSON.
                 * @returns JSON object
                 */
                public toJSON(): { [k: string]: any };

                /**
                 * Gets the default type url for RunAggregationQueryRequest
                 * @param [typeUrlPrefix] your custom typeUrlPrefix(default "type.googleapis.com")
                 * @returns The default type url
                 */
                public static getTypeUrl(typeUrlPrefix?: string): string;
            }

            /** Properties of a RunAggregationQueryResponse. */
            interface IRunAggregationQueryResponse {

                /** RunAggregationQueryResponse result */
                result?: (google.firestore.v1.IAggregationResult|null);

                /** RunAggregationQueryResponse transaction */
                transaction?: (Uint8Array|null);

                /** RunAggregationQueryResponse readTime */
                readTime?: (google.protobuf.ITimestamp|null);

                /** RunAggregationQueryResponse explainMetrics */
                explainMetrics?: (google.firestore.v1.IExplainMetrics|null);
            }

            /** Represents a RunAggregationQueryResponse. */
            class RunAggregationQueryResponse implements IRunAggregationQueryResponse {

                /**
                 * Constructs a new RunAggregationQueryResponse.
                 * @param [properties] Properties to set
                 */
                constructor(properties?: google.firestore.v1.IRunAggregationQueryResponse);

                /** RunAggregationQueryResponse result. */
                public result?: (google.firestore.v1.IAggregationResult|null);

                /** RunAggregationQueryResponse transaction. */
                public transaction: Uint8Array;

                /** RunAggregationQueryResponse readTime. */
                public readTime?: (google.protobuf.ITimestamp|null);

                /** RunAggregationQueryResponse explainMetrics. */
                public explainMetrics?: (google.firestore.v1.IExplainMetrics|null);

                /**
                 * Creates a RunAggregationQueryResponse message from a plain object. Also converts values to their respective internal types.
                 * @param object Plain object
                 * @returns RunAggregationQueryResponse
                 */
                public static fromObject(object: { [k: string]: any }): google.firestore.v1.RunAggregationQueryResponse;

                /**
                 * Creates a plain object from a RunAggregationQueryResponse message. Also converts values to other types if specified.
                 * @param message RunAggregationQueryResponse
                 * @param [options] Conversion options
                 * @returns Plain object
                 */
                public static toObject(message: google.firestore.v1.RunAggregationQueryResponse, options?: $protobuf.IConversionOptions): { [k: string]: any };

                /**
                 * Converts this RunAggregationQueryResponse to JSON.
                 * @returns JSON object
                 */
                public toJSON(): { [k: string]: any };

                /**
                 * Gets the default type url for RunAggregationQueryResponse
                 * @param [typeUrlPrefix] your custom typeUrlPrefix(default "type.googleapis.com")
                 * @returns The default type url
                 */
                public static getTypeUrl(typeUrlPrefix?: string): string;
            }

            /** Properties of a PartitionQueryRequest. */
            interface IPartitionQueryRequest {

                /** PartitionQueryRequest parent */
                parent?: (string|null);

                /** PartitionQueryRequest structuredQuery */
                structuredQuery?: (google.firestore.v1.IStructuredQuery|null);

                /** PartitionQueryRequest partitionCount */
                partitionCount?: (number|string|null);

                /** PartitionQueryRequest pageToken */
                pageToken?: (string|null);

                /** PartitionQueryRequest pageSize */
                pageSize?: (number|null);

                /** PartitionQueryRequest readTime */
                readTime?: (google.protobuf.ITimestamp|null);
            }

            /** Represents a PartitionQueryRequest. */
            class PartitionQueryRequest implements IPartitionQueryRequest {

                /**
                 * Constructs a new PartitionQueryRequest.
                 * @param [properties] Properties to set
                 */
                constructor(properties?: google.firestore.v1.IPartitionQueryRequest);

                /** PartitionQueryRequest parent. */
                public parent: string;

                /** PartitionQueryRequest structuredQuery. */
                public structuredQuery?: (google.firestore.v1.IStructuredQuery|null);

                /** PartitionQueryRequest partitionCount. */
                public partitionCount: (number|string);

                /** PartitionQueryRequest pageToken. */
                public pageToken: string;

                /** PartitionQueryRequest pageSize. */
                public pageSize: number;

                /** PartitionQueryRequest readTime. */
                public readTime?: (google.protobuf.ITimestamp|null);

                /** PartitionQueryRequest queryType. */
                public queryType?: "structuredQuery";

                /** PartitionQueryRequest consistencySelector. */
                public consistencySelector?: "readTime";

                /**
                 * Creates a PartitionQueryRequest message from a plain object. Also converts values to their respective internal types.
                 * @param object Plain object
                 * @returns PartitionQueryRequest
                 */
                public static fromObject(object: { [k: string]: any }): google.firestore.v1.PartitionQueryRequest;

                /**
                 * Creates a plain object from a PartitionQueryRequest message. Also converts values to other types if specified.
                 * @param message PartitionQueryRequest
                 * @param [options] Conversion options
                 * @returns Plain object
                 */
                public static toObject(message: google.firestore.v1.PartitionQueryRequest, options?: $protobuf.IConversionOptions): { [k: string]: any };

                /**
                 * Converts this PartitionQueryRequest to JSON.
                 * @returns JSON object
                 */
                public toJSON(): { [k: string]: any };

                /**
                 * Gets the default type url for PartitionQueryRequest
                 * @param [typeUrlPrefix] your custom typeUrlPrefix(default "type.googleapis.com")
                 * @returns The default type url
                 */
                public static getTypeUrl(typeUrlPrefix?: string): string;
            }

            /** Properties of a PartitionQueryResponse. */
            interface IPartitionQueryResponse {

                /** PartitionQueryResponse partitions */
                partitions?: (google.firestore.v1.ICursor[]|null);

                /** PartitionQueryResponse nextPageToken */
                nextPageToken?: (string|null);
            }

            /** Represents a PartitionQueryResponse. */
            class PartitionQueryResponse implements IPartitionQueryResponse {

                /**
                 * Constructs a new PartitionQueryResponse.
                 * @param [properties] Properties to set
                 */
                constructor(properties?: google.firestore.v1.IPartitionQueryResponse);

                /** PartitionQueryResponse partitions. */
                public partitions: google.firestore.v1.ICursor[];

                /** PartitionQueryResponse nextPageToken. */
                public nextPageToken: string;

                /**
                 * Creates a PartitionQueryResponse message from a plain object. Also converts values to their respective internal types.
                 * @param object Plain object
                 * @returns PartitionQueryResponse
                 */
                public static fromObject(object: { [k: string]: any }): google.firestore.v1.PartitionQueryResponse;

                /**
                 * Creates a plain object from a PartitionQueryResponse message. Also converts values to other types if specified.
                 * @param message PartitionQueryResponse
                 * @param [options] Conversion options
                 * @returns Plain object
                 */
                public static toObject(message: google.firestore.v1.PartitionQueryResponse, options?: $protobuf.IConversionOptions): { [k: string]: any };

                /**
                 * Converts this PartitionQueryResponse to JSON.
                 * @returns JSON object
                 */
                public toJSON(): { [k: string]: any };

                /**
                 * Gets the default type url for PartitionQueryResponse
                 * @param [typeUrlPrefix] your custom typeUrlPrefix(default "type.googleapis.com")
                 * @returns The default type url
                 */
                public static getTypeUrl(typeUrlPrefix?: string): string;
            }

            /** Properties of a WriteRequest. */
            interface IWriteRequest {

                /** WriteRequest database */
                database?: (string|null);

                /** WriteRequest streamId */
                streamId?: (string|null);

                /** WriteRequest writes */
                writes?: (google.firestore.v1.IWrite[]|null);

                /** WriteRequest streamToken */
                streamToken?: (Uint8Array|null);

                /** WriteRequest labels */
                labels?: ({ [k: string]: string }|null);
            }

            /** Represents a WriteRequest. */
            class WriteRequest implements IWriteRequest {

                /**
                 * Constructs a new WriteRequest.
                 * @param [properties] Properties to set
                 */
                constructor(properties?: google.firestore.v1.IWriteRequest);

                /** WriteRequest database. */
                public database: string;

                /** WriteRequest streamId. */
                public streamId: string;

                /** WriteRequest writes. */
                public writes: google.firestore.v1.IWrite[];

                /** WriteRequest streamToken. */
                public streamToken: Uint8Array;

                /** WriteRequest labels. */
                public labels: { [k: string]: string };

                /**
                 * Creates a WriteRequest message from a plain object. Also converts values to their respective internal types.
                 * @param object Plain object
                 * @returns WriteRequest
                 */
                public static fromObject(object: { [k: string]: any }): google.firestore.v1.WriteRequest;

                /**
                 * Creates a plain object from a WriteRequest message. Also converts values to other types if specified.
                 * @param message WriteRequest
                 * @param [options] Conversion options
                 * @returns Plain object
                 */
                public static toObject(message: google.firestore.v1.WriteRequest, options?: $protobuf.IConversionOptions): { [k: string]: any };

                /**
                 * Converts this WriteRequest to JSON.
                 * @returns JSON object
                 */
                public toJSON(): { [k: string]: any };

                /**
                 * Gets the default type url for WriteRequest
                 * @param [typeUrlPrefix] your custom typeUrlPrefix(default "type.googleapis.com")
                 * @returns The default type url
                 */
                public static getTypeUrl(typeUrlPrefix?: string): string;
            }

            /** Properties of a WriteResponse. */
            interface IWriteResponse {

                /** WriteResponse streamId */
                streamId?: (string|null);

                /** WriteResponse streamToken */
                streamToken?: (Uint8Array|null);

                /** WriteResponse writeResults */
                writeResults?: (google.firestore.v1.IWriteResult[]|null);

                /** WriteResponse commitTime */
                commitTime?: (google.protobuf.ITimestamp|null);
            }

            /** Represents a WriteResponse. */
            class WriteResponse implements IWriteResponse {

                /**
                 * Constructs a new WriteResponse.
                 * @param [properties] Properties to set
                 */
                constructor(properties?: google.firestore.v1.IWriteResponse);

                /** WriteResponse streamId. */
                public streamId: string;

                /** WriteResponse streamToken. */
                public streamToken: Uint8Array;

                /** WriteResponse writeResults. */
                public writeResults: google.firestore.v1.IWriteResult[];

                /** WriteResponse commitTime. */
                public commitTime?: (google.protobuf.ITimestamp|null);

                /**
                 * Creates a WriteResponse message from a plain object. Also converts values to their respective internal types.
                 * @param object Plain object
                 * @returns WriteResponse
                 */
                public static fromObject(object: { [k: string]: any }): google.firestore.v1.WriteResponse;

                /**
                 * Creates a plain object from a WriteResponse message. Also converts values to other types if specified.
                 * @param message WriteResponse
                 * @param [options] Conversion options
                 * @returns Plain object
                 */
                public static toObject(message: google.firestore.v1.WriteResponse, options?: $protobuf.IConversionOptions): { [k: string]: any };

                /**
                 * Converts this WriteResponse to JSON.
                 * @returns JSON object
                 */
                public toJSON(): { [k: string]: any };

                /**
                 * Gets the default type url for WriteResponse
                 * @param [typeUrlPrefix] your custom typeUrlPrefix(default "type.googleapis.com")
                 * @returns The default type url
                 */
                public static getTypeUrl(typeUrlPrefix?: string): string;
            }

            /** Properties of a ListenRequest. */
            interface IListenRequest {

                /** ListenRequest database */
                database?: (string|null);

                /** ListenRequest addTarget */
                addTarget?: (google.firestore.v1.ITarget|null);

                /** ListenRequest removeTarget */
                removeTarget?: (number|null);

                /** ListenRequest labels */
                labels?: ({ [k: string]: string }|null);
            }

            /** Represents a ListenRequest. */
            class ListenRequest implements IListenRequest {

                /**
                 * Constructs a new ListenRequest.
                 * @param [properties] Properties to set
                 */
                constructor(properties?: google.firestore.v1.IListenRequest);

                /** ListenRequest database. */
                public database: string;

                /** ListenRequest addTarget. */
                public addTarget?: (google.firestore.v1.ITarget|null);

                /** ListenRequest removeTarget. */
                public removeTarget?: (number|null);

                /** ListenRequest labels. */
                public labels: { [k: string]: string };

                /** ListenRequest targetChange. */
                public targetChange?: ("addTarget"|"removeTarget");

                /**
                 * Creates a ListenRequest message from a plain object. Also converts values to their respective internal types.
                 * @param object Plain object
                 * @returns ListenRequest
                 */
                public static fromObject(object: { [k: string]: any }): google.firestore.v1.ListenRequest;

                /**
                 * Creates a plain object from a ListenRequest message. Also converts values to other types if specified.
                 * @param message ListenRequest
                 * @param [options] Conversion options
                 * @returns Plain object
                 */
                public static toObject(message: google.firestore.v1.ListenRequest, options?: $protobuf.IConversionOptions): { [k: string]: any };

                /**
                 * Converts this ListenRequest to JSON.
                 * @returns JSON object
                 */
                public toJSON(): { [k: string]: any };

                /**
                 * Gets the default type url for ListenRequest
                 * @param [typeUrlPrefix] your custom typeUrlPrefix(default "type.googleapis.com")
                 * @returns The default type url
                 */
                public static getTypeUrl(typeUrlPrefix?: string): string;
            }

            /** Properties of a ListenResponse. */
            interface IListenResponse {

                /** ListenResponse targetChange */
                targetChange?: (google.firestore.v1.ITargetChange|null);

                /** ListenResponse documentChange */
                documentChange?: (google.firestore.v1.IDocumentChange|null);

                /** ListenResponse documentDelete */
                documentDelete?: (google.firestore.v1.IDocumentDelete|null);

                /** ListenResponse documentRemove */
                documentRemove?: (google.firestore.v1.IDocumentRemove|null);

                /** ListenResponse filter */
                filter?: (google.firestore.v1.IExistenceFilter|null);
            }

            /** Represents a ListenResponse. */
            class ListenResponse implements IListenResponse {

                /**
                 * Constructs a new ListenResponse.
                 * @param [properties] Properties to set
                 */
                constructor(properties?: google.firestore.v1.IListenResponse);

                /** ListenResponse targetChange. */
                public targetChange?: (google.firestore.v1.ITargetChange|null);

                /** ListenResponse documentChange. */
                public documentChange?: (google.firestore.v1.IDocumentChange|null);

                /** ListenResponse documentDelete. */
                public documentDelete?: (google.firestore.v1.IDocumentDelete|null);

                /** ListenResponse documentRemove. */
                public documentRemove?: (google.firestore.v1.IDocumentRemove|null);

                /** ListenResponse filter. */
                public filter?: (google.firestore.v1.IExistenceFilter|null);

                /** ListenResponse responseType. */
                public responseType?: ("targetChange"|"documentChange"|"documentDelete"|"documentRemove"|"filter");

                /**
                 * Creates a ListenResponse message from a plain object. Also converts values to their respective internal types.
                 * @param object Plain object
                 * @returns ListenResponse
                 */
                public static fromObject(object: { [k: string]: any }): google.firestore.v1.ListenResponse;

                /**
                 * Creates a plain object from a ListenResponse message. Also converts values to other types if specified.
                 * @param message ListenResponse
                 * @param [options] Conversion options
                 * @returns Plain object
                 */
                public static toObject(message: google.firestore.v1.ListenResponse, options?: $protobuf.IConversionOptions): { [k: string]: any };

                /**
                 * Converts this ListenResponse to JSON.
                 * @returns JSON object
                 */
                public toJSON(): { [k: string]: any };

                /**
                 * Gets the default type url for ListenResponse
                 * @param [typeUrlPrefix] your custom typeUrlPrefix(default "type.googleapis.com")
                 * @returns The default type url
                 */
                public static getTypeUrl(typeUrlPrefix?: string): string;
            }

            /** Properties of a Target. */
            interface ITarget {

                /** Target query */
                query?: (google.firestore.v1.Target.IQueryTarget|null);

                /** Target documents */
                documents?: (google.firestore.v1.Target.IDocumentsTarget|null);

                /** Target resumeToken */
                resumeToken?: (Uint8Array|null);

                /** Target readTime */
                readTime?: (google.protobuf.ITimestamp|null);

                /** Target targetId */
                targetId?: (number|null);

                /** Target once */
                once?: (boolean|null);

                /** Target expectedCount */
                expectedCount?: (google.protobuf.IInt32Value|null);
            }

            /** Represents a Target. */
            class Target implements ITarget {

                /**
                 * Constructs a new Target.
                 * @param [properties] Properties to set
                 */
                constructor(properties?: google.firestore.v1.ITarget);

                /** Target query. */
                public query?: (google.firestore.v1.Target.IQueryTarget|null);

                /** Target documents. */
                public documents?: (google.firestore.v1.Target.IDocumentsTarget|null);

                /** Target resumeToken. */
                public resumeToken?: (Uint8Array|null);

                /** Target readTime. */
                public readTime?: (google.protobuf.ITimestamp|null);

                /** Target targetId. */
                public targetId: number;

                /** Target once. */
                public once: boolean;

                /** Target expectedCount. */
                public expectedCount?: (google.protobuf.IInt32Value|null);

                /** Target targetType. */
                public targetType?: ("query"|"documents");

                /** Target resumeType. */
                public resumeType?: ("resumeToken"|"readTime");

                /**
                 * Creates a Target message from a plain object. Also converts values to their respective internal types.
                 * @param object Plain object
                 * @returns Target
                 */
                public static fromObject(object: { [k: string]: any }): google.firestore.v1.Target;

                /**
                 * Creates a plain object from a Target message. Also converts values to other types if specified.
                 * @param message Target
                 * @param [options] Conversion options
                 * @returns Plain object
                 */
                public static toObject(message: google.firestore.v1.Target, options?: $protobuf.IConversionOptions): { [k: string]: any };

                /**
                 * Converts this Target to JSON.
                 * @returns JSON object
                 */
                public toJSON(): { [k: string]: any };

                /**
                 * Gets the default type url for Target
                 * @param [typeUrlPrefix] your custom typeUrlPrefix(default "type.googleapis.com")
                 * @returns The default type url
                 */
                public static getTypeUrl(typeUrlPrefix?: string): string;
            }

            namespace Target {

                /** Properties of a DocumentsTarget. */
                interface IDocumentsTarget {

                    /** DocumentsTarget documents */
                    documents?: (string[]|null);
                }

                /** Represents a DocumentsTarget. */
                class DocumentsTarget implements IDocumentsTarget {

                    /**
                     * Constructs a new DocumentsTarget.
                     * @param [properties] Properties to set
                     */
                    constructor(properties?: google.firestore.v1.Target.IDocumentsTarget);

                    /** DocumentsTarget documents. */
                    public documents: string[];

                    /**
                     * Creates a DocumentsTarget message from a plain object. Also converts values to their respective internal types.
                     * @param object Plain object
                     * @returns DocumentsTarget
                     */
                    public static fromObject(object: { [k: string]: any }): google.firestore.v1.Target.DocumentsTarget;

                    /**
                     * Creates a plain object from a DocumentsTarget message. Also converts values to other types if specified.
                     * @param message DocumentsTarget
                     * @param [options] Conversion options
                     * @returns Plain object
                     */
                    public static toObject(message: google.firestore.v1.Target.DocumentsTarget, options?: $protobuf.IConversionOptions): { [k: string]: any };

                    /**
                     * Converts this DocumentsTarget to JSON.
                     * @returns JSON object
                     */
                    public toJSON(): { [k: string]: any };

                    /**
                     * Gets the default type url for DocumentsTarget
                     * @param [typeUrlPrefix] your custom typeUrlPrefix(default "type.googleapis.com")
                     * @returns The default type url
                     */
                    public static getTypeUrl(typeUrlPrefix?: string): string;
                }

                /** Properties of a QueryTarget. */
                interface IQueryTarget {

                    /** QueryTarget parent */
                    parent?: (string|null);

                    /** QueryTarget structuredQuery */
                    structuredQuery?: (google.firestore.v1.IStructuredQuery|null);
                }

                /** Represents a QueryTarget. */
                class QueryTarget implements IQueryTarget {

                    /**
                     * Constructs a new QueryTarget.
                     * @param [properties] Properties to set
                     */
                    constructor(properties?: google.firestore.v1.Target.IQueryTarget);

                    /** QueryTarget parent. */
                    public parent: string;

                    /** QueryTarget structuredQuery. */
                    public structuredQuery?: (google.firestore.v1.IStructuredQuery|null);

                    /** QueryTarget queryType. */
                    public queryType?: "structuredQuery";

                    /**
                     * Creates a QueryTarget message from a plain object. Also converts values to their respective internal types.
                     * @param object Plain object
                     * @returns QueryTarget
                     */
                    public static fromObject(object: { [k: string]: any }): google.firestore.v1.Target.QueryTarget;

                    /**
                     * Creates a plain object from a QueryTarget message. Also converts values to other types if specified.
                     * @param message QueryTarget
                     * @param [options] Conversion options
                     * @returns Plain object
                     */
                    public static toObject(message: google.firestore.v1.Target.QueryTarget, options?: $protobuf.IConversionOptions): { [k: string]: any };

                    /**
                     * Converts this QueryTarget to JSON.
                     * @returns JSON object
                     */
                    public toJSON(): { [k: string]: any };

                    /**
                     * Gets the default type url for QueryTarget
                     * @param [typeUrlPrefix] your custom typeUrlPrefix(default "type.googleapis.com")
                     * @returns The default type url
                     */
                    public static getTypeUrl(typeUrlPrefix?: string): string;
                }
            }

            /** Properties of a TargetChange. */
            interface ITargetChange {

                /** TargetChange targetChangeType */
                targetChangeType?: (google.firestore.v1.TargetChange.TargetChangeType|null);

                /** TargetChange targetIds */
                targetIds?: (number[]|null);

                /** TargetChange cause */
                cause?: (google.rpc.IStatus|null);

                /** TargetChange resumeToken */
                resumeToken?: (Uint8Array|null);
<<<<<<< HEAD

                /** TargetChange readTime */
                readTime?: (google.protobuf.ITimestamp|null);
            }

            /** Represents a TargetChange. */
            class TargetChange implements ITargetChange {

                /**
                 * Constructs a new TargetChange.
                 * @param [properties] Properties to set
                 */
                constructor(properties?: google.firestore.v1.ITargetChange);

                /** TargetChange targetChangeType. */
                public targetChangeType: google.firestore.v1.TargetChange.TargetChangeType;

                /** TargetChange targetIds. */
                public targetIds: number[];

                /** TargetChange cause. */
                public cause?: (google.rpc.IStatus|null);

                /** TargetChange resumeToken. */
                public resumeToken: Uint8Array;

                /** TargetChange readTime. */
                public readTime?: (google.protobuf.ITimestamp|null);

                /**
                 * Creates a TargetChange message from a plain object. Also converts values to their respective internal types.
                 * @param object Plain object
                 * @returns TargetChange
                 */
                public static fromObject(object: { [k: string]: any }): google.firestore.v1.TargetChange;

                /**
                 * Creates a plain object from a TargetChange message. Also converts values to other types if specified.
                 * @param message TargetChange
                 * @param [options] Conversion options
                 * @returns Plain object
                 */
                public static toObject(message: google.firestore.v1.TargetChange, options?: $protobuf.IConversionOptions): { [k: string]: any };

                /**
                 * Converts this TargetChange to JSON.
                 * @returns JSON object
                 */
                public toJSON(): { [k: string]: any };

                /**
                 * Gets the default type url for TargetChange
                 * @param [typeUrlPrefix] your custom typeUrlPrefix(default "type.googleapis.com")
                 * @returns The default type url
                 */
                public static getTypeUrl(typeUrlPrefix?: string): string;
            }

            namespace TargetChange {

                /** TargetChangeType enum. */
                type TargetChangeType =
                    "NO_CHANGE"| "ADD"| "REMOVE"| "CURRENT"| "RESET";
            }

            /** Properties of a ListCollectionIdsRequest. */
            interface IListCollectionIdsRequest {

                /** ListCollectionIdsRequest parent */
                parent?: (string|null);

                /** ListCollectionIdsRequest pageSize */
                pageSize?: (number|null);

                /** ListCollectionIdsRequest pageToken */
                pageToken?: (string|null);

                /** ListCollectionIdsRequest readTime */
                readTime?: (google.protobuf.ITimestamp|null);
            }

            /** Represents a ListCollectionIdsRequest. */
            class ListCollectionIdsRequest implements IListCollectionIdsRequest {

                /**
                 * Constructs a new ListCollectionIdsRequest.
                 * @param [properties] Properties to set
                 */
                constructor(properties?: google.firestore.v1.IListCollectionIdsRequest);

                /** ListCollectionIdsRequest parent. */
                public parent: string;

                /** ListCollectionIdsRequest pageSize. */
                public pageSize: number;

                /** ListCollectionIdsRequest pageToken. */
                public pageToken: string;

                /** ListCollectionIdsRequest readTime. */
                public readTime?: (google.protobuf.ITimestamp|null);

                /** ListCollectionIdsRequest consistencySelector. */
                public consistencySelector?: "readTime";

                /**
                 * Creates a ListCollectionIdsRequest message from a plain object. Also converts values to their respective internal types.
                 * @param object Plain object
                 * @returns ListCollectionIdsRequest
                 */
                public static fromObject(object: { [k: string]: any }): google.firestore.v1.ListCollectionIdsRequest;

                /**
                 * Creates a plain object from a ListCollectionIdsRequest message. Also converts values to other types if specified.
                 * @param message ListCollectionIdsRequest
                 * @param [options] Conversion options
                 * @returns Plain object
                 */
                public static toObject(message: google.firestore.v1.ListCollectionIdsRequest, options?: $protobuf.IConversionOptions): { [k: string]: any };

                /**
                 * Converts this ListCollectionIdsRequest to JSON.
                 * @returns JSON object
                 */
                public toJSON(): { [k: string]: any };

                /**
                 * Gets the default type url for ListCollectionIdsRequest
                 * @param [typeUrlPrefix] your custom typeUrlPrefix(default "type.googleapis.com")
                 * @returns The default type url
                 */
                public static getTypeUrl(typeUrlPrefix?: string): string;
            }

            /** Properties of a ListCollectionIdsResponse. */
            interface IListCollectionIdsResponse {

                /** ListCollectionIdsResponse collectionIds */
                collectionIds?: (string[]|null);

                /** ListCollectionIdsResponse nextPageToken */
                nextPageToken?: (string|null);
            }

            /** Represents a ListCollectionIdsResponse. */
            class ListCollectionIdsResponse implements IListCollectionIdsResponse {

                /**
                 * Constructs a new ListCollectionIdsResponse.
                 * @param [properties] Properties to set
                 */
                constructor(properties?: google.firestore.v1.IListCollectionIdsResponse);

                /** ListCollectionIdsResponse collectionIds. */
                public collectionIds: string[];

                /** ListCollectionIdsResponse nextPageToken. */
                public nextPageToken: string;

                /**
                 * Creates a ListCollectionIdsResponse message from a plain object. Also converts values to their respective internal types.
                 * @param object Plain object
                 * @returns ListCollectionIdsResponse
                 */
                public static fromObject(object: { [k: string]: any }): google.firestore.v1.ListCollectionIdsResponse;

                /**
                 * Creates a plain object from a ListCollectionIdsResponse message. Also converts values to other types if specified.
                 * @param message ListCollectionIdsResponse
                 * @param [options] Conversion options
                 * @returns Plain object
                 */
                public static toObject(message: google.firestore.v1.ListCollectionIdsResponse, options?: $protobuf.IConversionOptions): { [k: string]: any };

                /**
                 * Converts this ListCollectionIdsResponse to JSON.
                 * @returns JSON object
                 */
                public toJSON(): { [k: string]: any };

                /**
                 * Gets the default type url for ListCollectionIdsResponse
                 * @param [typeUrlPrefix] your custom typeUrlPrefix(default "type.googleapis.com")
                 * @returns The default type url
                 */
                public static getTypeUrl(typeUrlPrefix?: string): string;
            }

            /** Properties of a BatchWriteRequest. */
            interface IBatchWriteRequest {

                /** BatchWriteRequest database */
                database?: (string|null);

                /** BatchWriteRequest writes */
                writes?: (google.firestore.v1.IWrite[]|null);

                /** BatchWriteRequest labels */
                labels?: ({ [k: string]: string }|null);
            }

            /** Represents a BatchWriteRequest. */
            class BatchWriteRequest implements IBatchWriteRequest {

                /**
                 * Constructs a new BatchWriteRequest.
                 * @param [properties] Properties to set
                 */
                constructor(properties?: google.firestore.v1.IBatchWriteRequest);

                /** BatchWriteRequest database. */
                public database: string;

                /** BatchWriteRequest writes. */
                public writes: google.firestore.v1.IWrite[];

                /** BatchWriteRequest labels. */
                public labels: { [k: string]: string };

                /**
                 * Creates a BatchWriteRequest message from a plain object. Also converts values to their respective internal types.
                 * @param object Plain object
                 * @returns BatchWriteRequest
                 */
                public static fromObject(object: { [k: string]: any }): google.firestore.v1.BatchWriteRequest;

                /**
                 * Creates a plain object from a BatchWriteRequest message. Also converts values to other types if specified.
                 * @param message BatchWriteRequest
                 * @param [options] Conversion options
                 * @returns Plain object
                 */
                public static toObject(message: google.firestore.v1.BatchWriteRequest, options?: $protobuf.IConversionOptions): { [k: string]: any };

                /**
                 * Converts this BatchWriteRequest to JSON.
                 * @returns JSON object
                 */
                public toJSON(): { [k: string]: any };

                /**
                 * Gets the default type url for BatchWriteRequest
                 * @param [typeUrlPrefix] your custom typeUrlPrefix(default "type.googleapis.com")
                 * @returns The default type url
                 */
                public static getTypeUrl(typeUrlPrefix?: string): string;
            }

            /** Properties of a BatchWriteResponse. */
            interface IBatchWriteResponse {

                /** BatchWriteResponse writeResults */
                writeResults?: (google.firestore.v1.IWriteResult[]|null);

                /** BatchWriteResponse status */
                status?: (google.rpc.IStatus[]|null);
            }

            /** Represents a BatchWriteResponse. */
            class BatchWriteResponse implements IBatchWriteResponse {

                /**
                 * Constructs a new BatchWriteResponse.
                 * @param [properties] Properties to set
                 */
                constructor(properties?: google.firestore.v1.IBatchWriteResponse);

                /** BatchWriteResponse writeResults. */
                public writeResults: google.firestore.v1.IWriteResult[];

                /** BatchWriteResponse status. */
                public status: google.rpc.IStatus[];

                /**
                 * Creates a BatchWriteResponse message from a plain object. Also converts values to their respective internal types.
                 * @param object Plain object
                 * @returns BatchWriteResponse
                 */
                public static fromObject(object: { [k: string]: any }): google.firestore.v1.BatchWriteResponse;

                /**
                 * Creates a plain object from a BatchWriteResponse message. Also converts values to other types if specified.
                 * @param message BatchWriteResponse
                 * @param [options] Conversion options
                 * @returns Plain object
                 */
                public static toObject(message: google.firestore.v1.BatchWriteResponse, options?: $protobuf.IConversionOptions): { [k: string]: any };

                /**
                 * Converts this BatchWriteResponse to JSON.
                 * @returns JSON object
                 */
                public toJSON(): { [k: string]: any };

                /**
                 * Gets the default type url for BatchWriteResponse
                 * @param [typeUrlPrefix] your custom typeUrlPrefix(default "type.googleapis.com")
                 * @returns The default type url
                 */
                public static getTypeUrl(typeUrlPrefix?: string): string;
            }

            /** Properties of a StructuredQuery. */
            interface IStructuredQuery {

                /** StructuredQuery select */
                select?: (google.firestore.v1.StructuredQuery.IProjection|null);

                /** StructuredQuery from */
                from?: (google.firestore.v1.StructuredQuery.ICollectionSelector[]|null);

                /** StructuredQuery where */
                where?: (google.firestore.v1.StructuredQuery.IFilter|null);

                /** StructuredQuery orderBy */
                orderBy?: (google.firestore.v1.StructuredQuery.IOrder[]|null);

                /** StructuredQuery startAt */
                startAt?: (google.firestore.v1.ICursor|null);

                /** StructuredQuery endAt */
                endAt?: (google.firestore.v1.ICursor|null);

                /** StructuredQuery offset */
                offset?: (number|null);

                /** StructuredQuery limit */
                limit?: (google.protobuf.IInt32Value|null);

                /** StructuredQuery findNearest */
                findNearest?: (google.firestore.v1.StructuredQuery.IFindNearest|null);
            }

            /** Represents a StructuredQuery. */
            class StructuredQuery implements IStructuredQuery {

                /**
                 * Constructs a new StructuredQuery.
                 * @param [properties] Properties to set
                 */
                constructor(properties?: google.firestore.v1.IStructuredQuery);

                /** StructuredQuery select. */
                public select?: (google.firestore.v1.StructuredQuery.IProjection|null);

                /** StructuredQuery from. */
                public from: google.firestore.v1.StructuredQuery.ICollectionSelector[];

                /** StructuredQuery where. */
                public where?: (google.firestore.v1.StructuredQuery.IFilter|null);

                /** StructuredQuery orderBy. */
                public orderBy: google.firestore.v1.StructuredQuery.IOrder[];

                /** StructuredQuery startAt. */
                public startAt?: (google.firestore.v1.ICursor|null);

                /** StructuredQuery endAt. */
                public endAt?: (google.firestore.v1.ICursor|null);

                /** StructuredQuery offset. */
                public offset: number;

                /** StructuredQuery limit. */
                public limit?: (google.protobuf.IInt32Value|null);

                /** StructuredQuery findNearest. */
                public findNearest?: (google.firestore.v1.StructuredQuery.IFindNearest|null);

                /**
                 * Creates a StructuredQuery message from a plain object. Also converts values to their respective internal types.
                 * @param object Plain object
                 * @returns StructuredQuery
                 */
                public static fromObject(object: { [k: string]: any }): google.firestore.v1.StructuredQuery;

                /**
                 * Creates a plain object from a StructuredQuery message. Also converts values to other types if specified.
                 * @param message StructuredQuery
                 * @param [options] Conversion options
                 * @returns Plain object
                 */
                public static toObject(message: google.firestore.v1.StructuredQuery, options?: $protobuf.IConversionOptions): { [k: string]: any };

                /**
                 * Converts this StructuredQuery to JSON.
                 * @returns JSON object
                 */
                public toJSON(): { [k: string]: any };

                /**
                 * Gets the default type url for StructuredQuery
                 * @param [typeUrlPrefix] your custom typeUrlPrefix(default "type.googleapis.com")
                 * @returns The default type url
                 */
                public static getTypeUrl(typeUrlPrefix?: string): string;
            }

            namespace StructuredQuery {

                /** Properties of a CollectionSelector. */
                interface ICollectionSelector {

                    /** CollectionSelector collectionId */
                    collectionId?: (string|null);

                    /** CollectionSelector allDescendants */
                    allDescendants?: (boolean|null);
                }

                /** Represents a CollectionSelector. */
                class CollectionSelector implements ICollectionSelector {

                    /**
                     * Constructs a new CollectionSelector.
                     * @param [properties] Properties to set
                     */
                    constructor(properties?: google.firestore.v1.StructuredQuery.ICollectionSelector);

                    /** CollectionSelector collectionId. */
                    public collectionId: string;

                    /** CollectionSelector allDescendants. */
                    public allDescendants: boolean;

                    /**
                     * Creates a CollectionSelector message from a plain object. Also converts values to their respective internal types.
                     * @param object Plain object
                     * @returns CollectionSelector
                     */
                    public static fromObject(object: { [k: string]: any }): google.firestore.v1.StructuredQuery.CollectionSelector;

                    /**
                     * Creates a plain object from a CollectionSelector message. Also converts values to other types if specified.
                     * @param message CollectionSelector
                     * @param [options] Conversion options
                     * @returns Plain object
                     */
                    public static toObject(message: google.firestore.v1.StructuredQuery.CollectionSelector, options?: $protobuf.IConversionOptions): { [k: string]: any };

                    /**
                     * Converts this CollectionSelector to JSON.
                     * @returns JSON object
                     */
                    public toJSON(): { [k: string]: any };

                    /**
                     * Gets the default type url for CollectionSelector
                     * @param [typeUrlPrefix] your custom typeUrlPrefix(default "type.googleapis.com")
                     * @returns The default type url
                     */
                    public static getTypeUrl(typeUrlPrefix?: string): string;
                }

                /** Properties of a Filter. */
                interface IFilter {

                    /** Filter compositeFilter */
                    compositeFilter?: (google.firestore.v1.StructuredQuery.ICompositeFilter|null);

                    /** Filter fieldFilter */
                    fieldFilter?: (google.firestore.v1.StructuredQuery.IFieldFilter|null);

                    /** Filter unaryFilter */
                    unaryFilter?: (google.firestore.v1.StructuredQuery.IUnaryFilter|null);
                }

                /** Represents a Filter. */
                class Filter implements IFilter {

                    /**
                     * Constructs a new Filter.
                     * @param [properties] Properties to set
                     */
                    constructor(properties?: google.firestore.v1.StructuredQuery.IFilter);

                    /** Filter compositeFilter. */
                    public compositeFilter?: (google.firestore.v1.StructuredQuery.ICompositeFilter|null);

                    /** Filter fieldFilter. */
                    public fieldFilter?: (google.firestore.v1.StructuredQuery.IFieldFilter|null);

                    /** Filter unaryFilter. */
                    public unaryFilter?: (google.firestore.v1.StructuredQuery.IUnaryFilter|null);

                    /** Filter filterType. */
                    public filterType?: ("compositeFilter"|"fieldFilter"|"unaryFilter");

                    /**
                     * Creates a Filter message from a plain object. Also converts values to their respective internal types.
                     * @param object Plain object
                     * @returns Filter
                     */
                    public static fromObject(object: { [k: string]: any }): google.firestore.v1.StructuredQuery.Filter;

                    /**
                     * Creates a plain object from a Filter message. Also converts values to other types if specified.
                     * @param message Filter
                     * @param [options] Conversion options
                     * @returns Plain object
                     */
                    public static toObject(message: google.firestore.v1.StructuredQuery.Filter, options?: $protobuf.IConversionOptions): { [k: string]: any };

                    /**
                     * Converts this Filter to JSON.
                     * @returns JSON object
                     */
                    public toJSON(): { [k: string]: any };

                    /**
                     * Gets the default type url for Filter
                     * @param [typeUrlPrefix] your custom typeUrlPrefix(default "type.googleapis.com")
                     * @returns The default type url
                     */
                    public static getTypeUrl(typeUrlPrefix?: string): string;
                }

                /** Properties of a CompositeFilter. */
                interface ICompositeFilter {

                    /** CompositeFilter op */
                    op?: (google.firestore.v1.StructuredQuery.CompositeFilter.Operator|null);

                    /** CompositeFilter filters */
                    filters?: (google.firestore.v1.StructuredQuery.IFilter[]|null);
                }

                /** Represents a CompositeFilter. */
                class CompositeFilter implements ICompositeFilter {

                    /**
                     * Constructs a new CompositeFilter.
                     * @param [properties] Properties to set
                     */
                    constructor(properties?: google.firestore.v1.StructuredQuery.ICompositeFilter);

                    /** CompositeFilter op. */
                    public op: google.firestore.v1.StructuredQuery.CompositeFilter.Operator;

                    /** CompositeFilter filters. */
                    public filters: google.firestore.v1.StructuredQuery.IFilter[];

                    /**
                     * Creates a CompositeFilter message from a plain object. Also converts values to their respective internal types.
                     * @param object Plain object
                     * @returns CompositeFilter
                     */
                    public static fromObject(object: { [k: string]: any }): google.firestore.v1.StructuredQuery.CompositeFilter;

                    /**
                     * Creates a plain object from a CompositeFilter message. Also converts values to other types if specified.
                     * @param message CompositeFilter
                     * @param [options] Conversion options
                     * @returns Plain object
                     */
                    public static toObject(message: google.firestore.v1.StructuredQuery.CompositeFilter, options?: $protobuf.IConversionOptions): { [k: string]: any };

                    /**
                     * Converts this CompositeFilter to JSON.
                     * @returns JSON object
                     */
                    public toJSON(): { [k: string]: any };

                    /**
                     * Gets the default type url for CompositeFilter
                     * @param [typeUrlPrefix] your custom typeUrlPrefix(default "type.googleapis.com")
                     * @returns The default type url
                     */
                    public static getTypeUrl(typeUrlPrefix?: string): string;
                }

                namespace CompositeFilter {

                    /** Operator enum. */
                    type Operator =
                        "OPERATOR_UNSPECIFIED"| "AND"| "OR";
                }

                /** Properties of a FieldFilter. */
                interface IFieldFilter {

                    /** FieldFilter field */
                    field?: (google.firestore.v1.StructuredQuery.IFieldReference|null);

                    /** FieldFilter op */
                    op?: (google.firestore.v1.StructuredQuery.FieldFilter.Operator|null);

                    /** FieldFilter value */
                    value?: (google.firestore.v1.IValue|null);
                }

                /** Represents a FieldFilter. */
                class FieldFilter implements IFieldFilter {

                    /**
                     * Constructs a new FieldFilter.
                     * @param [properties] Properties to set
                     */
                    constructor(properties?: google.firestore.v1.StructuredQuery.IFieldFilter);

                    /** FieldFilter field. */
                    public field?: (google.firestore.v1.StructuredQuery.IFieldReference|null);

                    /** FieldFilter op. */
                    public op: google.firestore.v1.StructuredQuery.FieldFilter.Operator;

                    /** FieldFilter value. */
                    public value?: (google.firestore.v1.IValue|null);

                    /**
                     * Creates a FieldFilter message from a plain object. Also converts values to their respective internal types.
                     * @param object Plain object
                     * @returns FieldFilter
                     */
                    public static fromObject(object: { [k: string]: any }): google.firestore.v1.StructuredQuery.FieldFilter;

                    /**
                     * Creates a plain object from a FieldFilter message. Also converts values to other types if specified.
                     * @param message FieldFilter
                     * @param [options] Conversion options
                     * @returns Plain object
                     */
                    public static toObject(message: google.firestore.v1.StructuredQuery.FieldFilter, options?: $protobuf.IConversionOptions): { [k: string]: any };

                    /**
                     * Converts this FieldFilter to JSON.
                     * @returns JSON object
                     */
                    public toJSON(): { [k: string]: any };

                    /**
                     * Gets the default type url for FieldFilter
                     * @param [typeUrlPrefix] your custom typeUrlPrefix(default "type.googleapis.com")
                     * @returns The default type url
                     */
                    public static getTypeUrl(typeUrlPrefix?: string): string;
                }

                namespace FieldFilter {

                    /** Operator enum. */
                    type Operator =
                        "OPERATOR_UNSPECIFIED"| "LESS_THAN"| "LESS_THAN_OR_EQUAL"| "GREATER_THAN"| "GREATER_THAN_OR_EQUAL"| "EQUAL"| "NOT_EQUAL"| "ARRAY_CONTAINS"| "IN"| "ARRAY_CONTAINS_ANY"| "NOT_IN";
                }

                /** Properties of an UnaryFilter. */
                interface IUnaryFilter {

                    /** UnaryFilter op */
                    op?: (google.firestore.v1.StructuredQuery.UnaryFilter.Operator|null);

                    /** UnaryFilter field */
                    field?: (google.firestore.v1.StructuredQuery.IFieldReference|null);
                }

                /** Represents an UnaryFilter. */
                class UnaryFilter implements IUnaryFilter {

                    /**
                     * Constructs a new UnaryFilter.
                     * @param [properties] Properties to set
                     */
                    constructor(properties?: google.firestore.v1.StructuredQuery.IUnaryFilter);

                    /** UnaryFilter op. */
                    public op: google.firestore.v1.StructuredQuery.UnaryFilter.Operator;

                    /** UnaryFilter field. */
                    public field?: (google.firestore.v1.StructuredQuery.IFieldReference|null);

                    /** UnaryFilter operandType. */
                    public operandType?: "field";

                    /**
                     * Creates an UnaryFilter message from a plain object. Also converts values to their respective internal types.
                     * @param object Plain object
                     * @returns UnaryFilter
                     */
                    public static fromObject(object: { [k: string]: any }): google.firestore.v1.StructuredQuery.UnaryFilter;

                    /**
                     * Creates a plain object from an UnaryFilter message. Also converts values to other types if specified.
                     * @param message UnaryFilter
                     * @param [options] Conversion options
                     * @returns Plain object
                     */
                    public static toObject(message: google.firestore.v1.StructuredQuery.UnaryFilter, options?: $protobuf.IConversionOptions): { [k: string]: any };

                    /**
                     * Converts this UnaryFilter to JSON.
                     * @returns JSON object
                     */
                    public toJSON(): { [k: string]: any };

                    /**
                     * Gets the default type url for UnaryFilter
                     * @param [typeUrlPrefix] your custom typeUrlPrefix(default "type.googleapis.com")
                     * @returns The default type url
                     */
                    public static getTypeUrl(typeUrlPrefix?: string): string;
                }

                namespace UnaryFilter {

                    /** Operator enum. */
                    type Operator =
                        "OPERATOR_UNSPECIFIED"| "IS_NAN"| "IS_NULL"| "IS_NOT_NAN"| "IS_NOT_NULL";
                }

                /** Properties of an Order. */
                interface IOrder {

                    /** Order field */
                    field?: (google.firestore.v1.StructuredQuery.IFieldReference|null);

                    /** Order direction */
                    direction?: (google.firestore.v1.StructuredQuery.Direction|null);
                }

                /** Represents an Order. */
                class Order implements IOrder {

                    /**
                     * Constructs a new Order.
                     * @param [properties] Properties to set
                     */
                    constructor(properties?: google.firestore.v1.StructuredQuery.IOrder);

                    /** Order field. */
                    public field?: (google.firestore.v1.StructuredQuery.IFieldReference|null);

                    /** Order direction. */
                    public direction: google.firestore.v1.StructuredQuery.Direction;

                    /**
                     * Creates an Order message from a plain object. Also converts values to their respective internal types.
                     * @param object Plain object
                     * @returns Order
                     */
                    public static fromObject(object: { [k: string]: any }): google.firestore.v1.StructuredQuery.Order;

                    /**
                     * Creates a plain object from an Order message. Also converts values to other types if specified.
                     * @param message Order
                     * @param [options] Conversion options
                     * @returns Plain object
                     */
                    public static toObject(message: google.firestore.v1.StructuredQuery.Order, options?: $protobuf.IConversionOptions): { [k: string]: any };

                    /**
                     * Converts this Order to JSON.
                     * @returns JSON object
                     */
                    public toJSON(): { [k: string]: any };

                    /**
                     * Gets the default type url for Order
                     * @param [typeUrlPrefix] your custom typeUrlPrefix(default "type.googleapis.com")
                     * @returns The default type url
                     */
                    public static getTypeUrl(typeUrlPrefix?: string): string;
                }

                /** Direction enum. */
                type Direction =
                    "DIRECTION_UNSPECIFIED"| "ASCENDING"| "DESCENDING";

                /** Properties of a FieldReference. */
                interface IFieldReference {

                    /** FieldReference fieldPath */
                    fieldPath?: (string|null);
                }

                /** Represents a FieldReference. */
                class FieldReference implements IFieldReference {

                    /**
                     * Constructs a new FieldReference.
                     * @param [properties] Properties to set
                     */
                    constructor(properties?: google.firestore.v1.StructuredQuery.IFieldReference);

                    /** FieldReference fieldPath. */
                    public fieldPath: string;

                    /**
                     * Creates a FieldReference message from a plain object. Also converts values to their respective internal types.
                     * @param object Plain object
                     * @returns FieldReference
                     */
                    public static fromObject(object: { [k: string]: any }): google.firestore.v1.StructuredQuery.FieldReference;

                    /**
                     * Creates a plain object from a FieldReference message. Also converts values to other types if specified.
                     * @param message FieldReference
                     * @param [options] Conversion options
                     * @returns Plain object
                     */
                    public static toObject(message: google.firestore.v1.StructuredQuery.FieldReference, options?: $protobuf.IConversionOptions): { [k: string]: any };

                    /**
                     * Converts this FieldReference to JSON.
                     * @returns JSON object
                     */
                    public toJSON(): { [k: string]: any };

                    /**
                     * Gets the default type url for FieldReference
                     * @param [typeUrlPrefix] your custom typeUrlPrefix(default "type.googleapis.com")
                     * @returns The default type url
                     */
                    public static getTypeUrl(typeUrlPrefix?: string): string;
                }

                /** Properties of a Projection. */
                interface IProjection {

                    /** Projection fields */
                    fields?: (google.firestore.v1.StructuredQuery.IFieldReference[]|null);
                }

                /** Represents a Projection. */
                class Projection implements IProjection {

                    /**
                     * Constructs a new Projection.
                     * @param [properties] Properties to set
                     */
                    constructor(properties?: google.firestore.v1.StructuredQuery.IProjection);

                    /** Projection fields. */
                    public fields: google.firestore.v1.StructuredQuery.IFieldReference[];

                    /**
                     * Creates a Projection message from a plain object. Also converts values to their respective internal types.
                     * @param object Plain object
                     * @returns Projection
                     */
                    public static fromObject(object: { [k: string]: any }): google.firestore.v1.StructuredQuery.Projection;

                    /**
                     * Creates a plain object from a Projection message. Also converts values to other types if specified.
                     * @param message Projection
                     * @param [options] Conversion options
                     * @returns Plain object
                     */
                    public static toObject(message: google.firestore.v1.StructuredQuery.Projection, options?: $protobuf.IConversionOptions): { [k: string]: any };

                    /**
                     * Converts this Projection to JSON.
                     * @returns JSON object
                     */
                    public toJSON(): { [k: string]: any };

                    /**
                     * Gets the default type url for Projection
                     * @param [typeUrlPrefix] your custom typeUrlPrefix(default "type.googleapis.com")
                     * @returns The default type url
                     */
                    public static getTypeUrl(typeUrlPrefix?: string): string;
                }

                /** Properties of a FindNearest. */
                interface IFindNearest {

                    /** FindNearest vectorField */
                    vectorField?: (google.firestore.v1.StructuredQuery.IFieldReference|null);

                    /** FindNearest queryVector */
                    queryVector?: (google.firestore.v1.IValue|null);

                    /** FindNearest distanceMeasure */
                    distanceMeasure?: (google.firestore.v1.StructuredQuery.FindNearest.DistanceMeasure|null);

                    /** FindNearest limit */
                    limit?: (google.protobuf.IInt32Value|null);

                    /** FindNearest distanceResultField */
                    distanceResultField?: (string|null);

                    /** FindNearest distanceThreshold */
                    distanceThreshold?: (google.protobuf.IDoubleValue|null);
                }

                /** Represents a FindNearest. */
                class FindNearest implements IFindNearest {

                    /**
                     * Constructs a new FindNearest.
                     * @param [properties] Properties to set
                     */
                    constructor(properties?: google.firestore.v1.StructuredQuery.IFindNearest);

                    /** FindNearest vectorField. */
                    public vectorField?: (google.firestore.v1.StructuredQuery.IFieldReference|null);

                    /** FindNearest queryVector. */
                    public queryVector?: (google.firestore.v1.IValue|null);

                    /** FindNearest distanceMeasure. */
                    public distanceMeasure: google.firestore.v1.StructuredQuery.FindNearest.DistanceMeasure;

                    /** FindNearest limit. */
                    public limit?: (google.protobuf.IInt32Value|null);

                    /** FindNearest distanceResultField. */
                    public distanceResultField: string;

                    /** FindNearest distanceThreshold. */
                    public distanceThreshold?: (google.protobuf.IDoubleValue|null);

                    /**
                     * Creates a FindNearest message from a plain object. Also converts values to their respective internal types.
                     * @param object Plain object
                     * @returns FindNearest
                     */
                    public static fromObject(object: { [k: string]: any }): google.firestore.v1.StructuredQuery.FindNearest;

                    /**
                     * Creates a plain object from a FindNearest message. Also converts values to other types if specified.
                     * @param message FindNearest
                     * @param [options] Conversion options
                     * @returns Plain object
                     */
                    public static toObject(message: google.firestore.v1.StructuredQuery.FindNearest, options?: $protobuf.IConversionOptions): { [k: string]: any };

                    /**
                     * Converts this FindNearest to JSON.
                     * @returns JSON object
                     */
                    public toJSON(): { [k: string]: any };

                    /**
                     * Gets the default type url for FindNearest
                     * @param [typeUrlPrefix] your custom typeUrlPrefix(default "type.googleapis.com")
                     * @returns The default type url
                     */
                    public static getTypeUrl(typeUrlPrefix?: string): string;
                }

                namespace FindNearest {

                    /** DistanceMeasure enum. */
                    type DistanceMeasure =
                        "DISTANCE_MEASURE_UNSPECIFIED"| "EUCLIDEAN"| "COSINE"| "DOT_PRODUCT";
                }
            }

            /** Properties of a StructuredAggregationQuery. */
            interface IStructuredAggregationQuery {

                /** StructuredAggregationQuery structuredQuery */
                structuredQuery?: (google.firestore.v1.IStructuredQuery|null);

                /** StructuredAggregationQuery aggregations */
                aggregations?: (google.firestore.v1.StructuredAggregationQuery.IAggregation[]|null);
            }

            /** Represents a StructuredAggregationQuery. */
            class StructuredAggregationQuery implements IStructuredAggregationQuery {

                /**
                 * Constructs a new StructuredAggregationQuery.
                 * @param [properties] Properties to set
                 */
                constructor(properties?: google.firestore.v1.IStructuredAggregationQuery);

                /** StructuredAggregationQuery structuredQuery. */
                public structuredQuery?: (google.firestore.v1.IStructuredQuery|null);

                /** StructuredAggregationQuery aggregations. */
                public aggregations: google.firestore.v1.StructuredAggregationQuery.IAggregation[];

                /** StructuredAggregationQuery queryType. */
                public queryType?: "structuredQuery";

                /**
                 * Creates a StructuredAggregationQuery message from a plain object. Also converts values to their respective internal types.
                 * @param object Plain object
                 * @returns StructuredAggregationQuery
                 */
                public static fromObject(object: { [k: string]: any }): google.firestore.v1.StructuredAggregationQuery;

                /**
                 * Creates a plain object from a StructuredAggregationQuery message. Also converts values to other types if specified.
                 * @param message StructuredAggregationQuery
                 * @param [options] Conversion options
                 * @returns Plain object
                 */
                public static toObject(message: google.firestore.v1.StructuredAggregationQuery, options?: $protobuf.IConversionOptions): { [k: string]: any };

                /**
                 * Converts this StructuredAggregationQuery to JSON.
                 * @returns JSON object
                 */
                public toJSON(): { [k: string]: any };

                /**
                 * Gets the default type url for StructuredAggregationQuery
                 * @param [typeUrlPrefix] your custom typeUrlPrefix(default "type.googleapis.com")
                 * @returns The default type url
                 */
                public static getTypeUrl(typeUrlPrefix?: string): string;
            }

            namespace StructuredAggregationQuery {

                /** Properties of an Aggregation. */
                interface IAggregation {

                    /** Aggregation count */
                    count?: (google.firestore.v1.StructuredAggregationQuery.Aggregation.ICount|null);

                    /** Aggregation sum */
                    sum?: (google.firestore.v1.StructuredAggregationQuery.Aggregation.ISum|null);

                    /** Aggregation avg */
                    avg?: (google.firestore.v1.StructuredAggregationQuery.Aggregation.IAvg|null);

                    /** Aggregation alias */
                    alias?: (string|null);
                }

                /** Represents an Aggregation. */
                class Aggregation implements IAggregation {

                    /**
                     * Constructs a new Aggregation.
                     * @param [properties] Properties to set
                     */
                    constructor(properties?: google.firestore.v1.StructuredAggregationQuery.IAggregation);

                    /** Aggregation count. */
                    public count?: (google.firestore.v1.StructuredAggregationQuery.Aggregation.ICount|null);

                    /** Aggregation sum. */
                    public sum?: (google.firestore.v1.StructuredAggregationQuery.Aggregation.ISum|null);

                    /** Aggregation avg. */
                    public avg?: (google.firestore.v1.StructuredAggregationQuery.Aggregation.IAvg|null);

                    /** Aggregation alias. */
                    public alias: string;

                    /** Aggregation operator. */
                    public operator?: ("count"|"sum"|"avg");

                    /**
                     * Creates an Aggregation message from a plain object. Also converts values to their respective internal types.
                     * @param object Plain object
                     * @returns Aggregation
                     */
                    public static fromObject(object: { [k: string]: any }): google.firestore.v1.StructuredAggregationQuery.Aggregation;

                    /**
                     * Creates a plain object from an Aggregation message. Also converts values to other types if specified.
                     * @param message Aggregation
                     * @param [options] Conversion options
                     * @returns Plain object
                     */
                    public static toObject(message: google.firestore.v1.StructuredAggregationQuery.Aggregation, options?: $protobuf.IConversionOptions): { [k: string]: any };

                    /**
                     * Converts this Aggregation to JSON.
                     * @returns JSON object
                     */
                    public toJSON(): { [k: string]: any };

                    /**
                     * Gets the default type url for Aggregation
                     * @param [typeUrlPrefix] your custom typeUrlPrefix(default "type.googleapis.com")
                     * @returns The default type url
                     */
                    public static getTypeUrl(typeUrlPrefix?: string): string;
                }

                namespace Aggregation {

                    /** Properties of a Count. */
                    interface ICount {

                        /** Count upTo */
                        upTo?: (google.protobuf.IInt64Value|null);
                    }

                    /** Represents a Count. */
                    class Count implements ICount {

                        /**
                         * Constructs a new Count.
                         * @param [properties] Properties to set
                         */
                        constructor(properties?: google.firestore.v1.StructuredAggregationQuery.Aggregation.ICount);

                        /** Count upTo. */
                        public upTo?: (google.protobuf.IInt64Value|null);

                        /**
                         * Creates a Count message from a plain object. Also converts values to their respective internal types.
                         * @param object Plain object
                         * @returns Count
                         */
                        public static fromObject(object: { [k: string]: any }): google.firestore.v1.StructuredAggregationQuery.Aggregation.Count;

                        /**
                         * Creates a plain object from a Count message. Also converts values to other types if specified.
                         * @param message Count
                         * @param [options] Conversion options
                         * @returns Plain object
                         */
                        public static toObject(message: google.firestore.v1.StructuredAggregationQuery.Aggregation.Count, options?: $protobuf.IConversionOptions): { [k: string]: any };

                        /**
                         * Converts this Count to JSON.
                         * @returns JSON object
                         */
                        public toJSON(): { [k: string]: any };

                        /**
                         * Gets the default type url for Count
                         * @param [typeUrlPrefix] your custom typeUrlPrefix(default "type.googleapis.com")
                         * @returns The default type url
                         */
                        public static getTypeUrl(typeUrlPrefix?: string): string;
                    }

                    /** Properties of a Sum. */
                    interface ISum {

                        /** Sum field */
                        field?: (google.firestore.v1.StructuredQuery.IFieldReference|null);
                    }

                    /** Represents a Sum. */
                    class Sum implements ISum {

                        /**
                         * Constructs a new Sum.
                         * @param [properties] Properties to set
                         */
                        constructor(properties?: google.firestore.v1.StructuredAggregationQuery.Aggregation.ISum);

                        /** Sum field. */
                        public field?: (google.firestore.v1.StructuredQuery.IFieldReference|null);

                        /**
                         * Creates a Sum message from a plain object. Also converts values to their respective internal types.
                         * @param object Plain object
                         * @returns Sum
                         */
                        public static fromObject(object: { [k: string]: any }): google.firestore.v1.StructuredAggregationQuery.Aggregation.Sum;

                        /**
                         * Creates a plain object from a Sum message. Also converts values to other types if specified.
                         * @param message Sum
                         * @param [options] Conversion options
                         * @returns Plain object
                         */
                        public static toObject(message: google.firestore.v1.StructuredAggregationQuery.Aggregation.Sum, options?: $protobuf.IConversionOptions): { [k: string]: any };

                        /**
                         * Converts this Sum to JSON.
                         * @returns JSON object
                         */
                        public toJSON(): { [k: string]: any };

                        /**
                         * Gets the default type url for Sum
                         * @param [typeUrlPrefix] your custom typeUrlPrefix(default "type.googleapis.com")
                         * @returns The default type url
                         */
                        public static getTypeUrl(typeUrlPrefix?: string): string;
                    }

                    /** Properties of an Avg. */
                    interface IAvg {

                        /** Avg field */
                        field?: (google.firestore.v1.StructuredQuery.IFieldReference|null);
                    }

                    /** Represents an Avg. */
                    class Avg implements IAvg {

                        /**
                         * Constructs a new Avg.
                         * @param [properties] Properties to set
                         */
                        constructor(properties?: google.firestore.v1.StructuredAggregationQuery.Aggregation.IAvg);

                        /** Avg field. */
                        public field?: (google.firestore.v1.StructuredQuery.IFieldReference|null);

                        /**
                         * Creates an Avg message from a plain object. Also converts values to their respective internal types.
                         * @param object Plain object
                         * @returns Avg
                         */
                        public static fromObject(object: { [k: string]: any }): google.firestore.v1.StructuredAggregationQuery.Aggregation.Avg;

                        /**
                         * Creates a plain object from an Avg message. Also converts values to other types if specified.
                         * @param message Avg
                         * @param [options] Conversion options
                         * @returns Plain object
                         */
                        public static toObject(message: google.firestore.v1.StructuredAggregationQuery.Aggregation.Avg, options?: $protobuf.IConversionOptions): { [k: string]: any };

                        /**
                         * Converts this Avg to JSON.
                         * @returns JSON object
                         */
                        public toJSON(): { [k: string]: any };

                        /**
                         * Gets the default type url for Avg
                         * @param [typeUrlPrefix] your custom typeUrlPrefix(default "type.googleapis.com")
                         * @returns The default type url
                         */
                        public static getTypeUrl(typeUrlPrefix?: string): string;
                    }
                }
            }

            /** Properties of a Cursor. */
            interface ICursor {

                /** Cursor values */
                values?: (google.firestore.v1.IValue[]|null);

                /** Cursor before */
                before?: (boolean|null);
            }

            /** Represents a Cursor. */
            class Cursor implements ICursor {

                /**
                 * Constructs a new Cursor.
                 * @param [properties] Properties to set
                 */
                constructor(properties?: google.firestore.v1.ICursor);

                /** Cursor values. */
                public values: google.firestore.v1.IValue[];

                /** Cursor before. */
                public before: boolean;

                /**
                 * Creates a Cursor message from a plain object. Also converts values to their respective internal types.
                 * @param object Plain object
                 * @returns Cursor
                 */
                public static fromObject(object: { [k: string]: any }): google.firestore.v1.Cursor;

                /**
                 * Creates a plain object from a Cursor message. Also converts values to other types if specified.
                 * @param message Cursor
                 * @param [options] Conversion options
                 * @returns Plain object
                 */
                public static toObject(message: google.firestore.v1.Cursor, options?: $protobuf.IConversionOptions): { [k: string]: any };

                /**
                 * Converts this Cursor to JSON.
                 * @returns JSON object
                 */
                public toJSON(): { [k: string]: any };

                /**
                 * Gets the default type url for Cursor
                 * @param [typeUrlPrefix] your custom typeUrlPrefix(default "type.googleapis.com")
                 * @returns The default type url
                 */
                public static getTypeUrl(typeUrlPrefix?: string): string;
            }

            /** Properties of an ExplainOptions. */
            interface IExplainOptions {

                /** ExplainOptions analyze */
                analyze?: (boolean|null);
            }

            /** Represents an ExplainOptions. */
            class ExplainOptions implements IExplainOptions {

                /**
                 * Constructs a new ExplainOptions.
                 * @param [properties] Properties to set
                 */
                constructor(properties?: google.firestore.v1.IExplainOptions);

                /** ExplainOptions analyze. */
                public analyze: boolean;

                /**
                 * Creates an ExplainOptions message from a plain object. Also converts values to their respective internal types.
                 * @param object Plain object
                 * @returns ExplainOptions
                 */
                public static fromObject(object: { [k: string]: any }): google.firestore.v1.ExplainOptions;

                /**
                 * Creates a plain object from an ExplainOptions message. Also converts values to other types if specified.
                 * @param message ExplainOptions
                 * @param [options] Conversion options
                 * @returns Plain object
                 */
                public static toObject(message: google.firestore.v1.ExplainOptions, options?: $protobuf.IConversionOptions): { [k: string]: any };

                /**
                 * Converts this ExplainOptions to JSON.
                 * @returns JSON object
                 */
                public toJSON(): { [k: string]: any };

                /**
                 * Gets the default type url for ExplainOptions
                 * @param [typeUrlPrefix] your custom typeUrlPrefix(default "type.googleapis.com")
                 * @returns The default type url
                 */
                public static getTypeUrl(typeUrlPrefix?: string): string;
            }

            /** Properties of an ExplainMetrics. */
            interface IExplainMetrics {

                /** ExplainMetrics planSummary */
                planSummary?: (google.firestore.v1.IPlanSummary|null);

                /** ExplainMetrics executionStats */
                executionStats?: (google.firestore.v1.IExecutionStats|null);
            }

            /** Represents an ExplainMetrics. */
            class ExplainMetrics implements IExplainMetrics {

                /**
                 * Constructs a new ExplainMetrics.
                 * @param [properties] Properties to set
                 */
                constructor(properties?: google.firestore.v1.IExplainMetrics);

                /** ExplainMetrics planSummary. */
                public planSummary?: (google.firestore.v1.IPlanSummary|null);

                /** ExplainMetrics executionStats. */
                public executionStats?: (google.firestore.v1.IExecutionStats|null);

                /**
                 * Creates an ExplainMetrics message from a plain object. Also converts values to their respective internal types.
                 * @param object Plain object
                 * @returns ExplainMetrics
                 */
                public static fromObject(object: { [k: string]: any }): google.firestore.v1.ExplainMetrics;

                /**
                 * Creates a plain object from an ExplainMetrics message. Also converts values to other types if specified.
                 * @param message ExplainMetrics
                 * @param [options] Conversion options
                 * @returns Plain object
                 */
                public static toObject(message: google.firestore.v1.ExplainMetrics, options?: $protobuf.IConversionOptions): { [k: string]: any };

                /**
                 * Converts this ExplainMetrics to JSON.
                 * @returns JSON object
                 */
                public toJSON(): { [k: string]: any };

                /**
                 * Gets the default type url for ExplainMetrics
                 * @param [typeUrlPrefix] your custom typeUrlPrefix(default "type.googleapis.com")
                 * @returns The default type url
                 */
                public static getTypeUrl(typeUrlPrefix?: string): string;
            }

            /** Properties of a PlanSummary. */
            interface IPlanSummary {

                /** PlanSummary indexesUsed */
                indexesUsed?: (google.protobuf.IStruct[]|null);
            }

            /** Represents a PlanSummary. */
            class PlanSummary implements IPlanSummary {

                /**
                 * Constructs a new PlanSummary.
                 * @param [properties] Properties to set
                 */
                constructor(properties?: google.firestore.v1.IPlanSummary);

                /** PlanSummary indexesUsed. */
                public indexesUsed: google.protobuf.IStruct[];

                /**
                 * Creates a PlanSummary message from a plain object. Also converts values to their respective internal types.
                 * @param object Plain object
                 * @returns PlanSummary
                 */
                public static fromObject(object: { [k: string]: any }): google.firestore.v1.PlanSummary;

                /**
                 * Creates a plain object from a PlanSummary message. Also converts values to other types if specified.
                 * @param message PlanSummary
                 * @param [options] Conversion options
                 * @returns Plain object
                 */
                public static toObject(message: google.firestore.v1.PlanSummary, options?: $protobuf.IConversionOptions): { [k: string]: any };

                /**
                 * Converts this PlanSummary to JSON.
                 * @returns JSON object
                 */
                public toJSON(): { [k: string]: any };

                /**
                 * Gets the default type url for PlanSummary
                 * @param [typeUrlPrefix] your custom typeUrlPrefix(default "type.googleapis.com")
                 * @returns The default type url
                 */
                public static getTypeUrl(typeUrlPrefix?: string): string;
            }

            /** Properties of an ExecutionStats. */
            interface IExecutionStats {

                /** ExecutionStats resultsReturned */
                resultsReturned?: (number|string|null);

                /** ExecutionStats executionDuration */
                executionDuration?: (google.protobuf.IDuration|null);

                /** ExecutionStats readOperations */
                readOperations?: (number|string|null);

                /** ExecutionStats debugStats */
                debugStats?: (google.protobuf.IStruct|null);
            }

            /** Represents an ExecutionStats. */
            class ExecutionStats implements IExecutionStats {

                /**
                 * Constructs a new ExecutionStats.
                 * @param [properties] Properties to set
                 */
                constructor(properties?: google.firestore.v1.IExecutionStats);

                /** ExecutionStats resultsReturned. */
                public resultsReturned: (number|string);

                /** ExecutionStats executionDuration. */
                public executionDuration?: (google.protobuf.IDuration|null);

                /** ExecutionStats readOperations. */
                public readOperations: (number|string);

                /** ExecutionStats debugStats. */
                public debugStats?: (google.protobuf.IStruct|null);

                /**
                 * Creates an ExecutionStats message from a plain object. Also converts values to their respective internal types.
                 * @param object Plain object
                 * @returns ExecutionStats
                 */
                public static fromObject(object: { [k: string]: any }): google.firestore.v1.ExecutionStats;

                /**
                 * Creates a plain object from an ExecutionStats message. Also converts values to other types if specified.
                 * @param message ExecutionStats
                 * @param [options] Conversion options
                 * @returns Plain object
                 */
                public static toObject(message: google.firestore.v1.ExecutionStats, options?: $protobuf.IConversionOptions): { [k: string]: any };

                /**
                 * Converts this ExecutionStats to JSON.
                 * @returns JSON object
                 */
                public toJSON(): { [k: string]: any };

                /**
                 * Gets the default type url for ExecutionStats
=======

                /** TargetChange readTime */
                readTime?: (google.protobuf.ITimestamp|null);
            }

            /** Represents a TargetChange. */
            class TargetChange implements ITargetChange {

                /**
                 * Constructs a new TargetChange.
                 * @param [properties] Properties to set
                 */
                constructor(properties?: google.firestore.v1.ITargetChange);

                /** TargetChange targetChangeType. */
                public targetChangeType: google.firestore.v1.TargetChange.TargetChangeType;

                /** TargetChange targetIds. */
                public targetIds: number[];

                /** TargetChange cause. */
                public cause?: (google.rpc.IStatus|null);

                /** TargetChange resumeToken. */
                public resumeToken: Uint8Array;

                /** TargetChange readTime. */
                public readTime?: (google.protobuf.ITimestamp|null);

                /**
                 * Creates a TargetChange message from a plain object. Also converts values to their respective internal types.
                 * @param object Plain object
                 * @returns TargetChange
                 */
                public static fromObject(object: { [k: string]: any }): google.firestore.v1.TargetChange;

                /**
                 * Creates a plain object from a TargetChange message. Also converts values to other types if specified.
                 * @param message TargetChange
                 * @param [options] Conversion options
                 * @returns Plain object
                 */
                public static toObject(message: google.firestore.v1.TargetChange, options?: $protobuf.IConversionOptions): { [k: string]: any };

                /**
                 * Converts this TargetChange to JSON.
                 * @returns JSON object
                 */
                public toJSON(): { [k: string]: any };

                /**
                 * Gets the default type url for TargetChange
                 * @param [typeUrlPrefix] your custom typeUrlPrefix(default "type.googleapis.com")
                 * @returns The default type url
                 */
                public static getTypeUrl(typeUrlPrefix?: string): string;
            }

            namespace TargetChange {

                /** TargetChangeType enum. */
                type TargetChangeType =
                    "NO_CHANGE"| "ADD"| "REMOVE"| "CURRENT"| "RESET";
            }

            /** Properties of a ListCollectionIdsRequest. */
            interface IListCollectionIdsRequest {

                /** ListCollectionIdsRequest parent */
                parent?: (string|null);

                /** ListCollectionIdsRequest pageSize */
                pageSize?: (number|null);

                /** ListCollectionIdsRequest pageToken */
                pageToken?: (string|null);

                /** ListCollectionIdsRequest readTime */
                readTime?: (google.protobuf.ITimestamp|null);
            }

            /** Represents a ListCollectionIdsRequest. */
            class ListCollectionIdsRequest implements IListCollectionIdsRequest {

                /**
                 * Constructs a new ListCollectionIdsRequest.
                 * @param [properties] Properties to set
                 */
                constructor(properties?: google.firestore.v1.IListCollectionIdsRequest);

                /** ListCollectionIdsRequest parent. */
                public parent: string;

                /** ListCollectionIdsRequest pageSize. */
                public pageSize: number;

                /** ListCollectionIdsRequest pageToken. */
                public pageToken: string;

                /** ListCollectionIdsRequest readTime. */
                public readTime?: (google.protobuf.ITimestamp|null);

                /** ListCollectionIdsRequest consistencySelector. */
                public consistencySelector?: "readTime";

                /**
                 * Creates a ListCollectionIdsRequest message from a plain object. Also converts values to their respective internal types.
                 * @param object Plain object
                 * @returns ListCollectionIdsRequest
                 */
                public static fromObject(object: { [k: string]: any }): google.firestore.v1.ListCollectionIdsRequest;

                /**
                 * Creates a plain object from a ListCollectionIdsRequest message. Also converts values to other types if specified.
                 * @param message ListCollectionIdsRequest
                 * @param [options] Conversion options
                 * @returns Plain object
                 */
                public static toObject(message: google.firestore.v1.ListCollectionIdsRequest, options?: $protobuf.IConversionOptions): { [k: string]: any };

                /**
                 * Converts this ListCollectionIdsRequest to JSON.
                 * @returns JSON object
                 */
                public toJSON(): { [k: string]: any };

                /**
                 * Gets the default type url for ListCollectionIdsRequest
                 * @param [typeUrlPrefix] your custom typeUrlPrefix(default "type.googleapis.com")
                 * @returns The default type url
                 */
                public static getTypeUrl(typeUrlPrefix?: string): string;
            }

            /** Properties of a ListCollectionIdsResponse. */
            interface IListCollectionIdsResponse {

                /** ListCollectionIdsResponse collectionIds */
                collectionIds?: (string[]|null);

                /** ListCollectionIdsResponse nextPageToken */
                nextPageToken?: (string|null);
            }

            /** Represents a ListCollectionIdsResponse. */
            class ListCollectionIdsResponse implements IListCollectionIdsResponse {

                /**
                 * Constructs a new ListCollectionIdsResponse.
                 * @param [properties] Properties to set
                 */
                constructor(properties?: google.firestore.v1.IListCollectionIdsResponse);

                /** ListCollectionIdsResponse collectionIds. */
                public collectionIds: string[];

                /** ListCollectionIdsResponse nextPageToken. */
                public nextPageToken: string;

                /**
                 * Creates a ListCollectionIdsResponse message from a plain object. Also converts values to their respective internal types.
                 * @param object Plain object
                 * @returns ListCollectionIdsResponse
                 */
                public static fromObject(object: { [k: string]: any }): google.firestore.v1.ListCollectionIdsResponse;

                /**
                 * Creates a plain object from a ListCollectionIdsResponse message. Also converts values to other types if specified.
                 * @param message ListCollectionIdsResponse
                 * @param [options] Conversion options
                 * @returns Plain object
                 */
                public static toObject(message: google.firestore.v1.ListCollectionIdsResponse, options?: $protobuf.IConversionOptions): { [k: string]: any };

                /**
                 * Converts this ListCollectionIdsResponse to JSON.
                 * @returns JSON object
                 */
                public toJSON(): { [k: string]: any };

                /**
                 * Gets the default type url for ListCollectionIdsResponse
                 * @param [typeUrlPrefix] your custom typeUrlPrefix(default "type.googleapis.com")
                 * @returns The default type url
                 */
                public static getTypeUrl(typeUrlPrefix?: string): string;
            }

            /** Properties of a BatchWriteRequest. */
            interface IBatchWriteRequest {

                /** BatchWriteRequest database */
                database?: (string|null);

                /** BatchWriteRequest writes */
                writes?: (google.firestore.v1.IWrite[]|null);

                /** BatchWriteRequest labels */
                labels?: ({ [k: string]: string }|null);
            }

            /** Represents a BatchWriteRequest. */
            class BatchWriteRequest implements IBatchWriteRequest {

                /**
                 * Constructs a new BatchWriteRequest.
                 * @param [properties] Properties to set
                 */
                constructor(properties?: google.firestore.v1.IBatchWriteRequest);

                /** BatchWriteRequest database. */
                public database: string;

                /** BatchWriteRequest writes. */
                public writes: google.firestore.v1.IWrite[];

                /** BatchWriteRequest labels. */
                public labels: { [k: string]: string };

                /**
                 * Creates a BatchWriteRequest message from a plain object. Also converts values to their respective internal types.
                 * @param object Plain object
                 * @returns BatchWriteRequest
                 */
                public static fromObject(object: { [k: string]: any }): google.firestore.v1.BatchWriteRequest;

                /**
                 * Creates a plain object from a BatchWriteRequest message. Also converts values to other types if specified.
                 * @param message BatchWriteRequest
                 * @param [options] Conversion options
                 * @returns Plain object
                 */
                public static toObject(message: google.firestore.v1.BatchWriteRequest, options?: $protobuf.IConversionOptions): { [k: string]: any };

                /**
                 * Converts this BatchWriteRequest to JSON.
                 * @returns JSON object
                 */
                public toJSON(): { [k: string]: any };

                /**
                 * Gets the default type url for BatchWriteRequest
                 * @param [typeUrlPrefix] your custom typeUrlPrefix(default "type.googleapis.com")
                 * @returns The default type url
                 */
                public static getTypeUrl(typeUrlPrefix?: string): string;
            }

            /** Properties of a BatchWriteResponse. */
            interface IBatchWriteResponse {

                /** BatchWriteResponse writeResults */
                writeResults?: (google.firestore.v1.IWriteResult[]|null);

                /** BatchWriteResponse status */
                status?: (google.rpc.IStatus[]|null);
            }

            /** Represents a BatchWriteResponse. */
            class BatchWriteResponse implements IBatchWriteResponse {

                /**
                 * Constructs a new BatchWriteResponse.
                 * @param [properties] Properties to set
                 */
                constructor(properties?: google.firestore.v1.IBatchWriteResponse);

                /** BatchWriteResponse writeResults. */
                public writeResults: google.firestore.v1.IWriteResult[];

                /** BatchWriteResponse status. */
                public status: google.rpc.IStatus[];

                /**
                 * Creates a BatchWriteResponse message from a plain object. Also converts values to their respective internal types.
                 * @param object Plain object
                 * @returns BatchWriteResponse
                 */
                public static fromObject(object: { [k: string]: any }): google.firestore.v1.BatchWriteResponse;

                /**
                 * Creates a plain object from a BatchWriteResponse message. Also converts values to other types if specified.
                 * @param message BatchWriteResponse
                 * @param [options] Conversion options
                 * @returns Plain object
                 */
                public static toObject(message: google.firestore.v1.BatchWriteResponse, options?: $protobuf.IConversionOptions): { [k: string]: any };

                /**
                 * Converts this BatchWriteResponse to JSON.
                 * @returns JSON object
                 */
                public toJSON(): { [k: string]: any };

                /**
                 * Gets the default type url for BatchWriteResponse
                 * @param [typeUrlPrefix] your custom typeUrlPrefix(default "type.googleapis.com")
                 * @returns The default type url
                 */
                public static getTypeUrl(typeUrlPrefix?: string): string;
            }

            /** Properties of a StructuredQuery. */
            interface IStructuredQuery {

                /** StructuredQuery select */
                select?: (google.firestore.v1.StructuredQuery.IProjection|null);

                /** StructuredQuery from */
                from?: (google.firestore.v1.StructuredQuery.ICollectionSelector[]|null);

                /** StructuredQuery where */
                where?: (google.firestore.v1.StructuredQuery.IFilter|null);

                /** StructuredQuery orderBy */
                orderBy?: (google.firestore.v1.StructuredQuery.IOrder[]|null);

                /** StructuredQuery startAt */
                startAt?: (google.firestore.v1.ICursor|null);

                /** StructuredQuery endAt */
                endAt?: (google.firestore.v1.ICursor|null);

                /** StructuredQuery offset */
                offset?: (number|null);

                /** StructuredQuery limit */
                limit?: (google.protobuf.IInt32Value|null);

                /** StructuredQuery findNearest */
                findNearest?: (google.firestore.v1.StructuredQuery.IFindNearest|null);
            }

            /** Represents a StructuredQuery. */
            class StructuredQuery implements IStructuredQuery {

                /**
                 * Constructs a new StructuredQuery.
                 * @param [properties] Properties to set
                 */
                constructor(properties?: google.firestore.v1.IStructuredQuery);

                /** StructuredQuery select. */
                public select?: (google.firestore.v1.StructuredQuery.IProjection|null);

                /** StructuredQuery from. */
                public from: google.firestore.v1.StructuredQuery.ICollectionSelector[];

                /** StructuredQuery where. */
                public where?: (google.firestore.v1.StructuredQuery.IFilter|null);

                /** StructuredQuery orderBy. */
                public orderBy: google.firestore.v1.StructuredQuery.IOrder[];

                /** StructuredQuery startAt. */
                public startAt?: (google.firestore.v1.ICursor|null);

                /** StructuredQuery endAt. */
                public endAt?: (google.firestore.v1.ICursor|null);

                /** StructuredQuery offset. */
                public offset: number;

                /** StructuredQuery limit. */
                public limit?: (google.protobuf.IInt32Value|null);

                /** StructuredQuery findNearest. */
                public findNearest?: (google.firestore.v1.StructuredQuery.IFindNearest|null);

                /**
                 * Creates a StructuredQuery message from a plain object. Also converts values to their respective internal types.
                 * @param object Plain object
                 * @returns StructuredQuery
                 */
                public static fromObject(object: { [k: string]: any }): google.firestore.v1.StructuredQuery;

                /**
                 * Creates a plain object from a StructuredQuery message. Also converts values to other types if specified.
                 * @param message StructuredQuery
                 * @param [options] Conversion options
                 * @returns Plain object
                 */
                public static toObject(message: google.firestore.v1.StructuredQuery, options?: $protobuf.IConversionOptions): { [k: string]: any };

                /**
                 * Converts this StructuredQuery to JSON.
                 * @returns JSON object
                 */
                public toJSON(): { [k: string]: any };

                /**
                 * Gets the default type url for StructuredQuery
                 * @param [typeUrlPrefix] your custom typeUrlPrefix(default "type.googleapis.com")
                 * @returns The default type url
                 */
                public static getTypeUrl(typeUrlPrefix?: string): string;
            }

            namespace StructuredQuery {

                /** Properties of a CollectionSelector. */
                interface ICollectionSelector {

                    /** CollectionSelector collectionId */
                    collectionId?: (string|null);

                    /** CollectionSelector allDescendants */
                    allDescendants?: (boolean|null);
                }

                /** Represents a CollectionSelector. */
                class CollectionSelector implements ICollectionSelector {

                    /**
                     * Constructs a new CollectionSelector.
                     * @param [properties] Properties to set
                     */
                    constructor(properties?: google.firestore.v1.StructuredQuery.ICollectionSelector);

                    /** CollectionSelector collectionId. */
                    public collectionId: string;

                    /** CollectionSelector allDescendants. */
                    public allDescendants: boolean;

                    /**
                     * Creates a CollectionSelector message from a plain object. Also converts values to their respective internal types.
                     * @param object Plain object
                     * @returns CollectionSelector
                     */
                    public static fromObject(object: { [k: string]: any }): google.firestore.v1.StructuredQuery.CollectionSelector;

                    /**
                     * Creates a plain object from a CollectionSelector message. Also converts values to other types if specified.
                     * @param message CollectionSelector
                     * @param [options] Conversion options
                     * @returns Plain object
                     */
                    public static toObject(message: google.firestore.v1.StructuredQuery.CollectionSelector, options?: $protobuf.IConversionOptions): { [k: string]: any };

                    /**
                     * Converts this CollectionSelector to JSON.
                     * @returns JSON object
                     */
                    public toJSON(): { [k: string]: any };

                    /**
                     * Gets the default type url for CollectionSelector
                     * @param [typeUrlPrefix] your custom typeUrlPrefix(default "type.googleapis.com")
                     * @returns The default type url
                     */
                    public static getTypeUrl(typeUrlPrefix?: string): string;
                }

                /** Properties of a Filter. */
                interface IFilter {

                    /** Filter compositeFilter */
                    compositeFilter?: (google.firestore.v1.StructuredQuery.ICompositeFilter|null);

                    /** Filter fieldFilter */
                    fieldFilter?: (google.firestore.v1.StructuredQuery.IFieldFilter|null);

                    /** Filter unaryFilter */
                    unaryFilter?: (google.firestore.v1.StructuredQuery.IUnaryFilter|null);
                }

                /** Represents a Filter. */
                class Filter implements IFilter {

                    /**
                     * Constructs a new Filter.
                     * @param [properties] Properties to set
                     */
                    constructor(properties?: google.firestore.v1.StructuredQuery.IFilter);

                    /** Filter compositeFilter. */
                    public compositeFilter?: (google.firestore.v1.StructuredQuery.ICompositeFilter|null);

                    /** Filter fieldFilter. */
                    public fieldFilter?: (google.firestore.v1.StructuredQuery.IFieldFilter|null);

                    /** Filter unaryFilter. */
                    public unaryFilter?: (google.firestore.v1.StructuredQuery.IUnaryFilter|null);

                    /** Filter filterType. */
                    public filterType?: ("compositeFilter"|"fieldFilter"|"unaryFilter");

                    /**
                     * Creates a Filter message from a plain object. Also converts values to their respective internal types.
                     * @param object Plain object
                     * @returns Filter
                     */
                    public static fromObject(object: { [k: string]: any }): google.firestore.v1.StructuredQuery.Filter;

                    /**
                     * Creates a plain object from a Filter message. Also converts values to other types if specified.
                     * @param message Filter
                     * @param [options] Conversion options
                     * @returns Plain object
                     */
                    public static toObject(message: google.firestore.v1.StructuredQuery.Filter, options?: $protobuf.IConversionOptions): { [k: string]: any };

                    /**
                     * Converts this Filter to JSON.
                     * @returns JSON object
                     */
                    public toJSON(): { [k: string]: any };

                    /**
                     * Gets the default type url for Filter
                     * @param [typeUrlPrefix] your custom typeUrlPrefix(default "type.googleapis.com")
                     * @returns The default type url
                     */
                    public static getTypeUrl(typeUrlPrefix?: string): string;
                }

                /** Properties of a CompositeFilter. */
                interface ICompositeFilter {

                    /** CompositeFilter op */
                    op?: (google.firestore.v1.StructuredQuery.CompositeFilter.Operator|null);

                    /** CompositeFilter filters */
                    filters?: (google.firestore.v1.StructuredQuery.IFilter[]|null);
                }

                /** Represents a CompositeFilter. */
                class CompositeFilter implements ICompositeFilter {

                    /**
                     * Constructs a new CompositeFilter.
                     * @param [properties] Properties to set
                     */
                    constructor(properties?: google.firestore.v1.StructuredQuery.ICompositeFilter);

                    /** CompositeFilter op. */
                    public op: google.firestore.v1.StructuredQuery.CompositeFilter.Operator;

                    /** CompositeFilter filters. */
                    public filters: google.firestore.v1.StructuredQuery.IFilter[];

                    /**
                     * Creates a CompositeFilter message from a plain object. Also converts values to their respective internal types.
                     * @param object Plain object
                     * @returns CompositeFilter
                     */
                    public static fromObject(object: { [k: string]: any }): google.firestore.v1.StructuredQuery.CompositeFilter;

                    /**
                     * Creates a plain object from a CompositeFilter message. Also converts values to other types if specified.
                     * @param message CompositeFilter
                     * @param [options] Conversion options
                     * @returns Plain object
                     */
                    public static toObject(message: google.firestore.v1.StructuredQuery.CompositeFilter, options?: $protobuf.IConversionOptions): { [k: string]: any };

                    /**
                     * Converts this CompositeFilter to JSON.
                     * @returns JSON object
                     */
                    public toJSON(): { [k: string]: any };

                    /**
                     * Gets the default type url for CompositeFilter
                     * @param [typeUrlPrefix] your custom typeUrlPrefix(default "type.googleapis.com")
                     * @returns The default type url
                     */
                    public static getTypeUrl(typeUrlPrefix?: string): string;
                }

                namespace CompositeFilter {

                    /** Operator enum. */
                    type Operator =
                        "OPERATOR_UNSPECIFIED"| "AND"| "OR";
                }

                /** Properties of a FieldFilter. */
                interface IFieldFilter {

                    /** FieldFilter field */
                    field?: (google.firestore.v1.StructuredQuery.IFieldReference|null);

                    /** FieldFilter op */
                    op?: (google.firestore.v1.StructuredQuery.FieldFilter.Operator|null);

                    /** FieldFilter value */
                    value?: (google.firestore.v1.IValue|null);
                }

                /** Represents a FieldFilter. */
                class FieldFilter implements IFieldFilter {

                    /**
                     * Constructs a new FieldFilter.
                     * @param [properties] Properties to set
                     */
                    constructor(properties?: google.firestore.v1.StructuredQuery.IFieldFilter);

                    /** FieldFilter field. */
                    public field?: (google.firestore.v1.StructuredQuery.IFieldReference|null);

                    /** FieldFilter op. */
                    public op: google.firestore.v1.StructuredQuery.FieldFilter.Operator;

                    /** FieldFilter value. */
                    public value?: (google.firestore.v1.IValue|null);

                    /**
                     * Creates a FieldFilter message from a plain object. Also converts values to their respective internal types.
                     * @param object Plain object
                     * @returns FieldFilter
                     */
                    public static fromObject(object: { [k: string]: any }): google.firestore.v1.StructuredQuery.FieldFilter;

                    /**
                     * Creates a plain object from a FieldFilter message. Also converts values to other types if specified.
                     * @param message FieldFilter
                     * @param [options] Conversion options
                     * @returns Plain object
                     */
                    public static toObject(message: google.firestore.v1.StructuredQuery.FieldFilter, options?: $protobuf.IConversionOptions): { [k: string]: any };

                    /**
                     * Converts this FieldFilter to JSON.
                     * @returns JSON object
                     */
                    public toJSON(): { [k: string]: any };

                    /**
                     * Gets the default type url for FieldFilter
                     * @param [typeUrlPrefix] your custom typeUrlPrefix(default "type.googleapis.com")
                     * @returns The default type url
                     */
                    public static getTypeUrl(typeUrlPrefix?: string): string;
                }

                namespace FieldFilter {

                    /** Operator enum. */
                    type Operator =
                        "OPERATOR_UNSPECIFIED"| "LESS_THAN"| "LESS_THAN_OR_EQUAL"| "GREATER_THAN"| "GREATER_THAN_OR_EQUAL"| "EQUAL"| "NOT_EQUAL"| "ARRAY_CONTAINS"| "IN"| "ARRAY_CONTAINS_ANY"| "NOT_IN";
                }

                /** Properties of an UnaryFilter. */
                interface IUnaryFilter {

                    /** UnaryFilter op */
                    op?: (google.firestore.v1.StructuredQuery.UnaryFilter.Operator|null);

                    /** UnaryFilter field */
                    field?: (google.firestore.v1.StructuredQuery.IFieldReference|null);
                }

                /** Represents an UnaryFilter. */
                class UnaryFilter implements IUnaryFilter {

                    /**
                     * Constructs a new UnaryFilter.
                     * @param [properties] Properties to set
                     */
                    constructor(properties?: google.firestore.v1.StructuredQuery.IUnaryFilter);

                    /** UnaryFilter op. */
                    public op: google.firestore.v1.StructuredQuery.UnaryFilter.Operator;

                    /** UnaryFilter field. */
                    public field?: (google.firestore.v1.StructuredQuery.IFieldReference|null);

                    /** UnaryFilter operandType. */
                    public operandType?: "field";

                    /**
                     * Creates an UnaryFilter message from a plain object. Also converts values to their respective internal types.
                     * @param object Plain object
                     * @returns UnaryFilter
                     */
                    public static fromObject(object: { [k: string]: any }): google.firestore.v1.StructuredQuery.UnaryFilter;

                    /**
                     * Creates a plain object from an UnaryFilter message. Also converts values to other types if specified.
                     * @param message UnaryFilter
                     * @param [options] Conversion options
                     * @returns Plain object
                     */
                    public static toObject(message: google.firestore.v1.StructuredQuery.UnaryFilter, options?: $protobuf.IConversionOptions): { [k: string]: any };

                    /**
                     * Converts this UnaryFilter to JSON.
                     * @returns JSON object
                     */
                    public toJSON(): { [k: string]: any };

                    /**
                     * Gets the default type url for UnaryFilter
                     * @param [typeUrlPrefix] your custom typeUrlPrefix(default "type.googleapis.com")
                     * @returns The default type url
                     */
                    public static getTypeUrl(typeUrlPrefix?: string): string;
                }

                namespace UnaryFilter {

                    /** Operator enum. */
                    type Operator =
                        "OPERATOR_UNSPECIFIED"| "IS_NAN"| "IS_NULL"| "IS_NOT_NAN"| "IS_NOT_NULL";
                }

                /** Properties of an Order. */
                interface IOrder {

                    /** Order field */
                    field?: (google.firestore.v1.StructuredQuery.IFieldReference|null);

                    /** Order direction */
                    direction?: (google.firestore.v1.StructuredQuery.Direction|null);
                }

                /** Represents an Order. */
                class Order implements IOrder {

                    /**
                     * Constructs a new Order.
                     * @param [properties] Properties to set
                     */
                    constructor(properties?: google.firestore.v1.StructuredQuery.IOrder);

                    /** Order field. */
                    public field?: (google.firestore.v1.StructuredQuery.IFieldReference|null);

                    /** Order direction. */
                    public direction: google.firestore.v1.StructuredQuery.Direction;

                    /**
                     * Creates an Order message from a plain object. Also converts values to their respective internal types.
                     * @param object Plain object
                     * @returns Order
                     */
                    public static fromObject(object: { [k: string]: any }): google.firestore.v1.StructuredQuery.Order;

                    /**
                     * Creates a plain object from an Order message. Also converts values to other types if specified.
                     * @param message Order
                     * @param [options] Conversion options
                     * @returns Plain object
                     */
                    public static toObject(message: google.firestore.v1.StructuredQuery.Order, options?: $protobuf.IConversionOptions): { [k: string]: any };

                    /**
                     * Converts this Order to JSON.
                     * @returns JSON object
                     */
                    public toJSON(): { [k: string]: any };

                    /**
                     * Gets the default type url for Order
                     * @param [typeUrlPrefix] your custom typeUrlPrefix(default "type.googleapis.com")
                     * @returns The default type url
                     */
                    public static getTypeUrl(typeUrlPrefix?: string): string;
                }

                /** Direction enum. */
                type Direction =
                    "DIRECTION_UNSPECIFIED"| "ASCENDING"| "DESCENDING";

                /** Properties of a FieldReference. */
                interface IFieldReference {

                    /** FieldReference fieldPath */
                    fieldPath?: (string|null);
                }

                /** Represents a FieldReference. */
                class FieldReference implements IFieldReference {

                    /**
                     * Constructs a new FieldReference.
                     * @param [properties] Properties to set
                     */
                    constructor(properties?: google.firestore.v1.StructuredQuery.IFieldReference);

                    /** FieldReference fieldPath. */
                    public fieldPath: string;

                    /**
                     * Creates a FieldReference message from a plain object. Also converts values to their respective internal types.
                     * @param object Plain object
                     * @returns FieldReference
                     */
                    public static fromObject(object: { [k: string]: any }): google.firestore.v1.StructuredQuery.FieldReference;

                    /**
                     * Creates a plain object from a FieldReference message. Also converts values to other types if specified.
                     * @param message FieldReference
                     * @param [options] Conversion options
                     * @returns Plain object
                     */
                    public static toObject(message: google.firestore.v1.StructuredQuery.FieldReference, options?: $protobuf.IConversionOptions): { [k: string]: any };

                    /**
                     * Converts this FieldReference to JSON.
                     * @returns JSON object
                     */
                    public toJSON(): { [k: string]: any };

                    /**
                     * Gets the default type url for FieldReference
                     * @param [typeUrlPrefix] your custom typeUrlPrefix(default "type.googleapis.com")
                     * @returns The default type url
                     */
                    public static getTypeUrl(typeUrlPrefix?: string): string;
                }

                /** Properties of a Projection. */
                interface IProjection {

                    /** Projection fields */
                    fields?: (google.firestore.v1.StructuredQuery.IFieldReference[]|null);
                }

                /** Represents a Projection. */
                class Projection implements IProjection {

                    /**
                     * Constructs a new Projection.
                     * @param [properties] Properties to set
                     */
                    constructor(properties?: google.firestore.v1.StructuredQuery.IProjection);

                    /** Projection fields. */
                    public fields: google.firestore.v1.StructuredQuery.IFieldReference[];

                    /**
                     * Creates a Projection message from a plain object. Also converts values to their respective internal types.
                     * @param object Plain object
                     * @returns Projection
                     */
                    public static fromObject(object: { [k: string]: any }): google.firestore.v1.StructuredQuery.Projection;

                    /**
                     * Creates a plain object from a Projection message. Also converts values to other types if specified.
                     * @param message Projection
                     * @param [options] Conversion options
                     * @returns Plain object
                     */
                    public static toObject(message: google.firestore.v1.StructuredQuery.Projection, options?: $protobuf.IConversionOptions): { [k: string]: any };

                    /**
                     * Converts this Projection to JSON.
                     * @returns JSON object
                     */
                    public toJSON(): { [k: string]: any };

                    /**
                     * Gets the default type url for Projection
                     * @param [typeUrlPrefix] your custom typeUrlPrefix(default "type.googleapis.com")
                     * @returns The default type url
                     */
                    public static getTypeUrl(typeUrlPrefix?: string): string;
                }

                /** Properties of a FindNearest. */
                interface IFindNearest {

                    /** FindNearest vectorField */
                    vectorField?: (google.firestore.v1.StructuredQuery.IFieldReference|null);

                    /** FindNearest queryVector */
                    queryVector?: (google.firestore.v1.IValue|null);

                    /** FindNearest distanceMeasure */
                    distanceMeasure?: (google.firestore.v1.StructuredQuery.FindNearest.DistanceMeasure|null);

                    /** FindNearest limit */
                    limit?: (google.protobuf.IInt32Value|null);

                    /** FindNearest distanceResultField */
                    distanceResultField?: (string|null);

                    /** FindNearest distanceThreshold */
                    distanceThreshold?: (google.protobuf.IDoubleValue|null);
                }

                /** Represents a FindNearest. */
                class FindNearest implements IFindNearest {

                    /**
                     * Constructs a new FindNearest.
                     * @param [properties] Properties to set
                     */
                    constructor(properties?: google.firestore.v1.StructuredQuery.IFindNearest);

                    /** FindNearest vectorField. */
                    public vectorField?: (google.firestore.v1.StructuredQuery.IFieldReference|null);

                    /** FindNearest queryVector. */
                    public queryVector?: (google.firestore.v1.IValue|null);

                    /** FindNearest distanceMeasure. */
                    public distanceMeasure: google.firestore.v1.StructuredQuery.FindNearest.DistanceMeasure;

                    /** FindNearest limit. */
                    public limit?: (google.protobuf.IInt32Value|null);

                    /** FindNearest distanceResultField. */
                    public distanceResultField: string;

                    /** FindNearest distanceThreshold. */
                    public distanceThreshold?: (google.protobuf.IDoubleValue|null);

                    /**
                     * Creates a FindNearest message from a plain object. Also converts values to their respective internal types.
                     * @param object Plain object
                     * @returns FindNearest
                     */
                    public static fromObject(object: { [k: string]: any }): google.firestore.v1.StructuredQuery.FindNearest;

                    /**
                     * Creates a plain object from a FindNearest message. Also converts values to other types if specified.
                     * @param message FindNearest
                     * @param [options] Conversion options
                     * @returns Plain object
                     */
                    public static toObject(message: google.firestore.v1.StructuredQuery.FindNearest, options?: $protobuf.IConversionOptions): { [k: string]: any };

                    /**
                     * Converts this FindNearest to JSON.
                     * @returns JSON object
                     */
                    public toJSON(): { [k: string]: any };

                    /**
                     * Gets the default type url for FindNearest
                     * @param [typeUrlPrefix] your custom typeUrlPrefix(default "type.googleapis.com")
                     * @returns The default type url
                     */
                    public static getTypeUrl(typeUrlPrefix?: string): string;
                }

                namespace FindNearest {

                    /** DistanceMeasure enum. */
                    type DistanceMeasure =
                        "DISTANCE_MEASURE_UNSPECIFIED"| "EUCLIDEAN"| "COSINE"| "DOT_PRODUCT";
                }
            }

            /** Properties of a StructuredAggregationQuery. */
            interface IStructuredAggregationQuery {

                /** StructuredAggregationQuery structuredQuery */
                structuredQuery?: (google.firestore.v1.IStructuredQuery|null);

                /** StructuredAggregationQuery aggregations */
                aggregations?: (google.firestore.v1.StructuredAggregationQuery.IAggregation[]|null);
            }

            /** Represents a StructuredAggregationQuery. */
            class StructuredAggregationQuery implements IStructuredAggregationQuery {

                /**
                 * Constructs a new StructuredAggregationQuery.
                 * @param [properties] Properties to set
                 */
                constructor(properties?: google.firestore.v1.IStructuredAggregationQuery);

                /** StructuredAggregationQuery structuredQuery. */
                public structuredQuery?: (google.firestore.v1.IStructuredQuery|null);

                /** StructuredAggregationQuery aggregations. */
                public aggregations: google.firestore.v1.StructuredAggregationQuery.IAggregation[];

                /** StructuredAggregationQuery queryType. */
                public queryType?: "structuredQuery";

                /**
                 * Creates a StructuredAggregationQuery message from a plain object. Also converts values to their respective internal types.
                 * @param object Plain object
                 * @returns StructuredAggregationQuery
                 */
                public static fromObject(object: { [k: string]: any }): google.firestore.v1.StructuredAggregationQuery;

                /**
                 * Creates a plain object from a StructuredAggregationQuery message. Also converts values to other types if specified.
                 * @param message StructuredAggregationQuery
                 * @param [options] Conversion options
                 * @returns Plain object
                 */
                public static toObject(message: google.firestore.v1.StructuredAggregationQuery, options?: $protobuf.IConversionOptions): { [k: string]: any };

                /**
                 * Converts this StructuredAggregationQuery to JSON.
                 * @returns JSON object
                 */
                public toJSON(): { [k: string]: any };

                /**
                 * Gets the default type url for StructuredAggregationQuery
                 * @param [typeUrlPrefix] your custom typeUrlPrefix(default "type.googleapis.com")
                 * @returns The default type url
                 */
                public static getTypeUrl(typeUrlPrefix?: string): string;
            }

            namespace StructuredAggregationQuery {

                /** Properties of an Aggregation. */
                interface IAggregation {

                    /** Aggregation count */
                    count?: (google.firestore.v1.StructuredAggregationQuery.Aggregation.ICount|null);

                    /** Aggregation sum */
                    sum?: (google.firestore.v1.StructuredAggregationQuery.Aggregation.ISum|null);

                    /** Aggregation avg */
                    avg?: (google.firestore.v1.StructuredAggregationQuery.Aggregation.IAvg|null);

                    /** Aggregation alias */
                    alias?: (string|null);
                }

                /** Represents an Aggregation. */
                class Aggregation implements IAggregation {

                    /**
                     * Constructs a new Aggregation.
                     * @param [properties] Properties to set
                     */
                    constructor(properties?: google.firestore.v1.StructuredAggregationQuery.IAggregation);

                    /** Aggregation count. */
                    public count?: (google.firestore.v1.StructuredAggregationQuery.Aggregation.ICount|null);

                    /** Aggregation sum. */
                    public sum?: (google.firestore.v1.StructuredAggregationQuery.Aggregation.ISum|null);

                    /** Aggregation avg. */
                    public avg?: (google.firestore.v1.StructuredAggregationQuery.Aggregation.IAvg|null);

                    /** Aggregation alias. */
                    public alias: string;

                    /** Aggregation operator. */
                    public operator?: ("count"|"sum"|"avg");

                    /**
                     * Creates an Aggregation message from a plain object. Also converts values to their respective internal types.
                     * @param object Plain object
                     * @returns Aggregation
                     */
                    public static fromObject(object: { [k: string]: any }): google.firestore.v1.StructuredAggregationQuery.Aggregation;

                    /**
                     * Creates a plain object from an Aggregation message. Also converts values to other types if specified.
                     * @param message Aggregation
                     * @param [options] Conversion options
                     * @returns Plain object
                     */
                    public static toObject(message: google.firestore.v1.StructuredAggregationQuery.Aggregation, options?: $protobuf.IConversionOptions): { [k: string]: any };

                    /**
                     * Converts this Aggregation to JSON.
                     * @returns JSON object
                     */
                    public toJSON(): { [k: string]: any };

                    /**
                     * Gets the default type url for Aggregation
                     * @param [typeUrlPrefix] your custom typeUrlPrefix(default "type.googleapis.com")
                     * @returns The default type url
                     */
                    public static getTypeUrl(typeUrlPrefix?: string): string;
                }

                namespace Aggregation {

                    /** Properties of a Count. */
                    interface ICount {

                        /** Count upTo */
                        upTo?: (google.protobuf.IInt64Value|null);
                    }

                    /** Represents a Count. */
                    class Count implements ICount {

                        /**
                         * Constructs a new Count.
                         * @param [properties] Properties to set
                         */
                        constructor(properties?: google.firestore.v1.StructuredAggregationQuery.Aggregation.ICount);

                        /** Count upTo. */
                        public upTo?: (google.protobuf.IInt64Value|null);

                        /**
                         * Creates a Count message from a plain object. Also converts values to their respective internal types.
                         * @param object Plain object
                         * @returns Count
                         */
                        public static fromObject(object: { [k: string]: any }): google.firestore.v1.StructuredAggregationQuery.Aggregation.Count;

                        /**
                         * Creates a plain object from a Count message. Also converts values to other types if specified.
                         * @param message Count
                         * @param [options] Conversion options
                         * @returns Plain object
                         */
                        public static toObject(message: google.firestore.v1.StructuredAggregationQuery.Aggregation.Count, options?: $protobuf.IConversionOptions): { [k: string]: any };

                        /**
                         * Converts this Count to JSON.
                         * @returns JSON object
                         */
                        public toJSON(): { [k: string]: any };

                        /**
                         * Gets the default type url for Count
                         * @param [typeUrlPrefix] your custom typeUrlPrefix(default "type.googleapis.com")
                         * @returns The default type url
                         */
                        public static getTypeUrl(typeUrlPrefix?: string): string;
                    }

                    /** Properties of a Sum. */
                    interface ISum {

                        /** Sum field */
                        field?: (google.firestore.v1.StructuredQuery.IFieldReference|null);
                    }

                    /** Represents a Sum. */
                    class Sum implements ISum {

                        /**
                         * Constructs a new Sum.
                         * @param [properties] Properties to set
                         */
                        constructor(properties?: google.firestore.v1.StructuredAggregationQuery.Aggregation.ISum);

                        /** Sum field. */
                        public field?: (google.firestore.v1.StructuredQuery.IFieldReference|null);

                        /**
                         * Creates a Sum message from a plain object. Also converts values to their respective internal types.
                         * @param object Plain object
                         * @returns Sum
                         */
                        public static fromObject(object: { [k: string]: any }): google.firestore.v1.StructuredAggregationQuery.Aggregation.Sum;

                        /**
                         * Creates a plain object from a Sum message. Also converts values to other types if specified.
                         * @param message Sum
                         * @param [options] Conversion options
                         * @returns Plain object
                         */
                        public static toObject(message: google.firestore.v1.StructuredAggregationQuery.Aggregation.Sum, options?: $protobuf.IConversionOptions): { [k: string]: any };

                        /**
                         * Converts this Sum to JSON.
                         * @returns JSON object
                         */
                        public toJSON(): { [k: string]: any };

                        /**
                         * Gets the default type url for Sum
                         * @param [typeUrlPrefix] your custom typeUrlPrefix(default "type.googleapis.com")
                         * @returns The default type url
                         */
                        public static getTypeUrl(typeUrlPrefix?: string): string;
                    }

                    /** Properties of an Avg. */
                    interface IAvg {

                        /** Avg field */
                        field?: (google.firestore.v1.StructuredQuery.IFieldReference|null);
                    }

                    /** Represents an Avg. */
                    class Avg implements IAvg {

                        /**
                         * Constructs a new Avg.
                         * @param [properties] Properties to set
                         */
                        constructor(properties?: google.firestore.v1.StructuredAggregationQuery.Aggregation.IAvg);

                        /** Avg field. */
                        public field?: (google.firestore.v1.StructuredQuery.IFieldReference|null);

                        /**
                         * Creates an Avg message from a plain object. Also converts values to their respective internal types.
                         * @param object Plain object
                         * @returns Avg
                         */
                        public static fromObject(object: { [k: string]: any }): google.firestore.v1.StructuredAggregationQuery.Aggregation.Avg;

                        /**
                         * Creates a plain object from an Avg message. Also converts values to other types if specified.
                         * @param message Avg
                         * @param [options] Conversion options
                         * @returns Plain object
                         */
                        public static toObject(message: google.firestore.v1.StructuredAggregationQuery.Aggregation.Avg, options?: $protobuf.IConversionOptions): { [k: string]: any };

                        /**
                         * Converts this Avg to JSON.
                         * @returns JSON object
                         */
                        public toJSON(): { [k: string]: any };

                        /**
                         * Gets the default type url for Avg
                         * @param [typeUrlPrefix] your custom typeUrlPrefix(default "type.googleapis.com")
                         * @returns The default type url
                         */
                        public static getTypeUrl(typeUrlPrefix?: string): string;
                    }
                }
            }

            /** Properties of a Cursor. */
            interface ICursor {

                /** Cursor values */
                values?: (google.firestore.v1.IValue[]|null);

                /** Cursor before */
                before?: (boolean|null);
            }

            /** Represents a Cursor. */
            class Cursor implements ICursor {

                /**
                 * Constructs a new Cursor.
                 * @param [properties] Properties to set
                 */
                constructor(properties?: google.firestore.v1.ICursor);

                /** Cursor values. */
                public values: google.firestore.v1.IValue[];

                /** Cursor before. */
                public before: boolean;

                /**
                 * Creates a Cursor message from a plain object. Also converts values to their respective internal types.
                 * @param object Plain object
                 * @returns Cursor
                 */
                public static fromObject(object: { [k: string]: any }): google.firestore.v1.Cursor;

                /**
                 * Creates a plain object from a Cursor message. Also converts values to other types if specified.
                 * @param message Cursor
                 * @param [options] Conversion options
                 * @returns Plain object
                 */
                public static toObject(message: google.firestore.v1.Cursor, options?: $protobuf.IConversionOptions): { [k: string]: any };

                /**
                 * Converts this Cursor to JSON.
                 * @returns JSON object
                 */
                public toJSON(): { [k: string]: any };

                /**
                 * Gets the default type url for Cursor
                 * @param [typeUrlPrefix] your custom typeUrlPrefix(default "type.googleapis.com")
                 * @returns The default type url
                 */
                public static getTypeUrl(typeUrlPrefix?: string): string;
            }

            /** Properties of an ExplainOptions. */
            interface IExplainOptions {

                /** ExplainOptions analyze */
                analyze?: (boolean|null);
            }

            /** Represents an ExplainOptions. */
            class ExplainOptions implements IExplainOptions {

                /**
                 * Constructs a new ExplainOptions.
                 * @param [properties] Properties to set
                 */
                constructor(properties?: google.firestore.v1.IExplainOptions);

                /** ExplainOptions analyze. */
                public analyze: boolean;

                /**
                 * Creates an ExplainOptions message from a plain object. Also converts values to their respective internal types.
                 * @param object Plain object
                 * @returns ExplainOptions
                 */
                public static fromObject(object: { [k: string]: any }): google.firestore.v1.ExplainOptions;

                /**
                 * Creates a plain object from an ExplainOptions message. Also converts values to other types if specified.
                 * @param message ExplainOptions
                 * @param [options] Conversion options
                 * @returns Plain object
                 */
                public static toObject(message: google.firestore.v1.ExplainOptions, options?: $protobuf.IConversionOptions): { [k: string]: any };

                /**
                 * Converts this ExplainOptions to JSON.
                 * @returns JSON object
                 */
                public toJSON(): { [k: string]: any };

                /**
                 * Gets the default type url for ExplainOptions
                 * @param [typeUrlPrefix] your custom typeUrlPrefix(default "type.googleapis.com")
                 * @returns The default type url
                 */
                public static getTypeUrl(typeUrlPrefix?: string): string;
            }

            /** Properties of an ExplainMetrics. */
            interface IExplainMetrics {

                /** ExplainMetrics planSummary */
                planSummary?: (google.firestore.v1.IPlanSummary|null);

                /** ExplainMetrics executionStats */
                executionStats?: (google.firestore.v1.IExecutionStats|null);
            }

            /** Represents an ExplainMetrics. */
            class ExplainMetrics implements IExplainMetrics {

                /**
                 * Constructs a new ExplainMetrics.
                 * @param [properties] Properties to set
                 */
                constructor(properties?: google.firestore.v1.IExplainMetrics);

                /** ExplainMetrics planSummary. */
                public planSummary?: (google.firestore.v1.IPlanSummary|null);

                /** ExplainMetrics executionStats. */
                public executionStats?: (google.firestore.v1.IExecutionStats|null);

                /**
                 * Creates an ExplainMetrics message from a plain object. Also converts values to their respective internal types.
                 * @param object Plain object
                 * @returns ExplainMetrics
                 */
                public static fromObject(object: { [k: string]: any }): google.firestore.v1.ExplainMetrics;

                /**
                 * Creates a plain object from an ExplainMetrics message. Also converts values to other types if specified.
                 * @param message ExplainMetrics
                 * @param [options] Conversion options
                 * @returns Plain object
                 */
                public static toObject(message: google.firestore.v1.ExplainMetrics, options?: $protobuf.IConversionOptions): { [k: string]: any };

                /**
                 * Converts this ExplainMetrics to JSON.
                 * @returns JSON object
                 */
                public toJSON(): { [k: string]: any };

                /**
                 * Gets the default type url for ExplainMetrics
                 * @param [typeUrlPrefix] your custom typeUrlPrefix(default "type.googleapis.com")
                 * @returns The default type url
                 */
                public static getTypeUrl(typeUrlPrefix?: string): string;
            }

            /** Properties of a PlanSummary. */
            interface IPlanSummary {

                /** PlanSummary indexesUsed */
                indexesUsed?: (google.protobuf.IStruct[]|null);
            }

            /** Represents a PlanSummary. */
            class PlanSummary implements IPlanSummary {

                /**
                 * Constructs a new PlanSummary.
                 * @param [properties] Properties to set
                 */
                constructor(properties?: google.firestore.v1.IPlanSummary);

                /** PlanSummary indexesUsed. */
                public indexesUsed: google.protobuf.IStruct[];

                /**
                 * Creates a PlanSummary message from a plain object. Also converts values to their respective internal types.
                 * @param object Plain object
                 * @returns PlanSummary
                 */
                public static fromObject(object: { [k: string]: any }): google.firestore.v1.PlanSummary;

                /**
                 * Creates a plain object from a PlanSummary message. Also converts values to other types if specified.
                 * @param message PlanSummary
                 * @param [options] Conversion options
                 * @returns Plain object
                 */
                public static toObject(message: google.firestore.v1.PlanSummary, options?: $protobuf.IConversionOptions): { [k: string]: any };

                /**
                 * Converts this PlanSummary to JSON.
                 * @returns JSON object
                 */
                public toJSON(): { [k: string]: any };

                /**
                 * Gets the default type url for PlanSummary
                 * @param [typeUrlPrefix] your custom typeUrlPrefix(default "type.googleapis.com")
                 * @returns The default type url
                 */
                public static getTypeUrl(typeUrlPrefix?: string): string;
            }

            /** Properties of an ExecutionStats. */
            interface IExecutionStats {

                /** ExecutionStats resultsReturned */
                resultsReturned?: (number|string|null);

                /** ExecutionStats executionDuration */
                executionDuration?: (google.protobuf.IDuration|null);

                /** ExecutionStats readOperations */
                readOperations?: (number|string|null);

                /** ExecutionStats debugStats */
                debugStats?: (google.protobuf.IStruct|null);
            }

            /** Represents an ExecutionStats. */
            class ExecutionStats implements IExecutionStats {

                /**
                 * Constructs a new ExecutionStats.
                 * @param [properties] Properties to set
                 */
                constructor(properties?: google.firestore.v1.IExecutionStats);

                /** ExecutionStats resultsReturned. */
                public resultsReturned: (number|string);

                /** ExecutionStats executionDuration. */
                public executionDuration?: (google.protobuf.IDuration|null);

                /** ExecutionStats readOperations. */
                public readOperations: (number|string);

                /** ExecutionStats debugStats. */
                public debugStats?: (google.protobuf.IStruct|null);

                /**
                 * Creates an ExecutionStats message from a plain object. Also converts values to their respective internal types.
                 * @param object Plain object
                 * @returns ExecutionStats
                 */
                public static fromObject(object: { [k: string]: any }): google.firestore.v1.ExecutionStats;

                /**
                 * Creates a plain object from an ExecutionStats message. Also converts values to other types if specified.
                 * @param message ExecutionStats
                 * @param [options] Conversion options
                 * @returns Plain object
                 */
                public static toObject(message: google.firestore.v1.ExecutionStats, options?: $protobuf.IConversionOptions): { [k: string]: any };

                /**
                 * Converts this ExecutionStats to JSON.
                 * @returns JSON object
                 */
                public toJSON(): { [k: string]: any };

                /**
                 * Gets the default type url for ExecutionStats
                 * @param [typeUrlPrefix] your custom typeUrlPrefix(default "type.googleapis.com")
                 * @returns The default type url
                 */
                public static getTypeUrl(typeUrlPrefix?: string): string;
            }

            /** Properties of a Write. */
            interface IWrite {

                /** Write update */
                update?: (google.firestore.v1.IDocument|null);

                /** Write delete */
                "delete"?: (string|null);

                /** Write transform */
                transform?: (google.firestore.v1.IDocumentTransform|null);

                /** Write updateMask */
                updateMask?: (google.firestore.v1.IDocumentMask|null);

                /** Write updateTransforms */
                updateTransforms?: (google.firestore.v1.DocumentTransform.IFieldTransform[]|null);

                /** Write currentDocument */
                currentDocument?: (google.firestore.v1.IPrecondition|null);
            }

            /** Represents a Write. */
            class Write implements IWrite {

                /**
                 * Constructs a new Write.
                 * @param [properties] Properties to set
                 */
                constructor(properties?: google.firestore.v1.IWrite);

                /** Write update. */
                public update?: (google.firestore.v1.IDocument|null);

                /** Write delete. */
                public delete?: (string|null);

                /** Write transform. */
                public transform?: (google.firestore.v1.IDocumentTransform|null);

                /** Write updateMask. */
                public updateMask?: (google.firestore.v1.IDocumentMask|null);

                /** Write updateTransforms. */
                public updateTransforms: google.firestore.v1.DocumentTransform.IFieldTransform[];

                /** Write currentDocument. */
                public currentDocument?: (google.firestore.v1.IPrecondition|null);

                /** Write operation. */
                public operation?: ("update"|"delete"|"transform");

                /**
                 * Creates a Write message from a plain object. Also converts values to their respective internal types.
                 * @param object Plain object
                 * @returns Write
                 */
                public static fromObject(object: { [k: string]: any }): google.firestore.v1.Write;

                /**
                 * Creates a plain object from a Write message. Also converts values to other types if specified.
                 * @param message Write
                 * @param [options] Conversion options
                 * @returns Plain object
                 */
                public static toObject(message: google.firestore.v1.Write, options?: $protobuf.IConversionOptions): { [k: string]: any };

                /**
                 * Converts this Write to JSON.
                 * @returns JSON object
                 */
                public toJSON(): { [k: string]: any };

                /**
                 * Gets the default type url for Write
                 * @param [typeUrlPrefix] your custom typeUrlPrefix(default "type.googleapis.com")
                 * @returns The default type url
                 */
                public static getTypeUrl(typeUrlPrefix?: string): string;
            }

            /** Properties of a DocumentTransform. */
            interface IDocumentTransform {

                /** DocumentTransform document */
                document?: (string|null);

                /** DocumentTransform fieldTransforms */
                fieldTransforms?: (google.firestore.v1.DocumentTransform.IFieldTransform[]|null);
            }

            /** Represents a DocumentTransform. */
            class DocumentTransform implements IDocumentTransform {

                /**
                 * Constructs a new DocumentTransform.
                 * @param [properties] Properties to set
                 */
                constructor(properties?: google.firestore.v1.IDocumentTransform);

                /** DocumentTransform document. */
                public document: string;

                /** DocumentTransform fieldTransforms. */
                public fieldTransforms: google.firestore.v1.DocumentTransform.IFieldTransform[];

                /**
                 * Creates a DocumentTransform message from a plain object. Also converts values to their respective internal types.
                 * @param object Plain object
                 * @returns DocumentTransform
                 */
                public static fromObject(object: { [k: string]: any }): google.firestore.v1.DocumentTransform;

                /**
                 * Creates a plain object from a DocumentTransform message. Also converts values to other types if specified.
                 * @param message DocumentTransform
                 * @param [options] Conversion options
                 * @returns Plain object
                 */
                public static toObject(message: google.firestore.v1.DocumentTransform, options?: $protobuf.IConversionOptions): { [k: string]: any };

                /**
                 * Converts this DocumentTransform to JSON.
                 * @returns JSON object
                 */
                public toJSON(): { [k: string]: any };

                /**
                 * Gets the default type url for DocumentTransform
                 * @param [typeUrlPrefix] your custom typeUrlPrefix(default "type.googleapis.com")
                 * @returns The default type url
                 */
                public static getTypeUrl(typeUrlPrefix?: string): string;
            }

            namespace DocumentTransform {

                /** Properties of a FieldTransform. */
                interface IFieldTransform {

                    /** FieldTransform fieldPath */
                    fieldPath?: (string|null);

                    /** FieldTransform setToServerValue */
                    setToServerValue?: (google.firestore.v1.DocumentTransform.FieldTransform.ServerValue|null);

                    /** FieldTransform increment */
                    increment?: (google.firestore.v1.IValue|null);

                    /** FieldTransform maximum */
                    maximum?: (google.firestore.v1.IValue|null);

                    /** FieldTransform minimum */
                    minimum?: (google.firestore.v1.IValue|null);

                    /** FieldTransform appendMissingElements */
                    appendMissingElements?: (google.firestore.v1.IArrayValue|null);

                    /** FieldTransform removeAllFromArray */
                    removeAllFromArray?: (google.firestore.v1.IArrayValue|null);
                }

                /** Represents a FieldTransform. */
                class FieldTransform implements IFieldTransform {

                    /**
                     * Constructs a new FieldTransform.
                     * @param [properties] Properties to set
                     */
                    constructor(properties?: google.firestore.v1.DocumentTransform.IFieldTransform);

                    /** FieldTransform fieldPath. */
                    public fieldPath: string;

                    /** FieldTransform setToServerValue. */
                    public setToServerValue?: (google.firestore.v1.DocumentTransform.FieldTransform.ServerValue|null);

                    /** FieldTransform increment. */
                    public increment?: (google.firestore.v1.IValue|null);

                    /** FieldTransform maximum. */
                    public maximum?: (google.firestore.v1.IValue|null);

                    /** FieldTransform minimum. */
                    public minimum?: (google.firestore.v1.IValue|null);

                    /** FieldTransform appendMissingElements. */
                    public appendMissingElements?: (google.firestore.v1.IArrayValue|null);

                    /** FieldTransform removeAllFromArray. */
                    public removeAllFromArray?: (google.firestore.v1.IArrayValue|null);

                    /** FieldTransform transformType. */
                    public transformType?: ("setToServerValue"|"increment"|"maximum"|"minimum"|"appendMissingElements"|"removeAllFromArray");

                    /**
                     * Creates a FieldTransform message from a plain object. Also converts values to their respective internal types.
                     * @param object Plain object
                     * @returns FieldTransform
                     */
                    public static fromObject(object: { [k: string]: any }): google.firestore.v1.DocumentTransform.FieldTransform;

                    /**
                     * Creates a plain object from a FieldTransform message. Also converts values to other types if specified.
                     * @param message FieldTransform
                     * @param [options] Conversion options
                     * @returns Plain object
                     */
                    public static toObject(message: google.firestore.v1.DocumentTransform.FieldTransform, options?: $protobuf.IConversionOptions): { [k: string]: any };

                    /**
                     * Converts this FieldTransform to JSON.
                     * @returns JSON object
                     */
                    public toJSON(): { [k: string]: any };

                    /**
                     * Gets the default type url for FieldTransform
                     * @param [typeUrlPrefix] your custom typeUrlPrefix(default "type.googleapis.com")
                     * @returns The default type url
                     */
                    public static getTypeUrl(typeUrlPrefix?: string): string;
                }

                namespace FieldTransform {

                    /** ServerValue enum. */
                    type ServerValue =
                        "SERVER_VALUE_UNSPECIFIED"| "REQUEST_TIME";
                }
            }

            /** Properties of a WriteResult. */
            interface IWriteResult {

                /** WriteResult updateTime */
                updateTime?: (google.protobuf.ITimestamp|null);

                /** WriteResult transformResults */
                transformResults?: (google.firestore.v1.IValue[]|null);
            }

            /** Represents a WriteResult. */
            class WriteResult implements IWriteResult {

                /**
                 * Constructs a new WriteResult.
                 * @param [properties] Properties to set
                 */
                constructor(properties?: google.firestore.v1.IWriteResult);

                /** WriteResult updateTime. */
                public updateTime?: (google.protobuf.ITimestamp|null);

                /** WriteResult transformResults. */
                public transformResults: google.firestore.v1.IValue[];

                /**
                 * Creates a WriteResult message from a plain object. Also converts values to their respective internal types.
                 * @param object Plain object
                 * @returns WriteResult
                 */
                public static fromObject(object: { [k: string]: any }): google.firestore.v1.WriteResult;

                /**
                 * Creates a plain object from a WriteResult message. Also converts values to other types if specified.
                 * @param message WriteResult
                 * @param [options] Conversion options
                 * @returns Plain object
                 */
                public static toObject(message: google.firestore.v1.WriteResult, options?: $protobuf.IConversionOptions): { [k: string]: any };

                /**
                 * Converts this WriteResult to JSON.
                 * @returns JSON object
                 */
                public toJSON(): { [k: string]: any };

                /**
                 * Gets the default type url for WriteResult
>>>>>>> 5937b93a
                 * @param [typeUrlPrefix] your custom typeUrlPrefix(default "type.googleapis.com")
                 * @returns The default type url
                 */
                public static getTypeUrl(typeUrlPrefix?: string): string;
            }
<<<<<<< HEAD

            /** Properties of a Write. */
            interface IWrite {

                /** Write update */
                update?: (google.firestore.v1.IDocument|null);

                /** Write delete */
                "delete"?: (string|null);

                /** Write transform */
                transform?: (google.firestore.v1.IDocumentTransform|null);

                /** Write updateMask */
                updateMask?: (google.firestore.v1.IDocumentMask|null);

                /** Write updateTransforms */
                updateTransforms?: (google.firestore.v1.DocumentTransform.IFieldTransform[]|null);

                /** Write currentDocument */
                currentDocument?: (google.firestore.v1.IPrecondition|null);
            }

            /** Represents a Write. */
            class Write implements IWrite {

                /**
                 * Constructs a new Write.
                 * @param [properties] Properties to set
                 */
                constructor(properties?: google.firestore.v1.IWrite);

                /** Write update. */
                public update?: (google.firestore.v1.IDocument|null);

                /** Write delete. */
                public delete?: (string|null);

                /** Write transform. */
                public transform?: (google.firestore.v1.IDocumentTransform|null);

                /** Write updateMask. */
                public updateMask?: (google.firestore.v1.IDocumentMask|null);

                /** Write updateTransforms. */
                public updateTransforms: google.firestore.v1.DocumentTransform.IFieldTransform[];

                /** Write currentDocument. */
                public currentDocument?: (google.firestore.v1.IPrecondition|null);

                /** Write operation. */
                public operation?: ("update"|"delete"|"transform");

                /**
                 * Creates a Write message from a plain object. Also converts values to their respective internal types.
                 * @param object Plain object
                 * @returns Write
                 */
                public static fromObject(object: { [k: string]: any }): google.firestore.v1.Write;

                /**
                 * Creates a plain object from a Write message. Also converts values to other types if specified.
                 * @param message Write
                 * @param [options] Conversion options
                 * @returns Plain object
                 */
                public static toObject(message: google.firestore.v1.Write, options?: $protobuf.IConversionOptions): { [k: string]: any };

                /**
                 * Converts this Write to JSON.
=======

            /** Properties of a DocumentChange. */
            interface IDocumentChange {

                /** DocumentChange document */
                document?: (google.firestore.v1.IDocument|null);

                /** DocumentChange targetIds */
                targetIds?: (number[]|null);

                /** DocumentChange removedTargetIds */
                removedTargetIds?: (number[]|null);
            }

            /** Represents a DocumentChange. */
            class DocumentChange implements IDocumentChange {

                /**
                 * Constructs a new DocumentChange.
                 * @param [properties] Properties to set
                 */
                constructor(properties?: google.firestore.v1.IDocumentChange);

                /** DocumentChange document. */
                public document?: (google.firestore.v1.IDocument|null);

                /** DocumentChange targetIds. */
                public targetIds: number[];

                /** DocumentChange removedTargetIds. */
                public removedTargetIds: number[];

                /**
                 * Creates a DocumentChange message from a plain object. Also converts values to their respective internal types.
                 * @param object Plain object
                 * @returns DocumentChange
                 */
                public static fromObject(object: { [k: string]: any }): google.firestore.v1.DocumentChange;

                /**
                 * Creates a plain object from a DocumentChange message. Also converts values to other types if specified.
                 * @param message DocumentChange
                 * @param [options] Conversion options
                 * @returns Plain object
                 */
                public static toObject(message: google.firestore.v1.DocumentChange, options?: $protobuf.IConversionOptions): { [k: string]: any };

                /**
                 * Converts this DocumentChange to JSON.
>>>>>>> 5937b93a
                 * @returns JSON object
                 */
                public toJSON(): { [k: string]: any };

                /**
<<<<<<< HEAD
                 * Gets the default type url for Write
=======
                 * Gets the default type url for DocumentChange
>>>>>>> 5937b93a
                 * @param [typeUrlPrefix] your custom typeUrlPrefix(default "type.googleapis.com")
                 * @returns The default type url
                 */
                public static getTypeUrl(typeUrlPrefix?: string): string;
            }
<<<<<<< HEAD

            /** Properties of a DocumentTransform. */
            interface IDocumentTransform {

                /** DocumentTransform document */
                document?: (string|null);

                /** DocumentTransform fieldTransforms */
                fieldTransforms?: (google.firestore.v1.DocumentTransform.IFieldTransform[]|null);
            }

            /** Represents a DocumentTransform. */
            class DocumentTransform implements IDocumentTransform {

                /**
                 * Constructs a new DocumentTransform.
                 * @param [properties] Properties to set
                 */
                constructor(properties?: google.firestore.v1.IDocumentTransform);

                /** DocumentTransform document. */
                public document: string;

                /** DocumentTransform fieldTransforms. */
                public fieldTransforms: google.firestore.v1.DocumentTransform.IFieldTransform[];

                /**
                 * Creates a DocumentTransform message from a plain object. Also converts values to their respective internal types.
                 * @param object Plain object
                 * @returns DocumentTransform
                 */
                public static fromObject(object: { [k: string]: any }): google.firestore.v1.DocumentTransform;

                /**
                 * Creates a plain object from a DocumentTransform message. Also converts values to other types if specified.
                 * @param message DocumentTransform
                 * @param [options] Conversion options
                 * @returns Plain object
                 */
                public static toObject(message: google.firestore.v1.DocumentTransform, options?: $protobuf.IConversionOptions): { [k: string]: any };

                /**
                 * Converts this DocumentTransform to JSON.
=======

            /** Properties of a DocumentDelete. */
            interface IDocumentDelete {

                /** DocumentDelete document */
                document?: (string|null);

                /** DocumentDelete removedTargetIds */
                removedTargetIds?: (number[]|null);

                /** DocumentDelete readTime */
                readTime?: (google.protobuf.ITimestamp|null);
            }

            /** Represents a DocumentDelete. */
            class DocumentDelete implements IDocumentDelete {

                /**
                 * Constructs a new DocumentDelete.
                 * @param [properties] Properties to set
                 */
                constructor(properties?: google.firestore.v1.IDocumentDelete);

                /** DocumentDelete document. */
                public document: string;

                /** DocumentDelete removedTargetIds. */
                public removedTargetIds: number[];

                /** DocumentDelete readTime. */
                public readTime?: (google.protobuf.ITimestamp|null);

                /**
                 * Creates a DocumentDelete message from a plain object. Also converts values to their respective internal types.
                 * @param object Plain object
                 * @returns DocumentDelete
                 */
                public static fromObject(object: { [k: string]: any }): google.firestore.v1.DocumentDelete;

                /**
                 * Creates a plain object from a DocumentDelete message. Also converts values to other types if specified.
                 * @param message DocumentDelete
                 * @param [options] Conversion options
                 * @returns Plain object
                 */
                public static toObject(message: google.firestore.v1.DocumentDelete, options?: $protobuf.IConversionOptions): { [k: string]: any };

                /**
                 * Converts this DocumentDelete to JSON.
>>>>>>> 5937b93a
                 * @returns JSON object
                 */
                public toJSON(): { [k: string]: any };

                /**
<<<<<<< HEAD
                 * Gets the default type url for DocumentTransform
=======
                 * Gets the default type url for DocumentDelete
>>>>>>> 5937b93a
                 * @param [typeUrlPrefix] your custom typeUrlPrefix(default "type.googleapis.com")
                 * @returns The default type url
                 */
                public static getTypeUrl(typeUrlPrefix?: string): string;
            }

<<<<<<< HEAD
            namespace DocumentTransform {

                /** Properties of a FieldTransform. */
                interface IFieldTransform {

                    /** FieldTransform fieldPath */
                    fieldPath?: (string|null);

                    /** FieldTransform setToServerValue */
                    setToServerValue?: (google.firestore.v1.DocumentTransform.FieldTransform.ServerValue|null);

                    /** FieldTransform increment */
                    increment?: (google.firestore.v1.IValue|null);

                    /** FieldTransform maximum */
                    maximum?: (google.firestore.v1.IValue|null);

                    /** FieldTransform minimum */
                    minimum?: (google.firestore.v1.IValue|null);

                    /** FieldTransform appendMissingElements */
                    appendMissingElements?: (google.firestore.v1.IArrayValue|null);

                    /** FieldTransform removeAllFromArray */
                    removeAllFromArray?: (google.firestore.v1.IArrayValue|null);
                }

                /** Represents a FieldTransform. */
                class FieldTransform implements IFieldTransform {

                    /**
                     * Constructs a new FieldTransform.
                     * @param [properties] Properties to set
                     */
                    constructor(properties?: google.firestore.v1.DocumentTransform.IFieldTransform);

                    /** FieldTransform fieldPath. */
                    public fieldPath: string;

                    /** FieldTransform setToServerValue. */
                    public setToServerValue?: (google.firestore.v1.DocumentTransform.FieldTransform.ServerValue|null);

                    /** FieldTransform increment. */
                    public increment?: (google.firestore.v1.IValue|null);

                    /** FieldTransform maximum. */
                    public maximum?: (google.firestore.v1.IValue|null);

                    /** FieldTransform minimum. */
                    public minimum?: (google.firestore.v1.IValue|null);

                    /** FieldTransform appendMissingElements. */
                    public appendMissingElements?: (google.firestore.v1.IArrayValue|null);

                    /** FieldTransform removeAllFromArray. */
                    public removeAllFromArray?: (google.firestore.v1.IArrayValue|null);

                    /** FieldTransform transformType. */
                    public transformType?: ("setToServerValue"|"increment"|"maximum"|"minimum"|"appendMissingElements"|"removeAllFromArray");

                    /**
                     * Creates a FieldTransform message from a plain object. Also converts values to their respective internal types.
                     * @param object Plain object
                     * @returns FieldTransform
                     */
                    public static fromObject(object: { [k: string]: any }): google.firestore.v1.DocumentTransform.FieldTransform;

                    /**
                     * Creates a plain object from a FieldTransform message. Also converts values to other types if specified.
                     * @param message FieldTransform
                     * @param [options] Conversion options
                     * @returns Plain object
                     */
                    public static toObject(message: google.firestore.v1.DocumentTransform.FieldTransform, options?: $protobuf.IConversionOptions): { [k: string]: any };

                    /**
                     * Converts this FieldTransform to JSON.
                     * @returns JSON object
                     */
                    public toJSON(): { [k: string]: any };

                    /**
                     * Gets the default type url for FieldTransform
                     * @param [typeUrlPrefix] your custom typeUrlPrefix(default "type.googleapis.com")
                     * @returns The default type url
                     */
                    public static getTypeUrl(typeUrlPrefix?: string): string;
                }

                namespace FieldTransform {

                    /** ServerValue enum. */
                    type ServerValue =
                        "SERVER_VALUE_UNSPECIFIED"| "REQUEST_TIME";
                }
            }

            /** Properties of a WriteResult. */
            interface IWriteResult {

                /** WriteResult updateTime */
                updateTime?: (google.protobuf.ITimestamp|null);

                /** WriteResult transformResults */
                transformResults?: (google.firestore.v1.IValue[]|null);
            }

            /** Represents a WriteResult. */
            class WriteResult implements IWriteResult {

                /**
                 * Constructs a new WriteResult.
                 * @param [properties] Properties to set
                 */
                constructor(properties?: google.firestore.v1.IWriteResult);

                /** WriteResult updateTime. */
                public updateTime?: (google.protobuf.ITimestamp|null);

                /** WriteResult transformResults. */
                public transformResults: google.firestore.v1.IValue[];

                /**
                 * Creates a WriteResult message from a plain object. Also converts values to their respective internal types.
                 * @param object Plain object
                 * @returns WriteResult
                 */
                public static fromObject(object: { [k: string]: any }): google.firestore.v1.WriteResult;

                /**
                 * Creates a plain object from a WriteResult message. Also converts values to other types if specified.
                 * @param message WriteResult
                 * @param [options] Conversion options
                 * @returns Plain object
                 */
                public static toObject(message: google.firestore.v1.WriteResult, options?: $protobuf.IConversionOptions): { [k: string]: any };

                /**
                 * Converts this WriteResult to JSON.
                 * @returns JSON object
                 */
                public toJSON(): { [k: string]: any };

                /**
                 * Gets the default type url for WriteResult
                 * @param [typeUrlPrefix] your custom typeUrlPrefix(default "type.googleapis.com")
                 * @returns The default type url
                 */
                public static getTypeUrl(typeUrlPrefix?: string): string;
            }

            /** Properties of a DocumentChange. */
            interface IDocumentChange {

                /** DocumentChange document */
                document?: (google.firestore.v1.IDocument|null);

                /** DocumentChange targetIds */
                targetIds?: (number[]|null);

                /** DocumentChange removedTargetIds */
                removedTargetIds?: (number[]|null);
            }

            /** Represents a DocumentChange. */
            class DocumentChange implements IDocumentChange {

                /**
                 * Constructs a new DocumentChange.
                 * @param [properties] Properties to set
                 */
                constructor(properties?: google.firestore.v1.IDocumentChange);

                /** DocumentChange document. */
                public document?: (google.firestore.v1.IDocument|null);

                /** DocumentChange targetIds. */
                public targetIds: number[];

                /** DocumentChange removedTargetIds. */
                public removedTargetIds: number[];

                /**
                 * Creates a DocumentChange message from a plain object. Also converts values to their respective internal types.
                 * @param object Plain object
                 * @returns DocumentChange
                 */
                public static fromObject(object: { [k: string]: any }): google.firestore.v1.DocumentChange;

                /**
                 * Creates a plain object from a DocumentChange message. Also converts values to other types if specified.
                 * @param message DocumentChange
                 * @param [options] Conversion options
                 * @returns Plain object
                 */
                public static toObject(message: google.firestore.v1.DocumentChange, options?: $protobuf.IConversionOptions): { [k: string]: any };

                /**
                 * Converts this DocumentChange to JSON.
                 * @returns JSON object
                 */
                public toJSON(): { [k: string]: any };

                /**
                 * Gets the default type url for DocumentChange
                 * @param [typeUrlPrefix] your custom typeUrlPrefix(default "type.googleapis.com")
                 * @returns The default type url
                 */
                public static getTypeUrl(typeUrlPrefix?: string): string;
            }

            /** Properties of a DocumentDelete. */
            interface IDocumentDelete {

                /** DocumentDelete document */
                document?: (string|null);

                /** DocumentDelete removedTargetIds */
                removedTargetIds?: (number[]|null);

                /** DocumentDelete readTime */
                readTime?: (google.protobuf.ITimestamp|null);
            }

            /** Represents a DocumentDelete. */
            class DocumentDelete implements IDocumentDelete {

                /**
                 * Constructs a new DocumentDelete.
                 * @param [properties] Properties to set
                 */
                constructor(properties?: google.firestore.v1.IDocumentDelete);

                /** DocumentDelete document. */
                public document: string;

                /** DocumentDelete removedTargetIds. */
                public removedTargetIds: number[];

                /** DocumentDelete readTime. */
                public readTime?: (google.protobuf.ITimestamp|null);

                /**
                 * Creates a DocumentDelete message from a plain object. Also converts values to their respective internal types.
                 * @param object Plain object
                 * @returns DocumentDelete
                 */
                public static fromObject(object: { [k: string]: any }): google.firestore.v1.DocumentDelete;

                /**
                 * Creates a plain object from a DocumentDelete message. Also converts values to other types if specified.
                 * @param message DocumentDelete
                 * @param [options] Conversion options
                 * @returns Plain object
                 */
                public static toObject(message: google.firestore.v1.DocumentDelete, options?: $protobuf.IConversionOptions): { [k: string]: any };

                /**
                 * Converts this DocumentDelete to JSON.
                 * @returns JSON object
                 */
                public toJSON(): { [k: string]: any };

                /**
                 * Gets the default type url for DocumentDelete
                 * @param [typeUrlPrefix] your custom typeUrlPrefix(default "type.googleapis.com")
                 * @returns The default type url
                 */
                public static getTypeUrl(typeUrlPrefix?: string): string;
            }

            /** Properties of a DocumentRemove. */
            interface IDocumentRemove {

                /** DocumentRemove document */
                document?: (string|null);

                /** DocumentRemove removedTargetIds */
                removedTargetIds?: (number[]|null);

                /** DocumentRemove readTime */
                readTime?: (google.protobuf.ITimestamp|null);
            }

            /** Represents a DocumentRemove. */
            class DocumentRemove implements IDocumentRemove {

                /**
                 * Constructs a new DocumentRemove.
                 * @param [properties] Properties to set
                 */
                constructor(properties?: google.firestore.v1.IDocumentRemove);

                /** DocumentRemove document. */
                public document: string;

                /** DocumentRemove removedTargetIds. */
                public removedTargetIds: number[];

                /** DocumentRemove readTime. */
                public readTime?: (google.protobuf.ITimestamp|null);

                /**
                 * Creates a DocumentRemove message from a plain object. Also converts values to their respective internal types.
                 * @param object Plain object
                 * @returns DocumentRemove
                 */
                public static fromObject(object: { [k: string]: any }): google.firestore.v1.DocumentRemove;

                /**
                 * Creates a plain object from a DocumentRemove message. Also converts values to other types if specified.
                 * @param message DocumentRemove
                 * @param [options] Conversion options
                 * @returns Plain object
                 */
                public static toObject(message: google.firestore.v1.DocumentRemove, options?: $protobuf.IConversionOptions): { [k: string]: any };

                /**
                 * Converts this DocumentRemove to JSON.
                 * @returns JSON object
                 */
                public toJSON(): { [k: string]: any };

                /**
                 * Gets the default type url for DocumentRemove
                 * @param [typeUrlPrefix] your custom typeUrlPrefix(default "type.googleapis.com")
                 * @returns The default type url
                 */
                public static getTypeUrl(typeUrlPrefix?: string): string;
            }

            /** Properties of an ExistenceFilter. */
            interface IExistenceFilter {

                /** ExistenceFilter targetId */
                targetId?: (number|null);

                /** ExistenceFilter count */
                count?: (number|null);

                /** ExistenceFilter unchangedNames */
                unchangedNames?: (google.firestore.v1.IBloomFilter|null);
            }

            /** Represents an ExistenceFilter. */
            class ExistenceFilter implements IExistenceFilter {

                /**
                 * Constructs a new ExistenceFilter.
                 * @param [properties] Properties to set
                 */
                constructor(properties?: google.firestore.v1.IExistenceFilter);

                /** ExistenceFilter targetId. */
                public targetId: number;

                /** ExistenceFilter count. */
                public count: number;

                /** ExistenceFilter unchangedNames. */
                public unchangedNames?: (google.firestore.v1.IBloomFilter|null);

                /**
                 * Creates an ExistenceFilter message from a plain object. Also converts values to their respective internal types.
                 * @param object Plain object
                 * @returns ExistenceFilter
                 */
                public static fromObject(object: { [k: string]: any }): google.firestore.v1.ExistenceFilter;

                /**
                 * Creates a plain object from an ExistenceFilter message. Also converts values to other types if specified.
                 * @param message ExistenceFilter
                 * @param [options] Conversion options
                 * @returns Plain object
                 */
                public static toObject(message: google.firestore.v1.ExistenceFilter, options?: $protobuf.IConversionOptions): { [k: string]: any };

                /**
                 * Converts this ExistenceFilter to JSON.
                 * @returns JSON object
                 */
                public toJSON(): { [k: string]: any };

                /**
                 * Gets the default type url for ExistenceFilter
                 * @param [typeUrlPrefix] your custom typeUrlPrefix(default "type.googleapis.com")
                 * @returns The default type url
                 */
                public static getTypeUrl(typeUrlPrefix?: string): string;
            }
        }
    }

    /** Namespace api. */
    namespace api {

        /** FieldBehavior enum. */
        type FieldBehavior =
            "FIELD_BEHAVIOR_UNSPECIFIED"| "OPTIONAL"| "REQUIRED"| "OUTPUT_ONLY"| "INPUT_ONLY"| "IMMUTABLE"| "UNORDERED_LIST"| "NON_EMPTY_DEFAULT"| "IDENTIFIER";

        /** Properties of a Http. */
        interface IHttp {

            /** Http rules */
            rules?: (google.api.IHttpRule[]|null);

            /** Http fullyDecodeReservedExpansion */
            fullyDecodeReservedExpansion?: (boolean|null);
        }

        /** Represents a Http. */
        class Http implements IHttp {

            /**
             * Constructs a new Http.
             * @param [properties] Properties to set
             */
            constructor(properties?: google.api.IHttp);

            /** Http rules. */
            public rules: google.api.IHttpRule[];

            /** Http fullyDecodeReservedExpansion. */
            public fullyDecodeReservedExpansion: boolean;

            /**
             * Creates a Http message from a plain object. Also converts values to their respective internal types.
             * @param object Plain object
             * @returns Http
             */
            public static fromObject(object: { [k: string]: any }): google.api.Http;

            /**
             * Creates a plain object from a Http message. Also converts values to other types if specified.
             * @param message Http
             * @param [options] Conversion options
             * @returns Plain object
             */
            public static toObject(message: google.api.Http, options?: $protobuf.IConversionOptions): { [k: string]: any };

            /**
             * Converts this Http to JSON.
=======
            /** Properties of a DocumentRemove. */
            interface IDocumentRemove {

                /** DocumentRemove document */
                document?: (string|null);

                /** DocumentRemove removedTargetIds */
                removedTargetIds?: (number[]|null);

                /** DocumentRemove readTime */
                readTime?: (google.protobuf.ITimestamp|null);
            }

            /** Represents a DocumentRemove. */
            class DocumentRemove implements IDocumentRemove {

                /**
                 * Constructs a new DocumentRemove.
                 * @param [properties] Properties to set
                 */
                constructor(properties?: google.firestore.v1.IDocumentRemove);

                /** DocumentRemove document. */
                public document: string;

                /** DocumentRemove removedTargetIds. */
                public removedTargetIds: number[];

                /** DocumentRemove readTime. */
                public readTime?: (google.protobuf.ITimestamp|null);

                /**
                 * Creates a DocumentRemove message from a plain object. Also converts values to their respective internal types.
                 * @param object Plain object
                 * @returns DocumentRemove
                 */
                public static fromObject(object: { [k: string]: any }): google.firestore.v1.DocumentRemove;

                /**
                 * Creates a plain object from a DocumentRemove message. Also converts values to other types if specified.
                 * @param message DocumentRemove
                 * @param [options] Conversion options
                 * @returns Plain object
                 */
                public static toObject(message: google.firestore.v1.DocumentRemove, options?: $protobuf.IConversionOptions): { [k: string]: any };

                /**
                 * Converts this DocumentRemove to JSON.
                 * @returns JSON object
                 */
                public toJSON(): { [k: string]: any };

                /**
                 * Gets the default type url for DocumentRemove
                 * @param [typeUrlPrefix] your custom typeUrlPrefix(default "type.googleapis.com")
                 * @returns The default type url
                 */
                public static getTypeUrl(typeUrlPrefix?: string): string;
            }

            /** Properties of an ExistenceFilter. */
            interface IExistenceFilter {

                /** ExistenceFilter targetId */
                targetId?: (number|null);

                /** ExistenceFilter count */
                count?: (number|null);

                /** ExistenceFilter unchangedNames */
                unchangedNames?: (google.firestore.v1.IBloomFilter|null);
            }

            /** Represents an ExistenceFilter. */
            class ExistenceFilter implements IExistenceFilter {

                /**
                 * Constructs a new ExistenceFilter.
                 * @param [properties] Properties to set
                 */
                constructor(properties?: google.firestore.v1.IExistenceFilter);

                /** ExistenceFilter targetId. */
                public targetId: number;

                /** ExistenceFilter count. */
                public count: number;

                /** ExistenceFilter unchangedNames. */
                public unchangedNames?: (google.firestore.v1.IBloomFilter|null);

                /**
                 * Creates an ExistenceFilter message from a plain object. Also converts values to their respective internal types.
                 * @param object Plain object
                 * @returns ExistenceFilter
                 */
                public static fromObject(object: { [k: string]: any }): google.firestore.v1.ExistenceFilter;

                /**
                 * Creates a plain object from an ExistenceFilter message. Also converts values to other types if specified.
                 * @param message ExistenceFilter
                 * @param [options] Conversion options
                 * @returns Plain object
                 */
                public static toObject(message: google.firestore.v1.ExistenceFilter, options?: $protobuf.IConversionOptions): { [k: string]: any };

                /**
                 * Converts this ExistenceFilter to JSON.
                 * @returns JSON object
                 */
                public toJSON(): { [k: string]: any };

                /**
                 * Gets the default type url for ExistenceFilter
                 * @param [typeUrlPrefix] your custom typeUrlPrefix(default "type.googleapis.com")
                 * @returns The default type url
                 */
                public static getTypeUrl(typeUrlPrefix?: string): string;
            }
        }
    }

    /** Namespace api. */
    namespace api {

        /** FieldBehavior enum. */
        type FieldBehavior =
            "FIELD_BEHAVIOR_UNSPECIFIED"| "OPTIONAL"| "REQUIRED"| "OUTPUT_ONLY"| "INPUT_ONLY"| "IMMUTABLE"| "UNORDERED_LIST"| "NON_EMPTY_DEFAULT"| "IDENTIFIER";

        /** Properties of a Http. */
        interface IHttp {

            /** Http rules */
            rules?: (google.api.IHttpRule[]|null);

            /** Http fullyDecodeReservedExpansion */
            fullyDecodeReservedExpansion?: (boolean|null);
        }

        /** Represents a Http. */
        class Http implements IHttp {

            /**
             * Constructs a new Http.
             * @param [properties] Properties to set
             */
            constructor(properties?: google.api.IHttp);

            /** Http rules. */
            public rules: google.api.IHttpRule[];

            /** Http fullyDecodeReservedExpansion. */
            public fullyDecodeReservedExpansion: boolean;

            /**
             * Creates a Http message from a plain object. Also converts values to their respective internal types.
             * @param object Plain object
             * @returns Http
             */
            public static fromObject(object: { [k: string]: any }): google.api.Http;

            /**
             * Creates a plain object from a Http message. Also converts values to other types if specified.
             * @param message Http
             * @param [options] Conversion options
             * @returns Plain object
             */
            public static toObject(message: google.api.Http, options?: $protobuf.IConversionOptions): { [k: string]: any };

            /**
             * Converts this Http to JSON.
             * @returns JSON object
             */
            public toJSON(): { [k: string]: any };

            /**
             * Gets the default type url for Http
             * @param [typeUrlPrefix] your custom typeUrlPrefix(default "type.googleapis.com")
             * @returns The default type url
             */
            public static getTypeUrl(typeUrlPrefix?: string): string;
        }

        /** Properties of a HttpRule. */
        interface IHttpRule {

            /** HttpRule selector */
            selector?: (string|null);

            /** HttpRule get */
            get?: (string|null);

            /** HttpRule put */
            put?: (string|null);

            /** HttpRule post */
            post?: (string|null);

            /** HttpRule delete */
            "delete"?: (string|null);

            /** HttpRule patch */
            patch?: (string|null);

            /** HttpRule custom */
            custom?: (google.api.ICustomHttpPattern|null);

            /** HttpRule body */
            body?: (string|null);

            /** HttpRule responseBody */
            responseBody?: (string|null);

            /** HttpRule additionalBindings */
            additionalBindings?: (google.api.IHttpRule[]|null);
        }

        /** Represents a HttpRule. */
        class HttpRule implements IHttpRule {

            /**
             * Constructs a new HttpRule.
             * @param [properties] Properties to set
             */
            constructor(properties?: google.api.IHttpRule);

            /** HttpRule selector. */
            public selector: string;

            /** HttpRule get. */
            public get?: (string|null);

            /** HttpRule put. */
            public put?: (string|null);

            /** HttpRule post. */
            public post?: (string|null);

            /** HttpRule delete. */
            public delete?: (string|null);

            /** HttpRule patch. */
            public patch?: (string|null);

            /** HttpRule custom. */
            public custom?: (google.api.ICustomHttpPattern|null);

            /** HttpRule body. */
            public body: string;

            /** HttpRule responseBody. */
            public responseBody: string;

            /** HttpRule additionalBindings. */
            public additionalBindings: google.api.IHttpRule[];

            /** HttpRule pattern. */
            public pattern?: ("get"|"put"|"post"|"delete"|"patch"|"custom");

            /**
             * Creates a HttpRule message from a plain object. Also converts values to their respective internal types.
             * @param object Plain object
             * @returns HttpRule
             */
            public static fromObject(object: { [k: string]: any }): google.api.HttpRule;

            /**
             * Creates a plain object from a HttpRule message. Also converts values to other types if specified.
             * @param message HttpRule
             * @param [options] Conversion options
             * @returns Plain object
             */
            public static toObject(message: google.api.HttpRule, options?: $protobuf.IConversionOptions): { [k: string]: any };

            /**
             * Converts this HttpRule to JSON.
             * @returns JSON object
             */
            public toJSON(): { [k: string]: any };

            /**
             * Gets the default type url for HttpRule
             * @param [typeUrlPrefix] your custom typeUrlPrefix(default "type.googleapis.com")
             * @returns The default type url
             */
            public static getTypeUrl(typeUrlPrefix?: string): string;
        }

        /** Properties of a CustomHttpPattern. */
        interface ICustomHttpPattern {

            /** CustomHttpPattern kind */
            kind?: (string|null);

            /** CustomHttpPattern path */
            path?: (string|null);
        }

        /** Represents a CustomHttpPattern. */
        class CustomHttpPattern implements ICustomHttpPattern {

            /**
             * Constructs a new CustomHttpPattern.
             * @param [properties] Properties to set
             */
            constructor(properties?: google.api.ICustomHttpPattern);

            /** CustomHttpPattern kind. */
            public kind: string;

            /** CustomHttpPattern path. */
            public path: string;

            /**
             * Creates a CustomHttpPattern message from a plain object. Also converts values to their respective internal types.
             * @param object Plain object
             * @returns CustomHttpPattern
             */
            public static fromObject(object: { [k: string]: any }): google.api.CustomHttpPattern;

            /**
             * Creates a plain object from a CustomHttpPattern message. Also converts values to other types if specified.
             * @param message CustomHttpPattern
             * @param [options] Conversion options
             * @returns Plain object
             */
            public static toObject(message: google.api.CustomHttpPattern, options?: $protobuf.IConversionOptions): { [k: string]: any };

            /**
             * Converts this CustomHttpPattern to JSON.
             * @returns JSON object
             */
            public toJSON(): { [k: string]: any };

            /**
             * Gets the default type url for CustomHttpPattern
             * @param [typeUrlPrefix] your custom typeUrlPrefix(default "type.googleapis.com")
             * @returns The default type url
             */
            public static getTypeUrl(typeUrlPrefix?: string): string;
        }

        /** Properties of a CommonLanguageSettings. */
        interface ICommonLanguageSettings {

            /** CommonLanguageSettings referenceDocsUri */
            referenceDocsUri?: (string|null);

            /** CommonLanguageSettings destinations */
            destinations?: (google.api.ClientLibraryDestination[]|null);

            /** CommonLanguageSettings selectiveGapicGeneration */
            selectiveGapicGeneration?: (google.api.ISelectiveGapicGeneration|null);
        }

        /** Represents a CommonLanguageSettings. */
        class CommonLanguageSettings implements ICommonLanguageSettings {

            /**
             * Constructs a new CommonLanguageSettings.
             * @param [properties] Properties to set
             */
            constructor(properties?: google.api.ICommonLanguageSettings);

            /** CommonLanguageSettings referenceDocsUri. */
            public referenceDocsUri: string;

            /** CommonLanguageSettings destinations. */
            public destinations: google.api.ClientLibraryDestination[];

            /** CommonLanguageSettings selectiveGapicGeneration. */
            public selectiveGapicGeneration?: (google.api.ISelectiveGapicGeneration|null);

            /**
             * Creates a CommonLanguageSettings message from a plain object. Also converts values to their respective internal types.
             * @param object Plain object
             * @returns CommonLanguageSettings
             */
            public static fromObject(object: { [k: string]: any }): google.api.CommonLanguageSettings;

            /**
             * Creates a plain object from a CommonLanguageSettings message. Also converts values to other types if specified.
             * @param message CommonLanguageSettings
             * @param [options] Conversion options
             * @returns Plain object
             */
            public static toObject(message: google.api.CommonLanguageSettings, options?: $protobuf.IConversionOptions): { [k: string]: any };

            /**
             * Converts this CommonLanguageSettings to JSON.
             * @returns JSON object
             */
            public toJSON(): { [k: string]: any };

            /**
             * Gets the default type url for CommonLanguageSettings
             * @param [typeUrlPrefix] your custom typeUrlPrefix(default "type.googleapis.com")
             * @returns The default type url
             */
            public static getTypeUrl(typeUrlPrefix?: string): string;
        }

        /** Properties of a ClientLibrarySettings. */
        interface IClientLibrarySettings {

            /** ClientLibrarySettings version */
            version?: (string|null);

            /** ClientLibrarySettings launchStage */
            launchStage?: (google.api.LaunchStage|null);

            /** ClientLibrarySettings restNumericEnums */
            restNumericEnums?: (boolean|null);

            /** ClientLibrarySettings javaSettings */
            javaSettings?: (google.api.IJavaSettings|null);

            /** ClientLibrarySettings cppSettings */
            cppSettings?: (google.api.ICppSettings|null);

            /** ClientLibrarySettings phpSettings */
            phpSettings?: (google.api.IPhpSettings|null);

            /** ClientLibrarySettings pythonSettings */
            pythonSettings?: (google.api.IPythonSettings|null);

            /** ClientLibrarySettings nodeSettings */
            nodeSettings?: (google.api.INodeSettings|null);

            /** ClientLibrarySettings dotnetSettings */
            dotnetSettings?: (google.api.IDotnetSettings|null);

            /** ClientLibrarySettings rubySettings */
            rubySettings?: (google.api.IRubySettings|null);

            /** ClientLibrarySettings goSettings */
            goSettings?: (google.api.IGoSettings|null);
        }

        /** Represents a ClientLibrarySettings. */
        class ClientLibrarySettings implements IClientLibrarySettings {

            /**
             * Constructs a new ClientLibrarySettings.
             * @param [properties] Properties to set
             */
            constructor(properties?: google.api.IClientLibrarySettings);

            /** ClientLibrarySettings version. */
            public version: string;

            /** ClientLibrarySettings launchStage. */
            public launchStage: google.api.LaunchStage;

            /** ClientLibrarySettings restNumericEnums. */
            public restNumericEnums: boolean;

            /** ClientLibrarySettings javaSettings. */
            public javaSettings?: (google.api.IJavaSettings|null);

            /** ClientLibrarySettings cppSettings. */
            public cppSettings?: (google.api.ICppSettings|null);

            /** ClientLibrarySettings phpSettings. */
            public phpSettings?: (google.api.IPhpSettings|null);

            /** ClientLibrarySettings pythonSettings. */
            public pythonSettings?: (google.api.IPythonSettings|null);

            /** ClientLibrarySettings nodeSettings. */
            public nodeSettings?: (google.api.INodeSettings|null);

            /** ClientLibrarySettings dotnetSettings. */
            public dotnetSettings?: (google.api.IDotnetSettings|null);

            /** ClientLibrarySettings rubySettings. */
            public rubySettings?: (google.api.IRubySettings|null);

            /** ClientLibrarySettings goSettings. */
            public goSettings?: (google.api.IGoSettings|null);

            /**
             * Creates a ClientLibrarySettings message from a plain object. Also converts values to their respective internal types.
             * @param object Plain object
             * @returns ClientLibrarySettings
             */
            public static fromObject(object: { [k: string]: any }): google.api.ClientLibrarySettings;

            /**
             * Creates a plain object from a ClientLibrarySettings message. Also converts values to other types if specified.
             * @param message ClientLibrarySettings
             * @param [options] Conversion options
             * @returns Plain object
             */
            public static toObject(message: google.api.ClientLibrarySettings, options?: $protobuf.IConversionOptions): { [k: string]: any };

            /**
             * Converts this ClientLibrarySettings to JSON.
>>>>>>> 5937b93a
             * @returns JSON object
             */
            public toJSON(): { [k: string]: any };

            /**
<<<<<<< HEAD
             * Gets the default type url for Http
=======
             * Gets the default type url for ClientLibrarySettings
>>>>>>> 5937b93a
             * @param [typeUrlPrefix] your custom typeUrlPrefix(default "type.googleapis.com")
             * @returns The default type url
             */
            public static getTypeUrl(typeUrlPrefix?: string): string;
        }

<<<<<<< HEAD
        /** Properties of a HttpRule. */
        interface IHttpRule {

            /** HttpRule selector */
            selector?: (string|null);

            /** HttpRule get */
            get?: (string|null);

            /** HttpRule put */
            put?: (string|null);

            /** HttpRule post */
            post?: (string|null);

            /** HttpRule delete */
            "delete"?: (string|null);

            /** HttpRule patch */
            patch?: (string|null);

            /** HttpRule custom */
            custom?: (google.api.ICustomHttpPattern|null);

            /** HttpRule body */
            body?: (string|null);

            /** HttpRule responseBody */
            responseBody?: (string|null);

            /** HttpRule additionalBindings */
            additionalBindings?: (google.api.IHttpRule[]|null);
        }

        /** Represents a HttpRule. */
        class HttpRule implements IHttpRule {

            /**
             * Constructs a new HttpRule.
             * @param [properties] Properties to set
             */
            constructor(properties?: google.api.IHttpRule);

            /** HttpRule selector. */
            public selector: string;

            /** HttpRule get. */
            public get?: (string|null);

            /** HttpRule put. */
            public put?: (string|null);

            /** HttpRule post. */
            public post?: (string|null);

            /** HttpRule delete. */
            public delete?: (string|null);

            /** HttpRule patch. */
            public patch?: (string|null);

            /** HttpRule custom. */
            public custom?: (google.api.ICustomHttpPattern|null);

            /** HttpRule body. */
            public body: string;

            /** HttpRule responseBody. */
            public responseBody: string;

            /** HttpRule additionalBindings. */
            public additionalBindings: google.api.IHttpRule[];

            /** HttpRule pattern. */
            public pattern?: ("get"|"put"|"post"|"delete"|"patch"|"custom");

            /**
             * Creates a HttpRule message from a plain object. Also converts values to their respective internal types.
             * @param object Plain object
             * @returns HttpRule
             */
            public static fromObject(object: { [k: string]: any }): google.api.HttpRule;

            /**
             * Creates a plain object from a HttpRule message. Also converts values to other types if specified.
             * @param message HttpRule
             * @param [options] Conversion options
             * @returns Plain object
             */
            public static toObject(message: google.api.HttpRule, options?: $protobuf.IConversionOptions): { [k: string]: any };

            /**
             * Converts this HttpRule to JSON.
=======
        /** Properties of a Publishing. */
        interface IPublishing {

            /** Publishing methodSettings */
            methodSettings?: (google.api.IMethodSettings[]|null);

            /** Publishing newIssueUri */
            newIssueUri?: (string|null);

            /** Publishing documentationUri */
            documentationUri?: (string|null);

            /** Publishing apiShortName */
            apiShortName?: (string|null);

            /** Publishing githubLabel */
            githubLabel?: (string|null);

            /** Publishing codeownerGithubTeams */
            codeownerGithubTeams?: (string[]|null);

            /** Publishing docTagPrefix */
            docTagPrefix?: (string|null);

            /** Publishing organization */
            organization?: (google.api.ClientLibraryOrganization|null);

            /** Publishing librarySettings */
            librarySettings?: (google.api.IClientLibrarySettings[]|null);

            /** Publishing protoReferenceDocumentationUri */
            protoReferenceDocumentationUri?: (string|null);

            /** Publishing restReferenceDocumentationUri */
            restReferenceDocumentationUri?: (string|null);
        }

        /** Represents a Publishing. */
        class Publishing implements IPublishing {

            /**
             * Constructs a new Publishing.
             * @param [properties] Properties to set
             */
            constructor(properties?: google.api.IPublishing);

            /** Publishing methodSettings. */
            public methodSettings: google.api.IMethodSettings[];

            /** Publishing newIssueUri. */
            public newIssueUri: string;

            /** Publishing documentationUri. */
            public documentationUri: string;

            /** Publishing apiShortName. */
            public apiShortName: string;

            /** Publishing githubLabel. */
            public githubLabel: string;

            /** Publishing codeownerGithubTeams. */
            public codeownerGithubTeams: string[];

            /** Publishing docTagPrefix. */
            public docTagPrefix: string;

            /** Publishing organization. */
            public organization: google.api.ClientLibraryOrganization;

            /** Publishing librarySettings. */
            public librarySettings: google.api.IClientLibrarySettings[];

            /** Publishing protoReferenceDocumentationUri. */
            public protoReferenceDocumentationUri: string;

            /** Publishing restReferenceDocumentationUri. */
            public restReferenceDocumentationUri: string;

            /**
             * Creates a Publishing message from a plain object. Also converts values to their respective internal types.
             * @param object Plain object
             * @returns Publishing
             */
            public static fromObject(object: { [k: string]: any }): google.api.Publishing;

            /**
             * Creates a plain object from a Publishing message. Also converts values to other types if specified.
             * @param message Publishing
             * @param [options] Conversion options
             * @returns Plain object
             */
            public static toObject(message: google.api.Publishing, options?: $protobuf.IConversionOptions): { [k: string]: any };

            /**
             * Converts this Publishing to JSON.
             * @returns JSON object
             */
            public toJSON(): { [k: string]: any };

            /**
             * Gets the default type url for Publishing
             * @param [typeUrlPrefix] your custom typeUrlPrefix(default "type.googleapis.com")
             * @returns The default type url
             */
            public static getTypeUrl(typeUrlPrefix?: string): string;
        }

        /** Properties of a JavaSettings. */
        interface IJavaSettings {

            /** JavaSettings libraryPackage */
            libraryPackage?: (string|null);

            /** JavaSettings serviceClassNames */
            serviceClassNames?: ({ [k: string]: string }|null);

            /** JavaSettings common */
            common?: (google.api.ICommonLanguageSettings|null);
        }

        /** Represents a JavaSettings. */
        class JavaSettings implements IJavaSettings {

            /**
             * Constructs a new JavaSettings.
             * @param [properties] Properties to set
             */
            constructor(properties?: google.api.IJavaSettings);

            /** JavaSettings libraryPackage. */
            public libraryPackage: string;

            /** JavaSettings serviceClassNames. */
            public serviceClassNames: { [k: string]: string };

            /** JavaSettings common. */
            public common?: (google.api.ICommonLanguageSettings|null);

            /**
             * Creates a JavaSettings message from a plain object. Also converts values to their respective internal types.
             * @param object Plain object
             * @returns JavaSettings
             */
            public static fromObject(object: { [k: string]: any }): google.api.JavaSettings;

            /**
             * Creates a plain object from a JavaSettings message. Also converts values to other types if specified.
             * @param message JavaSettings
             * @param [options] Conversion options
             * @returns Plain object
             */
            public static toObject(message: google.api.JavaSettings, options?: $protobuf.IConversionOptions): { [k: string]: any };

            /**
             * Converts this JavaSettings to JSON.
>>>>>>> 5937b93a
             * @returns JSON object
             */
            public toJSON(): { [k: string]: any };

            /**
<<<<<<< HEAD
             * Gets the default type url for HttpRule
=======
             * Gets the default type url for JavaSettings
>>>>>>> 5937b93a
             * @param [typeUrlPrefix] your custom typeUrlPrefix(default "type.googleapis.com")
             * @returns The default type url
             */
            public static getTypeUrl(typeUrlPrefix?: string): string;
        }

<<<<<<< HEAD
        /** Properties of a CustomHttpPattern. */
        interface ICustomHttpPattern {

            /** CustomHttpPattern kind */
            kind?: (string|null);

            /** CustomHttpPattern path */
            path?: (string|null);
        }

        /** Represents a CustomHttpPattern. */
        class CustomHttpPattern implements ICustomHttpPattern {

            /**
             * Constructs a new CustomHttpPattern.
             * @param [properties] Properties to set
             */
            constructor(properties?: google.api.ICustomHttpPattern);

            /** CustomHttpPattern kind. */
            public kind: string;

            /** CustomHttpPattern path. */
            public path: string;

            /**
             * Creates a CustomHttpPattern message from a plain object. Also converts values to their respective internal types.
             * @param object Plain object
             * @returns CustomHttpPattern
             */
            public static fromObject(object: { [k: string]: any }): google.api.CustomHttpPattern;

            /**
             * Creates a plain object from a CustomHttpPattern message. Also converts values to other types if specified.
             * @param message CustomHttpPattern
             * @param [options] Conversion options
             * @returns Plain object
             */
            public static toObject(message: google.api.CustomHttpPattern, options?: $protobuf.IConversionOptions): { [k: string]: any };

            /**
             * Converts this CustomHttpPattern to JSON.
             * @returns JSON object
             */
            public toJSON(): { [k: string]: any };

            /**
             * Gets the default type url for CustomHttpPattern
             * @param [typeUrlPrefix] your custom typeUrlPrefix(default "type.googleapis.com")
             * @returns The default type url
             */
            public static getTypeUrl(typeUrlPrefix?: string): string;
        }

        /** Properties of a CommonLanguageSettings. */
        interface ICommonLanguageSettings {

            /** CommonLanguageSettings referenceDocsUri */
            referenceDocsUri?: (string|null);

            /** CommonLanguageSettings destinations */
            destinations?: (google.api.ClientLibraryDestination[]|null);
        }

        /** Represents a CommonLanguageSettings. */
        class CommonLanguageSettings implements ICommonLanguageSettings {

            /**
             * Constructs a new CommonLanguageSettings.
             * @param [properties] Properties to set
             */
            constructor(properties?: google.api.ICommonLanguageSettings);

            /** CommonLanguageSettings referenceDocsUri. */
            public referenceDocsUri: string;

            /** CommonLanguageSettings destinations. */
            public destinations: google.api.ClientLibraryDestination[];

            /**
             * Creates a CommonLanguageSettings message from a plain object. Also converts values to their respective internal types.
             * @param object Plain object
             * @returns CommonLanguageSettings
             */
            public static fromObject(object: { [k: string]: any }): google.api.CommonLanguageSettings;

            /**
             * Creates a plain object from a CommonLanguageSettings message. Also converts values to other types if specified.
             * @param message CommonLanguageSettings
             * @param [options] Conversion options
             * @returns Plain object
             */
            public static toObject(message: google.api.CommonLanguageSettings, options?: $protobuf.IConversionOptions): { [k: string]: any };

            /**
             * Converts this CommonLanguageSettings to JSON.
             * @returns JSON object
             */
            public toJSON(): { [k: string]: any };

            /**
             * Gets the default type url for CommonLanguageSettings
             * @param [typeUrlPrefix] your custom typeUrlPrefix(default "type.googleapis.com")
             * @returns The default type url
             */
            public static getTypeUrl(typeUrlPrefix?: string): string;
        }

        /** Properties of a ClientLibrarySettings. */
        interface IClientLibrarySettings {

            /** ClientLibrarySettings version */
            version?: (string|null);

            /** ClientLibrarySettings launchStage */
            launchStage?: (google.api.LaunchStage|null);

            /** ClientLibrarySettings restNumericEnums */
            restNumericEnums?: (boolean|null);

            /** ClientLibrarySettings javaSettings */
            javaSettings?: (google.api.IJavaSettings|null);

            /** ClientLibrarySettings cppSettings */
            cppSettings?: (google.api.ICppSettings|null);

            /** ClientLibrarySettings phpSettings */
            phpSettings?: (google.api.IPhpSettings|null);

            /** ClientLibrarySettings pythonSettings */
            pythonSettings?: (google.api.IPythonSettings|null);

            /** ClientLibrarySettings nodeSettings */
            nodeSettings?: (google.api.INodeSettings|null);

            /** ClientLibrarySettings dotnetSettings */
            dotnetSettings?: (google.api.IDotnetSettings|null);

            /** ClientLibrarySettings rubySettings */
            rubySettings?: (google.api.IRubySettings|null);

            /** ClientLibrarySettings goSettings */
            goSettings?: (google.api.IGoSettings|null);
        }

        /** Represents a ClientLibrarySettings. */
        class ClientLibrarySettings implements IClientLibrarySettings {

            /**
             * Constructs a new ClientLibrarySettings.
             * @param [properties] Properties to set
             */
            constructor(properties?: google.api.IClientLibrarySettings);

            /** ClientLibrarySettings version. */
            public version: string;

            /** ClientLibrarySettings launchStage. */
            public launchStage: google.api.LaunchStage;

            /** ClientLibrarySettings restNumericEnums. */
            public restNumericEnums: boolean;

            /** ClientLibrarySettings javaSettings. */
            public javaSettings?: (google.api.IJavaSettings|null);

            /** ClientLibrarySettings cppSettings. */
            public cppSettings?: (google.api.ICppSettings|null);

            /** ClientLibrarySettings phpSettings. */
            public phpSettings?: (google.api.IPhpSettings|null);

            /** ClientLibrarySettings pythonSettings. */
            public pythonSettings?: (google.api.IPythonSettings|null);

            /** ClientLibrarySettings nodeSettings. */
            public nodeSettings?: (google.api.INodeSettings|null);

            /** ClientLibrarySettings dotnetSettings. */
            public dotnetSettings?: (google.api.IDotnetSettings|null);

            /** ClientLibrarySettings rubySettings. */
            public rubySettings?: (google.api.IRubySettings|null);

            /** ClientLibrarySettings goSettings. */
            public goSettings?: (google.api.IGoSettings|null);

            /**
             * Creates a ClientLibrarySettings message from a plain object. Also converts values to their respective internal types.
             * @param object Plain object
             * @returns ClientLibrarySettings
             */
            public static fromObject(object: { [k: string]: any }): google.api.ClientLibrarySettings;

            /**
             * Creates a plain object from a ClientLibrarySettings message. Also converts values to other types if specified.
             * @param message ClientLibrarySettings
             * @param [options] Conversion options
             * @returns Plain object
             */
            public static toObject(message: google.api.ClientLibrarySettings, options?: $protobuf.IConversionOptions): { [k: string]: any };

            /**
             * Converts this ClientLibrarySettings to JSON.
             * @returns JSON object
             */
            public toJSON(): { [k: string]: any };

            /**
             * Gets the default type url for ClientLibrarySettings
=======
        /** Properties of a CppSettings. */
        interface ICppSettings {

            /** CppSettings common */
            common?: (google.api.ICommonLanguageSettings|null);
        }

        /** Represents a CppSettings. */
        class CppSettings implements ICppSettings {

            /**
             * Constructs a new CppSettings.
             * @param [properties] Properties to set
             */
            constructor(properties?: google.api.ICppSettings);

            /** CppSettings common. */
            public common?: (google.api.ICommonLanguageSettings|null);

            /**
             * Creates a CppSettings message from a plain object. Also converts values to their respective internal types.
             * @param object Plain object
             * @returns CppSettings
             */
            public static fromObject(object: { [k: string]: any }): google.api.CppSettings;

            /**
             * Creates a plain object from a CppSettings message. Also converts values to other types if specified.
             * @param message CppSettings
             * @param [options] Conversion options
             * @returns Plain object
             */
            public static toObject(message: google.api.CppSettings, options?: $protobuf.IConversionOptions): { [k: string]: any };

            /**
             * Converts this CppSettings to JSON.
             * @returns JSON object
             */
            public toJSON(): { [k: string]: any };

            /**
             * Gets the default type url for CppSettings
             * @param [typeUrlPrefix] your custom typeUrlPrefix(default "type.googleapis.com")
             * @returns The default type url
             */
            public static getTypeUrl(typeUrlPrefix?: string): string;
        }

        /** Properties of a PhpSettings. */
        interface IPhpSettings {

            /** PhpSettings common */
            common?: (google.api.ICommonLanguageSettings|null);
        }

        /** Represents a PhpSettings. */
        class PhpSettings implements IPhpSettings {

            /**
             * Constructs a new PhpSettings.
             * @param [properties] Properties to set
             */
            constructor(properties?: google.api.IPhpSettings);

            /** PhpSettings common. */
            public common?: (google.api.ICommonLanguageSettings|null);

            /**
             * Creates a PhpSettings message from a plain object. Also converts values to their respective internal types.
             * @param object Plain object
             * @returns PhpSettings
             */
            public static fromObject(object: { [k: string]: any }): google.api.PhpSettings;

            /**
             * Creates a plain object from a PhpSettings message. Also converts values to other types if specified.
             * @param message PhpSettings
             * @param [options] Conversion options
             * @returns Plain object
             */
            public static toObject(message: google.api.PhpSettings, options?: $protobuf.IConversionOptions): { [k: string]: any };

            /**
             * Converts this PhpSettings to JSON.
             * @returns JSON object
             */
            public toJSON(): { [k: string]: any };

            /**
             * Gets the default type url for PhpSettings
>>>>>>> 5937b93a
             * @param [typeUrlPrefix] your custom typeUrlPrefix(default "type.googleapis.com")
             * @returns The default type url
             */
            public static getTypeUrl(typeUrlPrefix?: string): string;
        }
<<<<<<< HEAD

        /** Properties of a Publishing. */
        interface IPublishing {

            /** Publishing methodSettings */
            methodSettings?: (google.api.IMethodSettings[]|null);

            /** Publishing newIssueUri */
            newIssueUri?: (string|null);

            /** Publishing documentationUri */
            documentationUri?: (string|null);

            /** Publishing apiShortName */
            apiShortName?: (string|null);

            /** Publishing githubLabel */
            githubLabel?: (string|null);

            /** Publishing codeownerGithubTeams */
            codeownerGithubTeams?: (string[]|null);

            /** Publishing docTagPrefix */
            docTagPrefix?: (string|null);

            /** Publishing organization */
            organization?: (google.api.ClientLibraryOrganization|null);

            /** Publishing librarySettings */
            librarySettings?: (google.api.IClientLibrarySettings[]|null);

            /** Publishing protoReferenceDocumentationUri */
            protoReferenceDocumentationUri?: (string|null);

            /** Publishing restReferenceDocumentationUri */
            restReferenceDocumentationUri?: (string|null);
        }

        /** Represents a Publishing. */
        class Publishing implements IPublishing {

            /**
             * Constructs a new Publishing.
             * @param [properties] Properties to set
             */
            constructor(properties?: google.api.IPublishing);

            /** Publishing methodSettings. */
            public methodSettings: google.api.IMethodSettings[];

            /** Publishing newIssueUri. */
            public newIssueUri: string;

            /** Publishing documentationUri. */
            public documentationUri: string;

            /** Publishing apiShortName. */
            public apiShortName: string;

            /** Publishing githubLabel. */
            public githubLabel: string;

            /** Publishing codeownerGithubTeams. */
            public codeownerGithubTeams: string[];

            /** Publishing docTagPrefix. */
            public docTagPrefix: string;

            /** Publishing organization. */
            public organization: google.api.ClientLibraryOrganization;

            /** Publishing librarySettings. */
            public librarySettings: google.api.IClientLibrarySettings[];

            /** Publishing protoReferenceDocumentationUri. */
            public protoReferenceDocumentationUri: string;

            /** Publishing restReferenceDocumentationUri. */
            public restReferenceDocumentationUri: string;

            /**
             * Creates a Publishing message from a plain object. Also converts values to their respective internal types.
             * @param object Plain object
             * @returns Publishing
             */
            public static fromObject(object: { [k: string]: any }): google.api.Publishing;

            /**
             * Creates a plain object from a Publishing message. Also converts values to other types if specified.
             * @param message Publishing
             * @param [options] Conversion options
             * @returns Plain object
             */
            public static toObject(message: google.api.Publishing, options?: $protobuf.IConversionOptions): { [k: string]: any };

            /**
             * Converts this Publishing to JSON.
             * @returns JSON object
             */
            public toJSON(): { [k: string]: any };

            /**
             * Gets the default type url for Publishing
             * @param [typeUrlPrefix] your custom typeUrlPrefix(default "type.googleapis.com")
             * @returns The default type url
             */
            public static getTypeUrl(typeUrlPrefix?: string): string;
        }

        /** Properties of a JavaSettings. */
        interface IJavaSettings {

            /** JavaSettings libraryPackage */
            libraryPackage?: (string|null);

            /** JavaSettings serviceClassNames */
            serviceClassNames?: ({ [k: string]: string }|null);

            /** JavaSettings common */
            common?: (google.api.ICommonLanguageSettings|null);
        }

        /** Represents a JavaSettings. */
        class JavaSettings implements IJavaSettings {

            /**
             * Constructs a new JavaSettings.
             * @param [properties] Properties to set
             */
            constructor(properties?: google.api.IJavaSettings);

            /** JavaSettings libraryPackage. */
            public libraryPackage: string;

            /** JavaSettings serviceClassNames. */
            public serviceClassNames: { [k: string]: string };

            /** JavaSettings common. */
            public common?: (google.api.ICommonLanguageSettings|null);

            /**
             * Creates a JavaSettings message from a plain object. Also converts values to their respective internal types.
             * @param object Plain object
             * @returns JavaSettings
             */
            public static fromObject(object: { [k: string]: any }): google.api.JavaSettings;

            /**
             * Creates a plain object from a JavaSettings message. Also converts values to other types if specified.
             * @param message JavaSettings
             * @param [options] Conversion options
             * @returns Plain object
             */
            public static toObject(message: google.api.JavaSettings, options?: $protobuf.IConversionOptions): { [k: string]: any };

            /**
             * Converts this JavaSettings to JSON.
             * @returns JSON object
             */
            public toJSON(): { [k: string]: any };

            /**
             * Gets the default type url for JavaSettings
             * @param [typeUrlPrefix] your custom typeUrlPrefix(default "type.googleapis.com")
             * @returns The default type url
             */
            public static getTypeUrl(typeUrlPrefix?: string): string;
        }

        /** Properties of a CppSettings. */
        interface ICppSettings {

            /** CppSettings common */
            common?: (google.api.ICommonLanguageSettings|null);
        }

        /** Represents a CppSettings. */
        class CppSettings implements ICppSettings {

            /**
             * Constructs a new CppSettings.
             * @param [properties] Properties to set
             */
            constructor(properties?: google.api.ICppSettings);

            /** CppSettings common. */
            public common?: (google.api.ICommonLanguageSettings|null);

            /**
             * Creates a CppSettings message from a plain object. Also converts values to their respective internal types.
             * @param object Plain object
             * @returns CppSettings
             */
            public static fromObject(object: { [k: string]: any }): google.api.CppSettings;

            /**
             * Creates a plain object from a CppSettings message. Also converts values to other types if specified.
             * @param message CppSettings
             * @param [options] Conversion options
             * @returns Plain object
             */
            public static toObject(message: google.api.CppSettings, options?: $protobuf.IConversionOptions): { [k: string]: any };

            /**
             * Converts this CppSettings to JSON.
             * @returns JSON object
             */
            public toJSON(): { [k: string]: any };

            /**
             * Gets the default type url for CppSettings
             * @param [typeUrlPrefix] your custom typeUrlPrefix(default "type.googleapis.com")
             * @returns The default type url
             */
            public static getTypeUrl(typeUrlPrefix?: string): string;
        }

        /** Properties of a PhpSettings. */
        interface IPhpSettings {

            /** PhpSettings common */
            common?: (google.api.ICommonLanguageSettings|null);
        }

        /** Represents a PhpSettings. */
        class PhpSettings implements IPhpSettings {

            /**
             * Constructs a new PhpSettings.
             * @param [properties] Properties to set
             */
            constructor(properties?: google.api.IPhpSettings);

            /** PhpSettings common. */
            public common?: (google.api.ICommonLanguageSettings|null);

            /**
             * Creates a PhpSettings message from a plain object. Also converts values to their respective internal types.
             * @param object Plain object
             * @returns PhpSettings
             */
            public static fromObject(object: { [k: string]: any }): google.api.PhpSettings;

            /**
             * Creates a plain object from a PhpSettings message. Also converts values to other types if specified.
             * @param message PhpSettings
             * @param [options] Conversion options
             * @returns Plain object
             */
            public static toObject(message: google.api.PhpSettings, options?: $protobuf.IConversionOptions): { [k: string]: any };

            /**
             * Converts this PhpSettings to JSON.
             * @returns JSON object
             */
            public toJSON(): { [k: string]: any };

            /**
             * Gets the default type url for PhpSettings
             * @param [typeUrlPrefix] your custom typeUrlPrefix(default "type.googleapis.com")
             * @returns The default type url
             */
            public static getTypeUrl(typeUrlPrefix?: string): string;
        }

        /** Properties of a PythonSettings. */
        interface IPythonSettings {

            /** PythonSettings common */
            common?: (google.api.ICommonLanguageSettings|null);
        }

        /** Represents a PythonSettings. */
        class PythonSettings implements IPythonSettings {

            /**
             * Constructs a new PythonSettings.
             * @param [properties] Properties to set
             */
            constructor(properties?: google.api.IPythonSettings);

            /** PythonSettings common. */
            public common?: (google.api.ICommonLanguageSettings|null);

            /**
             * Creates a PythonSettings message from a plain object. Also converts values to their respective internal types.
             * @param object Plain object
             * @returns PythonSettings
             */
            public static fromObject(object: { [k: string]: any }): google.api.PythonSettings;

            /**
             * Creates a plain object from a PythonSettings message. Also converts values to other types if specified.
             * @param message PythonSettings
             * @param [options] Conversion options
             * @returns Plain object
             */
            public static toObject(message: google.api.PythonSettings, options?: $protobuf.IConversionOptions): { [k: string]: any };

            /**
             * Converts this PythonSettings to JSON.
             * @returns JSON object
             */
            public toJSON(): { [k: string]: any };

            /**
             * Gets the default type url for PythonSettings
             * @param [typeUrlPrefix] your custom typeUrlPrefix(default "type.googleapis.com")
             * @returns The default type url
             */
            public static getTypeUrl(typeUrlPrefix?: string): string;
        }

        /** Properties of a NodeSettings. */
        interface INodeSettings {

            /** NodeSettings common */
            common?: (google.api.ICommonLanguageSettings|null);
        }

        /** Represents a NodeSettings. */
        class NodeSettings implements INodeSettings {

            /**
             * Constructs a new NodeSettings.
             * @param [properties] Properties to set
             */
            constructor(properties?: google.api.INodeSettings);

            /** NodeSettings common. */
            public common?: (google.api.ICommonLanguageSettings|null);

            /**
             * Creates a NodeSettings message from a plain object. Also converts values to their respective internal types.
             * @param object Plain object
             * @returns NodeSettings
             */
            public static fromObject(object: { [k: string]: any }): google.api.NodeSettings;

            /**
             * Creates a plain object from a NodeSettings message. Also converts values to other types if specified.
             * @param message NodeSettings
             * @param [options] Conversion options
             * @returns Plain object
             */
            public static toObject(message: google.api.NodeSettings, options?: $protobuf.IConversionOptions): { [k: string]: any };

            /**
             * Converts this NodeSettings to JSON.
=======

        /** Properties of a PythonSettings. */
        interface IPythonSettings {

            /** PythonSettings common */
            common?: (google.api.ICommonLanguageSettings|null);

            /** PythonSettings experimentalFeatures */
            experimentalFeatures?: (google.api.PythonSettings.IExperimentalFeatures|null);
        }

        /** Represents a PythonSettings. */
        class PythonSettings implements IPythonSettings {

            /**
             * Constructs a new PythonSettings.
             * @param [properties] Properties to set
             */
            constructor(properties?: google.api.IPythonSettings);

            /** PythonSettings common. */
            public common?: (google.api.ICommonLanguageSettings|null);

            /** PythonSettings experimentalFeatures. */
            public experimentalFeatures?: (google.api.PythonSettings.IExperimentalFeatures|null);

            /**
             * Creates a PythonSettings message from a plain object. Also converts values to their respective internal types.
             * @param object Plain object
             * @returns PythonSettings
             */
            public static fromObject(object: { [k: string]: any }): google.api.PythonSettings;

            /**
             * Creates a plain object from a PythonSettings message. Also converts values to other types if specified.
             * @param message PythonSettings
             * @param [options] Conversion options
             * @returns Plain object
             */
            public static toObject(message: google.api.PythonSettings, options?: $protobuf.IConversionOptions): { [k: string]: any };

            /**
             * Converts this PythonSettings to JSON.
             * @returns JSON object
             */
            public toJSON(): { [k: string]: any };

            /**
             * Gets the default type url for PythonSettings
             * @param [typeUrlPrefix] your custom typeUrlPrefix(default "type.googleapis.com")
             * @returns The default type url
             */
            public static getTypeUrl(typeUrlPrefix?: string): string;
        }

        namespace PythonSettings {

            /** Properties of an ExperimentalFeatures. */
            interface IExperimentalFeatures {

                /** ExperimentalFeatures restAsyncIoEnabled */
                restAsyncIoEnabled?: (boolean|null);

                /** ExperimentalFeatures protobufPythonicTypesEnabled */
                protobufPythonicTypesEnabled?: (boolean|null);
            }

            /** Represents an ExperimentalFeatures. */
            class ExperimentalFeatures implements IExperimentalFeatures {

                /**
                 * Constructs a new ExperimentalFeatures.
                 * @param [properties] Properties to set
                 */
                constructor(properties?: google.api.PythonSettings.IExperimentalFeatures);

                /** ExperimentalFeatures restAsyncIoEnabled. */
                public restAsyncIoEnabled: boolean;

                /** ExperimentalFeatures protobufPythonicTypesEnabled. */
                public protobufPythonicTypesEnabled: boolean;

                /**
                 * Creates an ExperimentalFeatures message from a plain object. Also converts values to their respective internal types.
                 * @param object Plain object
                 * @returns ExperimentalFeatures
                 */
                public static fromObject(object: { [k: string]: any }): google.api.PythonSettings.ExperimentalFeatures;

                /**
                 * Creates a plain object from an ExperimentalFeatures message. Also converts values to other types if specified.
                 * @param message ExperimentalFeatures
                 * @param [options] Conversion options
                 * @returns Plain object
                 */
                public static toObject(message: google.api.PythonSettings.ExperimentalFeatures, options?: $protobuf.IConversionOptions): { [k: string]: any };

                /**
                 * Converts this ExperimentalFeatures to JSON.
                 * @returns JSON object
                 */
                public toJSON(): { [k: string]: any };

                /**
                 * Gets the default type url for ExperimentalFeatures
                 * @param [typeUrlPrefix] your custom typeUrlPrefix(default "type.googleapis.com")
                 * @returns The default type url
                 */
                public static getTypeUrl(typeUrlPrefix?: string): string;
            }
        }

        /** Properties of a NodeSettings. */
        interface INodeSettings {

            /** NodeSettings common */
            common?: (google.api.ICommonLanguageSettings|null);
        }

        /** Represents a NodeSettings. */
        class NodeSettings implements INodeSettings {

            /**
             * Constructs a new NodeSettings.
             * @param [properties] Properties to set
             */
            constructor(properties?: google.api.INodeSettings);

            /** NodeSettings common. */
            public common?: (google.api.ICommonLanguageSettings|null);

            /**
             * Creates a NodeSettings message from a plain object. Also converts values to their respective internal types.
             * @param object Plain object
             * @returns NodeSettings
             */
            public static fromObject(object: { [k: string]: any }): google.api.NodeSettings;

            /**
             * Creates a plain object from a NodeSettings message. Also converts values to other types if specified.
             * @param message NodeSettings
             * @param [options] Conversion options
             * @returns Plain object
             */
            public static toObject(message: google.api.NodeSettings, options?: $protobuf.IConversionOptions): { [k: string]: any };

            /**
             * Converts this NodeSettings to JSON.
             * @returns JSON object
             */
            public toJSON(): { [k: string]: any };

            /**
             * Gets the default type url for NodeSettings
             * @param [typeUrlPrefix] your custom typeUrlPrefix(default "type.googleapis.com")
             * @returns The default type url
             */
            public static getTypeUrl(typeUrlPrefix?: string): string;
        }

        /** Properties of a DotnetSettings. */
        interface IDotnetSettings {

            /** DotnetSettings common */
            common?: (google.api.ICommonLanguageSettings|null);

            /** DotnetSettings renamedServices */
            renamedServices?: ({ [k: string]: string }|null);

            /** DotnetSettings renamedResources */
            renamedResources?: ({ [k: string]: string }|null);

            /** DotnetSettings ignoredResources */
            ignoredResources?: (string[]|null);

            /** DotnetSettings forcedNamespaceAliases */
            forcedNamespaceAliases?: (string[]|null);

            /** DotnetSettings handwrittenSignatures */
            handwrittenSignatures?: (string[]|null);
        }

        /** Represents a DotnetSettings. */
        class DotnetSettings implements IDotnetSettings {

            /**
             * Constructs a new DotnetSettings.
             * @param [properties] Properties to set
             */
            constructor(properties?: google.api.IDotnetSettings);

            /** DotnetSettings common. */
            public common?: (google.api.ICommonLanguageSettings|null);

            /** DotnetSettings renamedServices. */
            public renamedServices: { [k: string]: string };

            /** DotnetSettings renamedResources. */
            public renamedResources: { [k: string]: string };

            /** DotnetSettings ignoredResources. */
            public ignoredResources: string[];

            /** DotnetSettings forcedNamespaceAliases. */
            public forcedNamespaceAliases: string[];

            /** DotnetSettings handwrittenSignatures. */
            public handwrittenSignatures: string[];

            /**
             * Creates a DotnetSettings message from a plain object. Also converts values to their respective internal types.
             * @param object Plain object
             * @returns DotnetSettings
             */
            public static fromObject(object: { [k: string]: any }): google.api.DotnetSettings;

            /**
             * Creates a plain object from a DotnetSettings message. Also converts values to other types if specified.
             * @param message DotnetSettings
             * @param [options] Conversion options
             * @returns Plain object
             */
            public static toObject(message: google.api.DotnetSettings, options?: $protobuf.IConversionOptions): { [k: string]: any };

            /**
             * Converts this DotnetSettings to JSON.
>>>>>>> 5937b93a
             * @returns JSON object
             */
            public toJSON(): { [k: string]: any };

            /**
<<<<<<< HEAD
             * Gets the default type url for NodeSettings
=======
             * Gets the default type url for DotnetSettings
>>>>>>> 5937b93a
             * @param [typeUrlPrefix] your custom typeUrlPrefix(default "type.googleapis.com")
             * @returns The default type url
             */
            public static getTypeUrl(typeUrlPrefix?: string): string;
        }

<<<<<<< HEAD
        /** Properties of a DotnetSettings. */
        interface IDotnetSettings {

            /** DotnetSettings common */
            common?: (google.api.ICommonLanguageSettings|null);

            /** DotnetSettings renamedServices */
            renamedServices?: ({ [k: string]: string }|null);

            /** DotnetSettings renamedResources */
            renamedResources?: ({ [k: string]: string }|null);

            /** DotnetSettings ignoredResources */
            ignoredResources?: (string[]|null);

            /** DotnetSettings forcedNamespaceAliases */
            forcedNamespaceAliases?: (string[]|null);

            /** DotnetSettings handwrittenSignatures */
            handwrittenSignatures?: (string[]|null);
        }

        /** Represents a DotnetSettings. */
        class DotnetSettings implements IDotnetSettings {

            /**
             * Constructs a new DotnetSettings.
             * @param [properties] Properties to set
             */
            constructor(properties?: google.api.IDotnetSettings);

            /** DotnetSettings common. */
            public common?: (google.api.ICommonLanguageSettings|null);

            /** DotnetSettings renamedServices. */
            public renamedServices: { [k: string]: string };

            /** DotnetSettings renamedResources. */
            public renamedResources: { [k: string]: string };

            /** DotnetSettings ignoredResources. */
            public ignoredResources: string[];

            /** DotnetSettings forcedNamespaceAliases. */
            public forcedNamespaceAliases: string[];

            /** DotnetSettings handwrittenSignatures. */
            public handwrittenSignatures: string[];

            /**
             * Creates a DotnetSettings message from a plain object. Also converts values to their respective internal types.
             * @param object Plain object
             * @returns DotnetSettings
             */
            public static fromObject(object: { [k: string]: any }): google.api.DotnetSettings;

            /**
             * Creates a plain object from a DotnetSettings message. Also converts values to other types if specified.
             * @param message DotnetSettings
             * @param [options] Conversion options
             * @returns Plain object
             */
            public static toObject(message: google.api.DotnetSettings, options?: $protobuf.IConversionOptions): { [k: string]: any };

            /**
             * Converts this DotnetSettings to JSON.
             * @returns JSON object
             */
            public toJSON(): { [k: string]: any };

            /**
             * Gets the default type url for DotnetSettings
             * @param [typeUrlPrefix] your custom typeUrlPrefix(default "type.googleapis.com")
             * @returns The default type url
             */
            public static getTypeUrl(typeUrlPrefix?: string): string;
        }

        /** Properties of a RubySettings. */
        interface IRubySettings {

            /** RubySettings common */
            common?: (google.api.ICommonLanguageSettings|null);
        }

        /** Represents a RubySettings. */
        class RubySettings implements IRubySettings {

            /**
             * Constructs a new RubySettings.
             * @param [properties] Properties to set
             */
            constructor(properties?: google.api.IRubySettings);

            /** RubySettings common. */
            public common?: (google.api.ICommonLanguageSettings|null);

            /**
             * Creates a RubySettings message from a plain object. Also converts values to their respective internal types.
             * @param object Plain object
             * @returns RubySettings
             */
            public static fromObject(object: { [k: string]: any }): google.api.RubySettings;

            /**
             * Creates a plain object from a RubySettings message. Also converts values to other types if specified.
             * @param message RubySettings
             * @param [options] Conversion options
             * @returns Plain object
             */
            public static toObject(message: google.api.RubySettings, options?: $protobuf.IConversionOptions): { [k: string]: any };

            /**
             * Converts this RubySettings to JSON.
             * @returns JSON object
             */
            public toJSON(): { [k: string]: any };

            /**
             * Gets the default type url for RubySettings
             * @param [typeUrlPrefix] your custom typeUrlPrefix(default "type.googleapis.com")
             * @returns The default type url
             */
            public static getTypeUrl(typeUrlPrefix?: string): string;
        }

        /** Properties of a GoSettings. */
        interface IGoSettings {

            /** GoSettings common */
            common?: (google.api.ICommonLanguageSettings|null);
        }

        /** Represents a GoSettings. */
        class GoSettings implements IGoSettings {

            /**
             * Constructs a new GoSettings.
             * @param [properties] Properties to set
             */
            constructor(properties?: google.api.IGoSettings);

            /** GoSettings common. */
            public common?: (google.api.ICommonLanguageSettings|null);

            /**
             * Creates a GoSettings message from a plain object. Also converts values to their respective internal types.
             * @param object Plain object
             * @returns GoSettings
             */
            public static fromObject(object: { [k: string]: any }): google.api.GoSettings;

            /**
             * Creates a plain object from a GoSettings message. Also converts values to other types if specified.
             * @param message GoSettings
             * @param [options] Conversion options
             * @returns Plain object
             */
            public static toObject(message: google.api.GoSettings, options?: $protobuf.IConversionOptions): { [k: string]: any };

            /**
             * Converts this GoSettings to JSON.
             * @returns JSON object
             */
            public toJSON(): { [k: string]: any };

            /**
             * Gets the default type url for GoSettings
             * @param [typeUrlPrefix] your custom typeUrlPrefix(default "type.googleapis.com")
             * @returns The default type url
             */
            public static getTypeUrl(typeUrlPrefix?: string): string;
        }

        /** Properties of a MethodSettings. */
        interface IMethodSettings {

            /** MethodSettings selector */
            selector?: (string|null);

            /** MethodSettings longRunning */
            longRunning?: (google.api.MethodSettings.ILongRunning|null);

            /** MethodSettings autoPopulatedFields */
            autoPopulatedFields?: (string[]|null);
        }

        /** Represents a MethodSettings. */
        class MethodSettings implements IMethodSettings {

            /**
             * Constructs a new MethodSettings.
             * @param [properties] Properties to set
             */
            constructor(properties?: google.api.IMethodSettings);

            /** MethodSettings selector. */
            public selector: string;

            /** MethodSettings longRunning. */
            public longRunning?: (google.api.MethodSettings.ILongRunning|null);

            /** MethodSettings autoPopulatedFields. */
            public autoPopulatedFields: string[];

            /**
             * Creates a MethodSettings message from a plain object. Also converts values to their respective internal types.
             * @param object Plain object
             * @returns MethodSettings
             */
            public static fromObject(object: { [k: string]: any }): google.api.MethodSettings;

            /**
             * Creates a plain object from a MethodSettings message. Also converts values to other types if specified.
             * @param message MethodSettings
             * @param [options] Conversion options
             * @returns Plain object
             */
            public static toObject(message: google.api.MethodSettings, options?: $protobuf.IConversionOptions): { [k: string]: any };

            /**
             * Converts this MethodSettings to JSON.
             * @returns JSON object
             */
            public toJSON(): { [k: string]: any };

            /**
             * Gets the default type url for MethodSettings
             * @param [typeUrlPrefix] your custom typeUrlPrefix(default "type.googleapis.com")
             * @returns The default type url
             */
            public static getTypeUrl(typeUrlPrefix?: string): string;
        }

        namespace MethodSettings {

            /** Properties of a LongRunning. */
            interface ILongRunning {

                /** LongRunning initialPollDelay */
                initialPollDelay?: (google.protobuf.IDuration|null);

                /** LongRunning pollDelayMultiplier */
                pollDelayMultiplier?: (number|null);

                /** LongRunning maxPollDelay */
                maxPollDelay?: (google.protobuf.IDuration|null);

                /** LongRunning totalPollTimeout */
                totalPollTimeout?: (google.protobuf.IDuration|null);
            }

            /** Represents a LongRunning. */
            class LongRunning implements ILongRunning {

                /**
                 * Constructs a new LongRunning.
                 * @param [properties] Properties to set
                 */
                constructor(properties?: google.api.MethodSettings.ILongRunning);

                /** LongRunning initialPollDelay. */
                public initialPollDelay?: (google.protobuf.IDuration|null);

                /** LongRunning pollDelayMultiplier. */
                public pollDelayMultiplier: number;

                /** LongRunning maxPollDelay. */
                public maxPollDelay?: (google.protobuf.IDuration|null);

                /** LongRunning totalPollTimeout. */
                public totalPollTimeout?: (google.protobuf.IDuration|null);

                /**
                 * Creates a LongRunning message from a plain object. Also converts values to their respective internal types.
                 * @param object Plain object
                 * @returns LongRunning
                 */
                public static fromObject(object: { [k: string]: any }): google.api.MethodSettings.LongRunning;

                /**
                 * Creates a plain object from a LongRunning message. Also converts values to other types if specified.
                 * @param message LongRunning
                 * @param [options] Conversion options
                 * @returns Plain object
                 */
                public static toObject(message: google.api.MethodSettings.LongRunning, options?: $protobuf.IConversionOptions): { [k: string]: any };

                /**
                 * Converts this LongRunning to JSON.
                 * @returns JSON object
                 */
                public toJSON(): { [k: string]: any };

                /**
                 * Gets the default type url for LongRunning
                 * @param [typeUrlPrefix] your custom typeUrlPrefix(default "type.googleapis.com")
                 * @returns The default type url
                 */
                public static getTypeUrl(typeUrlPrefix?: string): string;
            }
        }

        /** ClientLibraryOrganization enum. */
        type ClientLibraryOrganization =
            "CLIENT_LIBRARY_ORGANIZATION_UNSPECIFIED"| "CLOUD"| "ADS"| "PHOTOS"| "STREET_VIEW"| "SHOPPING"| "GEO"| "GENERATIVE_AI";

        /** ClientLibraryDestination enum. */
        type ClientLibraryDestination =
            "CLIENT_LIBRARY_DESTINATION_UNSPECIFIED"| "GITHUB"| "PACKAGE_MANAGER";

        /** LaunchStage enum. */
        type LaunchStage =
            "LAUNCH_STAGE_UNSPECIFIED"| "UNIMPLEMENTED"| "PRELAUNCH"| "EARLY_ACCESS"| "ALPHA"| "BETA"| "GA"| "DEPRECATED";

        /** Properties of a ResourceDescriptor. */
        interface IResourceDescriptor {

            /** ResourceDescriptor type */
            type?: (string|null);

            /** ResourceDescriptor pattern */
            pattern?: (string[]|null);

            /** ResourceDescriptor nameField */
            nameField?: (string|null);

            /** ResourceDescriptor history */
            history?: (google.api.ResourceDescriptor.History|null);

            /** ResourceDescriptor plural */
            plural?: (string|null);

            /** ResourceDescriptor singular */
            singular?: (string|null);

            /** ResourceDescriptor style */
            style?: (google.api.ResourceDescriptor.Style[]|null);
        }

        /** Represents a ResourceDescriptor. */
        class ResourceDescriptor implements IResourceDescriptor {

            /**
             * Constructs a new ResourceDescriptor.
             * @param [properties] Properties to set
             */
            constructor(properties?: google.api.IResourceDescriptor);

            /** ResourceDescriptor type. */
            public type: string;

            /** ResourceDescriptor pattern. */
            public pattern: string[];

            /** ResourceDescriptor nameField. */
            public nameField: string;

            /** ResourceDescriptor history. */
            public history: google.api.ResourceDescriptor.History;

            /** ResourceDescriptor plural. */
            public plural: string;

            /** ResourceDescriptor singular. */
            public singular: string;

            /** ResourceDescriptor style. */
            public style: google.api.ResourceDescriptor.Style[];

            /**
             * Creates a ResourceDescriptor message from a plain object. Also converts values to their respective internal types.
             * @param object Plain object
             * @returns ResourceDescriptor
             */
            public static fromObject(object: { [k: string]: any }): google.api.ResourceDescriptor;

=======
        /** Properties of a RubySettings. */
        interface IRubySettings {

            /** RubySettings common */
            common?: (google.api.ICommonLanguageSettings|null);
        }

        /** Represents a RubySettings. */
        class RubySettings implements IRubySettings {

            /**
             * Constructs a new RubySettings.
             * @param [properties] Properties to set
             */
            constructor(properties?: google.api.IRubySettings);

            /** RubySettings common. */
            public common?: (google.api.ICommonLanguageSettings|null);

            /**
             * Creates a RubySettings message from a plain object. Also converts values to their respective internal types.
             * @param object Plain object
             * @returns RubySettings
             */
            public static fromObject(object: { [k: string]: any }): google.api.RubySettings;

            /**
             * Creates a plain object from a RubySettings message. Also converts values to other types if specified.
             * @param message RubySettings
             * @param [options] Conversion options
             * @returns Plain object
             */
            public static toObject(message: google.api.RubySettings, options?: $protobuf.IConversionOptions): { [k: string]: any };

            /**
             * Converts this RubySettings to JSON.
             * @returns JSON object
             */
            public toJSON(): { [k: string]: any };

            /**
             * Gets the default type url for RubySettings
             * @param [typeUrlPrefix] your custom typeUrlPrefix(default "type.googleapis.com")
             * @returns The default type url
             */
            public static getTypeUrl(typeUrlPrefix?: string): string;
        }

        /** Properties of a GoSettings. */
        interface IGoSettings {

            /** GoSettings common */
            common?: (google.api.ICommonLanguageSettings|null);

            /** GoSettings renamedServices */
            renamedServices?: ({ [k: string]: string }|null);
        }

        /** Represents a GoSettings. */
        class GoSettings implements IGoSettings {

            /**
             * Constructs a new GoSettings.
             * @param [properties] Properties to set
             */
            constructor(properties?: google.api.IGoSettings);

            /** GoSettings common. */
            public common?: (google.api.ICommonLanguageSettings|null);

            /** GoSettings renamedServices. */
            public renamedServices: { [k: string]: string };

            /**
             * Creates a GoSettings message from a plain object. Also converts values to their respective internal types.
             * @param object Plain object
             * @returns GoSettings
             */
            public static fromObject(object: { [k: string]: any }): google.api.GoSettings;

            /**
             * Creates a plain object from a GoSettings message. Also converts values to other types if specified.
             * @param message GoSettings
             * @param [options] Conversion options
             * @returns Plain object
             */
            public static toObject(message: google.api.GoSettings, options?: $protobuf.IConversionOptions): { [k: string]: any };

            /**
             * Converts this GoSettings to JSON.
             * @returns JSON object
             */
            public toJSON(): { [k: string]: any };

            /**
             * Gets the default type url for GoSettings
             * @param [typeUrlPrefix] your custom typeUrlPrefix(default "type.googleapis.com")
             * @returns The default type url
             */
            public static getTypeUrl(typeUrlPrefix?: string): string;
        }

        /** Properties of a MethodSettings. */
        interface IMethodSettings {

            /** MethodSettings selector */
            selector?: (string|null);

            /** MethodSettings longRunning */
            longRunning?: (google.api.MethodSettings.ILongRunning|null);

            /** MethodSettings autoPopulatedFields */
            autoPopulatedFields?: (string[]|null);
        }

        /** Represents a MethodSettings. */
        class MethodSettings implements IMethodSettings {

            /**
             * Constructs a new MethodSettings.
             * @param [properties] Properties to set
             */
            constructor(properties?: google.api.IMethodSettings);

            /** MethodSettings selector. */
            public selector: string;

            /** MethodSettings longRunning. */
            public longRunning?: (google.api.MethodSettings.ILongRunning|null);

            /** MethodSettings autoPopulatedFields. */
            public autoPopulatedFields: string[];

            /**
             * Creates a MethodSettings message from a plain object. Also converts values to their respective internal types.
             * @param object Plain object
             * @returns MethodSettings
             */
            public static fromObject(object: { [k: string]: any }): google.api.MethodSettings;

            /**
             * Creates a plain object from a MethodSettings message. Also converts values to other types if specified.
             * @param message MethodSettings
             * @param [options] Conversion options
             * @returns Plain object
             */
            public static toObject(message: google.api.MethodSettings, options?: $protobuf.IConversionOptions): { [k: string]: any };

            /**
             * Converts this MethodSettings to JSON.
             * @returns JSON object
             */
            public toJSON(): { [k: string]: any };

            /**
             * Gets the default type url for MethodSettings
             * @param [typeUrlPrefix] your custom typeUrlPrefix(default "type.googleapis.com")
             * @returns The default type url
             */
            public static getTypeUrl(typeUrlPrefix?: string): string;
        }

        namespace MethodSettings {

            /** Properties of a LongRunning. */
            interface ILongRunning {

                /** LongRunning initialPollDelay */
                initialPollDelay?: (google.protobuf.IDuration|null);

                /** LongRunning pollDelayMultiplier */
                pollDelayMultiplier?: (number|null);

                /** LongRunning maxPollDelay */
                maxPollDelay?: (google.protobuf.IDuration|null);

                /** LongRunning totalPollTimeout */
                totalPollTimeout?: (google.protobuf.IDuration|null);
            }

            /** Represents a LongRunning. */
            class LongRunning implements ILongRunning {

                /**
                 * Constructs a new LongRunning.
                 * @param [properties] Properties to set
                 */
                constructor(properties?: google.api.MethodSettings.ILongRunning);

                /** LongRunning initialPollDelay. */
                public initialPollDelay?: (google.protobuf.IDuration|null);

                /** LongRunning pollDelayMultiplier. */
                public pollDelayMultiplier: number;

                /** LongRunning maxPollDelay. */
                public maxPollDelay?: (google.protobuf.IDuration|null);

                /** LongRunning totalPollTimeout. */
                public totalPollTimeout?: (google.protobuf.IDuration|null);

                /**
                 * Creates a LongRunning message from a plain object. Also converts values to their respective internal types.
                 * @param object Plain object
                 * @returns LongRunning
                 */
                public static fromObject(object: { [k: string]: any }): google.api.MethodSettings.LongRunning;

                /**
                 * Creates a plain object from a LongRunning message. Also converts values to other types if specified.
                 * @param message LongRunning
                 * @param [options] Conversion options
                 * @returns Plain object
                 */
                public static toObject(message: google.api.MethodSettings.LongRunning, options?: $protobuf.IConversionOptions): { [k: string]: any };

                /**
                 * Converts this LongRunning to JSON.
                 * @returns JSON object
                 */
                public toJSON(): { [k: string]: any };

                /**
                 * Gets the default type url for LongRunning
                 * @param [typeUrlPrefix] your custom typeUrlPrefix(default "type.googleapis.com")
                 * @returns The default type url
                 */
                public static getTypeUrl(typeUrlPrefix?: string): string;
            }
        }

        /** ClientLibraryOrganization enum. */
        type ClientLibraryOrganization =
            "CLIENT_LIBRARY_ORGANIZATION_UNSPECIFIED"| "CLOUD"| "ADS"| "PHOTOS"| "STREET_VIEW"| "SHOPPING"| "GEO"| "GENERATIVE_AI";

        /** ClientLibraryDestination enum. */
        type ClientLibraryDestination =
            "CLIENT_LIBRARY_DESTINATION_UNSPECIFIED"| "GITHUB"| "PACKAGE_MANAGER";

        /** Properties of a SelectiveGapicGeneration. */
        interface ISelectiveGapicGeneration {

            /** SelectiveGapicGeneration methods */
            methods?: (string[]|null);

            /** SelectiveGapicGeneration generateOmittedAsInternal */
            generateOmittedAsInternal?: (boolean|null);
        }

        /** Represents a SelectiveGapicGeneration. */
        class SelectiveGapicGeneration implements ISelectiveGapicGeneration {

            /**
             * Constructs a new SelectiveGapicGeneration.
             * @param [properties] Properties to set
             */
            constructor(properties?: google.api.ISelectiveGapicGeneration);

            /** SelectiveGapicGeneration methods. */
            public methods: string[];

            /** SelectiveGapicGeneration generateOmittedAsInternal. */
            public generateOmittedAsInternal: boolean;

            /**
             * Creates a SelectiveGapicGeneration message from a plain object. Also converts values to their respective internal types.
             * @param object Plain object
             * @returns SelectiveGapicGeneration
             */
            public static fromObject(object: { [k: string]: any }): google.api.SelectiveGapicGeneration;

            /**
             * Creates a plain object from a SelectiveGapicGeneration message. Also converts values to other types if specified.
             * @param message SelectiveGapicGeneration
             * @param [options] Conversion options
             * @returns Plain object
             */
            public static toObject(message: google.api.SelectiveGapicGeneration, options?: $protobuf.IConversionOptions): { [k: string]: any };

            /**
             * Converts this SelectiveGapicGeneration to JSON.
             * @returns JSON object
             */
            public toJSON(): { [k: string]: any };

            /**
             * Gets the default type url for SelectiveGapicGeneration
             * @param [typeUrlPrefix] your custom typeUrlPrefix(default "type.googleapis.com")
             * @returns The default type url
             */
            public static getTypeUrl(typeUrlPrefix?: string): string;
        }

        /** LaunchStage enum. */
        type LaunchStage =
            "LAUNCH_STAGE_UNSPECIFIED"| "UNIMPLEMENTED"| "PRELAUNCH"| "EARLY_ACCESS"| "ALPHA"| "BETA"| "GA"| "DEPRECATED";

        /** Properties of a ResourceDescriptor. */
        interface IResourceDescriptor {

            /** ResourceDescriptor type */
            type?: (string|null);

            /** ResourceDescriptor pattern */
            pattern?: (string[]|null);

            /** ResourceDescriptor nameField */
            nameField?: (string|null);

            /** ResourceDescriptor history */
            history?: (google.api.ResourceDescriptor.History|null);

            /** ResourceDescriptor plural */
            plural?: (string|null);

            /** ResourceDescriptor singular */
            singular?: (string|null);

            /** ResourceDescriptor style */
            style?: (google.api.ResourceDescriptor.Style[]|null);
        }

        /** Represents a ResourceDescriptor. */
        class ResourceDescriptor implements IResourceDescriptor {

            /**
             * Constructs a new ResourceDescriptor.
             * @param [properties] Properties to set
             */
            constructor(properties?: google.api.IResourceDescriptor);

            /** ResourceDescriptor type. */
            public type: string;

            /** ResourceDescriptor pattern. */
            public pattern: string[];

            /** ResourceDescriptor nameField. */
            public nameField: string;

            /** ResourceDescriptor history. */
            public history: google.api.ResourceDescriptor.History;

            /** ResourceDescriptor plural. */
            public plural: string;

            /** ResourceDescriptor singular. */
            public singular: string;

            /** ResourceDescriptor style. */
            public style: google.api.ResourceDescriptor.Style[];

            /**
             * Creates a ResourceDescriptor message from a plain object. Also converts values to their respective internal types.
             * @param object Plain object
             * @returns ResourceDescriptor
             */
            public static fromObject(object: { [k: string]: any }): google.api.ResourceDescriptor;

>>>>>>> 5937b93a
            /**
             * Creates a plain object from a ResourceDescriptor message. Also converts values to other types if specified.
             * @param message ResourceDescriptor
             * @param [options] Conversion options
             * @returns Plain object
             */
            public static toObject(message: google.api.ResourceDescriptor, options?: $protobuf.IConversionOptions): { [k: string]: any };

            /**
             * Converts this ResourceDescriptor to JSON.
             * @returns JSON object
             */
            public toJSON(): { [k: string]: any };

            /**
             * Gets the default type url for ResourceDescriptor
             * @param [typeUrlPrefix] your custom typeUrlPrefix(default "type.googleapis.com")
             * @returns The default type url
             */
            public static getTypeUrl(typeUrlPrefix?: string): string;
        }

        namespace ResourceDescriptor {

            /** History enum. */
            type History =
                "HISTORY_UNSPECIFIED"| "ORIGINALLY_SINGLE_PATTERN"| "FUTURE_MULTI_PATTERN";

            /** Style enum. */
            type Style =
                "STYLE_UNSPECIFIED"| "DECLARATIVE_FRIENDLY";
        }

        /** Properties of a ResourceReference. */
        interface IResourceReference {

            /** ResourceReference type */
            type?: (string|null);

            /** ResourceReference childType */
            childType?: (string|null);
        }

        /** Represents a ResourceReference. */
        class ResourceReference implements IResourceReference {

            /**
             * Constructs a new ResourceReference.
             * @param [properties] Properties to set
             */
            constructor(properties?: google.api.IResourceReference);

            /** ResourceReference type. */
            public type: string;

            /** ResourceReference childType. */
            public childType: string;

            /**
             * Creates a ResourceReference message from a plain object. Also converts values to their respective internal types.
             * @param object Plain object
             * @returns ResourceReference
             */
            public static fromObject(object: { [k: string]: any }): google.api.ResourceReference;

            /**
             * Creates a plain object from a ResourceReference message. Also converts values to other types if specified.
             * @param message ResourceReference
             * @param [options] Conversion options
             * @returns Plain object
             */
            public static toObject(message: google.api.ResourceReference, options?: $protobuf.IConversionOptions): { [k: string]: any };

            /**
             * Converts this ResourceReference to JSON.
             * @returns JSON object
             */
            public toJSON(): { [k: string]: any };

            /**
             * Gets the default type url for ResourceReference
             * @param [typeUrlPrefix] your custom typeUrlPrefix(default "type.googleapis.com")
             * @returns The default type url
             */
            public static getTypeUrl(typeUrlPrefix?: string): string;
        }
    }

    /** Namespace protobuf. */
    namespace protobuf {

        /** Properties of a FileDescriptorSet. */
        interface IFileDescriptorSet {

            /** FileDescriptorSet file */
            file?: (google.protobuf.IFileDescriptorProto[]|null);
        }

        /** Represents a FileDescriptorSet. */
        class FileDescriptorSet implements IFileDescriptorSet {

            /**
             * Constructs a new FileDescriptorSet.
             * @param [properties] Properties to set
             */
            constructor(properties?: google.protobuf.IFileDescriptorSet);

            /** FileDescriptorSet file. */
            public file: google.protobuf.IFileDescriptorProto[];

            /**
             * Creates a FileDescriptorSet message from a plain object. Also converts values to their respective internal types.
             * @param object Plain object
             * @returns FileDescriptorSet
             */
            public static fromObject(object: { [k: string]: any }): google.protobuf.FileDescriptorSet;

            /**
             * Creates a plain object from a FileDescriptorSet message. Also converts values to other types if specified.
             * @param message FileDescriptorSet
             * @param [options] Conversion options
             * @returns Plain object
             */
            public static toObject(message: google.protobuf.FileDescriptorSet, options?: $protobuf.IConversionOptions): { [k: string]: any };

            /**
             * Converts this FileDescriptorSet to JSON.
             * @returns JSON object
             */
            public toJSON(): { [k: string]: any };

            /**
             * Gets the default type url for FileDescriptorSet
             * @param [typeUrlPrefix] your custom typeUrlPrefix(default "type.googleapis.com")
             * @returns The default type url
             */
            public static getTypeUrl(typeUrlPrefix?: string): string;
        }

        /** Edition enum. */
        type Edition =
            "EDITION_UNKNOWN"| "EDITION_PROTO2"| "EDITION_PROTO3"| "EDITION_2023"| "EDITION_2024"| "EDITION_1_TEST_ONLY"| "EDITION_2_TEST_ONLY"| "EDITION_99997_TEST_ONLY"| "EDITION_99998_TEST_ONLY"| "EDITION_99999_TEST_ONLY"| "EDITION_MAX";

        /** Properties of a FileDescriptorProto. */
        interface IFileDescriptorProto {

            /** FileDescriptorProto name */
            name?: (string|null);

            /** FileDescriptorProto package */
            "package"?: (string|null);

            /** FileDescriptorProto dependency */
            dependency?: (string[]|null);

            /** FileDescriptorProto publicDependency */
            publicDependency?: (number[]|null);

            /** FileDescriptorProto weakDependency */
            weakDependency?: (number[]|null);

            /** FileDescriptorProto messageType */
            messageType?: (google.protobuf.IDescriptorProto[]|null);

            /** FileDescriptorProto enumType */
            enumType?: (google.protobuf.IEnumDescriptorProto[]|null);

            /** FileDescriptorProto service */
            service?: (google.protobuf.IServiceDescriptorProto[]|null);

            /** FileDescriptorProto extension */
            extension?: (google.protobuf.IFieldDescriptorProto[]|null);

            /** FileDescriptorProto options */
            options?: (google.protobuf.IFileOptions|null);

            /** FileDescriptorProto sourceCodeInfo */
            sourceCodeInfo?: (google.protobuf.ISourceCodeInfo|null);

            /** FileDescriptorProto syntax */
            syntax?: (string|null);

            /** FileDescriptorProto edition */
            edition?: (google.protobuf.Edition|null);
        }

        /** Represents a FileDescriptorProto. */
        class FileDescriptorProto implements IFileDescriptorProto {

            /**
             * Constructs a new FileDescriptorProto.
             * @param [properties] Properties to set
             */
            constructor(properties?: google.protobuf.IFileDescriptorProto);

            /** FileDescriptorProto name. */
            public name: string;

            /** FileDescriptorProto package. */
            public package: string;

            /** FileDescriptorProto dependency. */
            public dependency: string[];

            /** FileDescriptorProto publicDependency. */
            public publicDependency: number[];

            /** FileDescriptorProto weakDependency. */
            public weakDependency: number[];

            /** FileDescriptorProto messageType. */
            public messageType: google.protobuf.IDescriptorProto[];

            /** FileDescriptorProto enumType. */
            public enumType: google.protobuf.IEnumDescriptorProto[];

            /** FileDescriptorProto service. */
            public service: google.protobuf.IServiceDescriptorProto[];

            /** FileDescriptorProto extension. */
            public extension: google.protobuf.IFieldDescriptorProto[];

            /** FileDescriptorProto options. */
            public options?: (google.protobuf.IFileOptions|null);

            /** FileDescriptorProto sourceCodeInfo. */
            public sourceCodeInfo?: (google.protobuf.ISourceCodeInfo|null);

            /** FileDescriptorProto syntax. */
            public syntax: string;

            /** FileDescriptorProto edition. */
            public edition: google.protobuf.Edition;

            /**
             * Creates a FileDescriptorProto message from a plain object. Also converts values to their respective internal types.
             * @param object Plain object
             * @returns FileDescriptorProto
             */
            public static fromObject(object: { [k: string]: any }): google.protobuf.FileDescriptorProto;

            /**
             * Creates a plain object from a FileDescriptorProto message. Also converts values to other types if specified.
             * @param message FileDescriptorProto
             * @param [options] Conversion options
             * @returns Plain object
             */
            public static toObject(message: google.protobuf.FileDescriptorProto, options?: $protobuf.IConversionOptions): { [k: string]: any };

            /**
             * Converts this FileDescriptorProto to JSON.
             * @returns JSON object
             */
            public toJSON(): { [k: string]: any };

            /**
             * Gets the default type url for FileDescriptorProto
             * @param [typeUrlPrefix] your custom typeUrlPrefix(default "type.googleapis.com")
             * @returns The default type url
             */
            public static getTypeUrl(typeUrlPrefix?: string): string;
        }

        /** Properties of a DescriptorProto. */
        interface IDescriptorProto {

            /** DescriptorProto name */
            name?: (string|null);

            /** DescriptorProto field */
            field?: (google.protobuf.IFieldDescriptorProto[]|null);

            /** DescriptorProto extension */
            extension?: (google.protobuf.IFieldDescriptorProto[]|null);

            /** DescriptorProto nestedType */
            nestedType?: (google.protobuf.IDescriptorProto[]|null);

            /** DescriptorProto enumType */
            enumType?: (google.protobuf.IEnumDescriptorProto[]|null);

            /** DescriptorProto extensionRange */
            extensionRange?: (google.protobuf.DescriptorProto.IExtensionRange[]|null);

            /** DescriptorProto oneofDecl */
            oneofDecl?: (google.protobuf.IOneofDescriptorProto[]|null);

            /** DescriptorProto options */
            options?: (google.protobuf.IMessageOptions|null);

            /** DescriptorProto reservedRange */
            reservedRange?: (google.protobuf.DescriptorProto.IReservedRange[]|null);

            /** DescriptorProto reservedName */
            reservedName?: (string[]|null);
        }

        /** Represents a DescriptorProto. */
        class DescriptorProto implements IDescriptorProto {

            /**
             * Constructs a new DescriptorProto.
             * @param [properties] Properties to set
             */
            constructor(properties?: google.protobuf.IDescriptorProto);

            /** DescriptorProto name. */
            public name: string;

            /** DescriptorProto field. */
            public field: google.protobuf.IFieldDescriptorProto[];

            /** DescriptorProto extension. */
            public extension: google.protobuf.IFieldDescriptorProto[];

            /** DescriptorProto nestedType. */
            public nestedType: google.protobuf.IDescriptorProto[];

            /** DescriptorProto enumType. */
            public enumType: google.protobuf.IEnumDescriptorProto[];

            /** DescriptorProto extensionRange. */
            public extensionRange: google.protobuf.DescriptorProto.IExtensionRange[];

            /** DescriptorProto oneofDecl. */
            public oneofDecl: google.protobuf.IOneofDescriptorProto[];

            /** DescriptorProto options. */
            public options?: (google.protobuf.IMessageOptions|null);

            /** DescriptorProto reservedRange. */
            public reservedRange: google.protobuf.DescriptorProto.IReservedRange[];

            /** DescriptorProto reservedName. */
            public reservedName: string[];

            /**
             * Creates a DescriptorProto message from a plain object. Also converts values to their respective internal types.
             * @param object Plain object
             * @returns DescriptorProto
             */
            public static fromObject(object: { [k: string]: any }): google.protobuf.DescriptorProto;

            /**
             * Creates a plain object from a DescriptorProto message. Also converts values to other types if specified.
             * @param message DescriptorProto
             * @param [options] Conversion options
             * @returns Plain object
             */
            public static toObject(message: google.protobuf.DescriptorProto, options?: $protobuf.IConversionOptions): { [k: string]: any };

            /**
             * Converts this DescriptorProto to JSON.
             * @returns JSON object
             */
            public toJSON(): { [k: string]: any };

            /**
             * Gets the default type url for DescriptorProto
             * @param [typeUrlPrefix] your custom typeUrlPrefix(default "type.googleapis.com")
             * @returns The default type url
             */
            public static getTypeUrl(typeUrlPrefix?: string): string;
        }

        namespace DescriptorProto {

            /** Properties of an ExtensionRange. */
            interface IExtensionRange {

                /** ExtensionRange start */
                start?: (number|null);

                /** ExtensionRange end */
                end?: (number|null);

                /** ExtensionRange options */
                options?: (google.protobuf.IExtensionRangeOptions|null);
            }

            /** Represents an ExtensionRange. */
            class ExtensionRange implements IExtensionRange {

                /**
                 * Constructs a new ExtensionRange.
                 * @param [properties] Properties to set
                 */
                constructor(properties?: google.protobuf.DescriptorProto.IExtensionRange);

                /** ExtensionRange start. */
                public start: number;

                /** ExtensionRange end. */
                public end: number;

                /** ExtensionRange options. */
                public options?: (google.protobuf.IExtensionRangeOptions|null);

                /**
                 * Creates an ExtensionRange message from a plain object. Also converts values to their respective internal types.
                 * @param object Plain object
                 * @returns ExtensionRange
                 */
                public static fromObject(object: { [k: string]: any }): google.protobuf.DescriptorProto.ExtensionRange;

                /**
                 * Creates a plain object from an ExtensionRange message. Also converts values to other types if specified.
                 * @param message ExtensionRange
                 * @param [options] Conversion options
                 * @returns Plain object
                 */
                public static toObject(message: google.protobuf.DescriptorProto.ExtensionRange, options?: $protobuf.IConversionOptions): { [k: string]: any };

                /**
                 * Converts this ExtensionRange to JSON.
                 * @returns JSON object
                 */
                public toJSON(): { [k: string]: any };

                /**
                 * Gets the default type url for ExtensionRange
                 * @param [typeUrlPrefix] your custom typeUrlPrefix(default "type.googleapis.com")
                 * @returns The default type url
                 */
                public static getTypeUrl(typeUrlPrefix?: string): string;
            }

            /** Properties of a ReservedRange. */
            interface IReservedRange {

                /** ReservedRange start */
                start?: (number|null);

                /** ReservedRange end */
                end?: (number|null);
            }

            /** Represents a ReservedRange. */
            class ReservedRange implements IReservedRange {

                /**
                 * Constructs a new ReservedRange.
                 * @param [properties] Properties to set
                 */
                constructor(properties?: google.protobuf.DescriptorProto.IReservedRange);

                /** ReservedRange start. */
                public start: number;

                /** ReservedRange end. */
                public end: number;

                /**
                 * Creates a ReservedRange message from a plain object. Also converts values to their respective internal types.
                 * @param object Plain object
                 * @returns ReservedRange
                 */
                public static fromObject(object: { [k: string]: any }): google.protobuf.DescriptorProto.ReservedRange;

                /**
                 * Creates a plain object from a ReservedRange message. Also converts values to other types if specified.
                 * @param message ReservedRange
                 * @param [options] Conversion options
                 * @returns Plain object
                 */
                public static toObject(message: google.protobuf.DescriptorProto.ReservedRange, options?: $protobuf.IConversionOptions): { [k: string]: any };

                /**
                 * Converts this ReservedRange to JSON.
                 * @returns JSON object
                 */
                public toJSON(): { [k: string]: any };

                /**
                 * Gets the default type url for ReservedRange
                 * @param [typeUrlPrefix] your custom typeUrlPrefix(default "type.googleapis.com")
                 * @returns The default type url
                 */
                public static getTypeUrl(typeUrlPrefix?: string): string;
            }
        }

        /** Properties of an ExtensionRangeOptions. */
        interface IExtensionRangeOptions {

            /** ExtensionRangeOptions uninterpretedOption */
            uninterpretedOption?: (google.protobuf.IUninterpretedOption[]|null);

            /** ExtensionRangeOptions declaration */
            declaration?: (google.protobuf.ExtensionRangeOptions.IDeclaration[]|null);

            /** ExtensionRangeOptions features */
            features?: (google.protobuf.IFeatureSet|null);

            /** ExtensionRangeOptions verification */
            verification?: (google.protobuf.ExtensionRangeOptions.VerificationState|null);
        }

        /** Represents an ExtensionRangeOptions. */
        class ExtensionRangeOptions implements IExtensionRangeOptions {

            /**
             * Constructs a new ExtensionRangeOptions.
             * @param [properties] Properties to set
             */
            constructor(properties?: google.protobuf.IExtensionRangeOptions);

            /** ExtensionRangeOptions uninterpretedOption. */
            public uninterpretedOption: google.protobuf.IUninterpretedOption[];

            /** ExtensionRangeOptions declaration. */
            public declaration: google.protobuf.ExtensionRangeOptions.IDeclaration[];

            /** ExtensionRangeOptions features. */
            public features?: (google.protobuf.IFeatureSet|null);

            /** ExtensionRangeOptions verification. */
            public verification: google.protobuf.ExtensionRangeOptions.VerificationState;

            /**
             * Creates an ExtensionRangeOptions message from a plain object. Also converts values to their respective internal types.
             * @param object Plain object
             * @returns ExtensionRangeOptions
             */
            public static fromObject(object: { [k: string]: any }): google.protobuf.ExtensionRangeOptions;

            /**
             * Creates a plain object from an ExtensionRangeOptions message. Also converts values to other types if specified.
             * @param message ExtensionRangeOptions
             * @param [options] Conversion options
             * @returns Plain object
             */
            public static toObject(message: google.protobuf.ExtensionRangeOptions, options?: $protobuf.IConversionOptions): { [k: string]: any };

            /**
             * Converts this ExtensionRangeOptions to JSON.
             * @returns JSON object
             */
            public toJSON(): { [k: string]: any };

            /**
             * Gets the default type url for ExtensionRangeOptions
             * @param [typeUrlPrefix] your custom typeUrlPrefix(default "type.googleapis.com")
             * @returns The default type url
             */
            public static getTypeUrl(typeUrlPrefix?: string): string;
        }

        namespace ExtensionRangeOptions {

            /** Properties of a Declaration. */
            interface IDeclaration {

                /** Declaration number */
                number?: (number|null);

                /** Declaration fullName */
                fullName?: (string|null);

                /** Declaration type */
                type?: (string|null);

                /** Declaration reserved */
                reserved?: (boolean|null);

                /** Declaration repeated */
                repeated?: (boolean|null);
            }

            /** Represents a Declaration. */
            class Declaration implements IDeclaration {

                /**
                 * Constructs a new Declaration.
                 * @param [properties] Properties to set
                 */
                constructor(properties?: google.protobuf.ExtensionRangeOptions.IDeclaration);

                /** Declaration number. */
                public number: number;

                /** Declaration fullName. */
                public fullName: string;

                /** Declaration type. */
                public type: string;

                /** Declaration reserved. */
                public reserved: boolean;

                /** Declaration repeated. */
                public repeated: boolean;

                /**
                 * Creates a Declaration message from a plain object. Also converts values to their respective internal types.
                 * @param object Plain object
                 * @returns Declaration
                 */
                public static fromObject(object: { [k: string]: any }): google.protobuf.ExtensionRangeOptions.Declaration;

                /**
                 * Creates a plain object from a Declaration message. Also converts values to other types if specified.
                 * @param message Declaration
                 * @param [options] Conversion options
                 * @returns Plain object
                 */
                public static toObject(message: google.protobuf.ExtensionRangeOptions.Declaration, options?: $protobuf.IConversionOptions): { [k: string]: any };

                /**
                 * Converts this Declaration to JSON.
                 * @returns JSON object
                 */
                public toJSON(): { [k: string]: any };

                /**
                 * Gets the default type url for Declaration
                 * @param [typeUrlPrefix] your custom typeUrlPrefix(default "type.googleapis.com")
                 * @returns The default type url
                 */
                public static getTypeUrl(typeUrlPrefix?: string): string;
            }

            /** VerificationState enum. */
            type VerificationState =
                "DECLARATION"| "UNVERIFIED";
        }

        /** Properties of a FieldDescriptorProto. */
        interface IFieldDescriptorProto {

            /** FieldDescriptorProto name */
            name?: (string|null);

            /** FieldDescriptorProto number */
            number?: (number|null);

            /** FieldDescriptorProto label */
            label?: (google.protobuf.FieldDescriptorProto.Label|null);

            /** FieldDescriptorProto type */
            type?: (google.protobuf.FieldDescriptorProto.Type|null);

            /** FieldDescriptorProto typeName */
            typeName?: (string|null);

            /** FieldDescriptorProto extendee */
            extendee?: (string|null);

            /** FieldDescriptorProto defaultValue */
            defaultValue?: (string|null);

            /** FieldDescriptorProto oneofIndex */
            oneofIndex?: (number|null);

            /** FieldDescriptorProto jsonName */
            jsonName?: (string|null);

            /** FieldDescriptorProto options */
            options?: (google.protobuf.IFieldOptions|null);

            /** FieldDescriptorProto proto3Optional */
            proto3Optional?: (boolean|null);
        }

        /** Represents a FieldDescriptorProto. */
        class FieldDescriptorProto implements IFieldDescriptorProto {

            /**
             * Constructs a new FieldDescriptorProto.
             * @param [properties] Properties to set
             */
            constructor(properties?: google.protobuf.IFieldDescriptorProto);

            /** FieldDescriptorProto name. */
            public name: string;

            /** FieldDescriptorProto number. */
            public number: number;

            /** FieldDescriptorProto label. */
            public label: google.protobuf.FieldDescriptorProto.Label;

            /** FieldDescriptorProto type. */
            public type: google.protobuf.FieldDescriptorProto.Type;

            /** FieldDescriptorProto typeName. */
            public typeName: string;

            /** FieldDescriptorProto extendee. */
            public extendee: string;

            /** FieldDescriptorProto defaultValue. */
            public defaultValue: string;

            /** FieldDescriptorProto oneofIndex. */
            public oneofIndex: number;

            /** FieldDescriptorProto jsonName. */
            public jsonName: string;

            /** FieldDescriptorProto options. */
            public options?: (google.protobuf.IFieldOptions|null);

            /** FieldDescriptorProto proto3Optional. */
            public proto3Optional: boolean;

            /**
             * Creates a FieldDescriptorProto message from a plain object. Also converts values to their respective internal types.
             * @param object Plain object
             * @returns FieldDescriptorProto
             */
            public static fromObject(object: { [k: string]: any }): google.protobuf.FieldDescriptorProto;

            /**
             * Creates a plain object from a FieldDescriptorProto message. Also converts values to other types if specified.
             * @param message FieldDescriptorProto
             * @param [options] Conversion options
             * @returns Plain object
             */
            public static toObject(message: google.protobuf.FieldDescriptorProto, options?: $protobuf.IConversionOptions): { [k: string]: any };

            /**
             * Converts this FieldDescriptorProto to JSON.
             * @returns JSON object
             */
            public toJSON(): { [k: string]: any };

            /**
             * Gets the default type url for FieldDescriptorProto
             * @param [typeUrlPrefix] your custom typeUrlPrefix(default "type.googleapis.com")
             * @returns The default type url
             */
            public static getTypeUrl(typeUrlPrefix?: string): string;
        }

        namespace FieldDescriptorProto {

            /** Type enum. */
            type Type =
                "TYPE_DOUBLE"| "TYPE_FLOAT"| "TYPE_INT64"| "TYPE_UINT64"| "TYPE_INT32"| "TYPE_FIXED64"| "TYPE_FIXED32"| "TYPE_BOOL"| "TYPE_STRING"| "TYPE_GROUP"| "TYPE_MESSAGE"| "TYPE_BYTES"| "TYPE_UINT32"| "TYPE_ENUM"| "TYPE_SFIXED32"| "TYPE_SFIXED64"| "TYPE_SINT32"| "TYPE_SINT64";

            /** Label enum. */
            type Label =
                "LABEL_OPTIONAL"| "LABEL_REPEATED"| "LABEL_REQUIRED";
        }

        /** Properties of an OneofDescriptorProto. */
        interface IOneofDescriptorProto {

            /** OneofDescriptorProto name */
            name?: (string|null);

            /** OneofDescriptorProto options */
            options?: (google.protobuf.IOneofOptions|null);
        }

        /** Represents an OneofDescriptorProto. */
        class OneofDescriptorProto implements IOneofDescriptorProto {

            /**
             * Constructs a new OneofDescriptorProto.
             * @param [properties] Properties to set
             */
            constructor(properties?: google.protobuf.IOneofDescriptorProto);

            /** OneofDescriptorProto name. */
            public name: string;

            /** OneofDescriptorProto options. */
            public options?: (google.protobuf.IOneofOptions|null);

            /**
             * Creates an OneofDescriptorProto message from a plain object. Also converts values to their respective internal types.
             * @param object Plain object
             * @returns OneofDescriptorProto
             */
            public static fromObject(object: { [k: string]: any }): google.protobuf.OneofDescriptorProto;

            /**
             * Creates a plain object from an OneofDescriptorProto message. Also converts values to other types if specified.
             * @param message OneofDescriptorProto
             * @param [options] Conversion options
             * @returns Plain object
             */
            public static toObject(message: google.protobuf.OneofDescriptorProto, options?: $protobuf.IConversionOptions): { [k: string]: any };

            /**
             * Converts this OneofDescriptorProto to JSON.
             * @returns JSON object
             */
            public toJSON(): { [k: string]: any };

            /**
             * Gets the default type url for OneofDescriptorProto
             * @param [typeUrlPrefix] your custom typeUrlPrefix(default "type.googleapis.com")
             * @returns The default type url
             */
            public static getTypeUrl(typeUrlPrefix?: string): string;
        }

        /** Properties of an EnumDescriptorProto. */
        interface IEnumDescriptorProto {

            /** EnumDescriptorProto name */
            name?: (string|null);

            /** EnumDescriptorProto value */
            value?: (google.protobuf.IEnumValueDescriptorProto[]|null);

            /** EnumDescriptorProto options */
            options?: (google.protobuf.IEnumOptions|null);

            /** EnumDescriptorProto reservedRange */
            reservedRange?: (google.protobuf.EnumDescriptorProto.IEnumReservedRange[]|null);

            /** EnumDescriptorProto reservedName */
            reservedName?: (string[]|null);
        }

        /** Represents an EnumDescriptorProto. */
        class EnumDescriptorProto implements IEnumDescriptorProto {

            /**
             * Constructs a new EnumDescriptorProto.
             * @param [properties] Properties to set
             */
            constructor(properties?: google.protobuf.IEnumDescriptorProto);

            /** EnumDescriptorProto name. */
            public name: string;

            /** EnumDescriptorProto value. */
            public value: google.protobuf.IEnumValueDescriptorProto[];

            /** EnumDescriptorProto options. */
            public options?: (google.protobuf.IEnumOptions|null);

            /** EnumDescriptorProto reservedRange. */
            public reservedRange: google.protobuf.EnumDescriptorProto.IEnumReservedRange[];

            /** EnumDescriptorProto reservedName. */
            public reservedName: string[];

            /**
             * Creates an EnumDescriptorProto message from a plain object. Also converts values to their respective internal types.
             * @param object Plain object
             * @returns EnumDescriptorProto
             */
            public static fromObject(object: { [k: string]: any }): google.protobuf.EnumDescriptorProto;

            /**
             * Creates a plain object from an EnumDescriptorProto message. Also converts values to other types if specified.
             * @param message EnumDescriptorProto
             * @param [options] Conversion options
             * @returns Plain object
             */
            public static toObject(message: google.protobuf.EnumDescriptorProto, options?: $protobuf.IConversionOptions): { [k: string]: any };

            /**
             * Converts this EnumDescriptorProto to JSON.
             * @returns JSON object
             */
            public toJSON(): { [k: string]: any };

            /**
             * Gets the default type url for EnumDescriptorProto
             * @param [typeUrlPrefix] your custom typeUrlPrefix(default "type.googleapis.com")
             * @returns The default type url
             */
            public static getTypeUrl(typeUrlPrefix?: string): string;
        }

        namespace EnumDescriptorProto {

            /** Properties of an EnumReservedRange. */
            interface IEnumReservedRange {

                /** EnumReservedRange start */
                start?: (number|null);

                /** EnumReservedRange end */
                end?: (number|null);
            }

            /** Represents an EnumReservedRange. */
            class EnumReservedRange implements IEnumReservedRange {

                /**
                 * Constructs a new EnumReservedRange.
                 * @param [properties] Properties to set
                 */
                constructor(properties?: google.protobuf.EnumDescriptorProto.IEnumReservedRange);

                /** EnumReservedRange start. */
                public start: number;

                /** EnumReservedRange end. */
                public end: number;

                /**
                 * Creates an EnumReservedRange message from a plain object. Also converts values to their respective internal types.
                 * @param object Plain object
                 * @returns EnumReservedRange
                 */
                public static fromObject(object: { [k: string]: any }): google.protobuf.EnumDescriptorProto.EnumReservedRange;

                /**
                 * Creates a plain object from an EnumReservedRange message. Also converts values to other types if specified.
                 * @param message EnumReservedRange
                 * @param [options] Conversion options
                 * @returns Plain object
                 */
                public static toObject(message: google.protobuf.EnumDescriptorProto.EnumReservedRange, options?: $protobuf.IConversionOptions): { [k: string]: any };

                /**
                 * Converts this EnumReservedRange to JSON.
                 * @returns JSON object
                 */
                public toJSON(): { [k: string]: any };

                /**
                 * Gets the default type url for EnumReservedRange
                 * @param [typeUrlPrefix] your custom typeUrlPrefix(default "type.googleapis.com")
                 * @returns The default type url
                 */
                public static getTypeUrl(typeUrlPrefix?: string): string;
            }
        }

        /** Properties of an EnumValueDescriptorProto. */
        interface IEnumValueDescriptorProto {

            /** EnumValueDescriptorProto name */
            name?: (string|null);

            /** EnumValueDescriptorProto number */
            number?: (number|null);

            /** EnumValueDescriptorProto options */
            options?: (google.protobuf.IEnumValueOptions|null);
        }

        /** Represents an EnumValueDescriptorProto. */
        class EnumValueDescriptorProto implements IEnumValueDescriptorProto {

            /**
             * Constructs a new EnumValueDescriptorProto.
             * @param [properties] Properties to set
             */
            constructor(properties?: google.protobuf.IEnumValueDescriptorProto);

            /** EnumValueDescriptorProto name. */
            public name: string;

            /** EnumValueDescriptorProto number. */
            public number: number;

            /** EnumValueDescriptorProto options. */
            public options?: (google.protobuf.IEnumValueOptions|null);

            /**
             * Creates an EnumValueDescriptorProto message from a plain object. Also converts values to their respective internal types.
             * @param object Plain object
             * @returns EnumValueDescriptorProto
             */
            public static fromObject(object: { [k: string]: any }): google.protobuf.EnumValueDescriptorProto;

            /**
             * Creates a plain object from an EnumValueDescriptorProto message. Also converts values to other types if specified.
             * @param message EnumValueDescriptorProto
             * @param [options] Conversion options
             * @returns Plain object
             */
            public static toObject(message: google.protobuf.EnumValueDescriptorProto, options?: $protobuf.IConversionOptions): { [k: string]: any };

            /**
             * Converts this EnumValueDescriptorProto to JSON.
             * @returns JSON object
             */
            public toJSON(): { [k: string]: any };

            /**
             * Gets the default type url for EnumValueDescriptorProto
             * @param [typeUrlPrefix] your custom typeUrlPrefix(default "type.googleapis.com")
             * @returns The default type url
             */
            public static getTypeUrl(typeUrlPrefix?: string): string;
        }

        /** Properties of a ServiceDescriptorProto. */
        interface IServiceDescriptorProto {

            /** ServiceDescriptorProto name */
            name?: (string|null);

            /** ServiceDescriptorProto method */
            method?: (google.protobuf.IMethodDescriptorProto[]|null);

            /** ServiceDescriptorProto options */
            options?: (google.protobuf.IServiceOptions|null);
        }

        /** Represents a ServiceDescriptorProto. */
        class ServiceDescriptorProto implements IServiceDescriptorProto {

            /**
             * Constructs a new ServiceDescriptorProto.
             * @param [properties] Properties to set
             */
            constructor(properties?: google.protobuf.IServiceDescriptorProto);

            /** ServiceDescriptorProto name. */
            public name: string;

            /** ServiceDescriptorProto method. */
            public method: google.protobuf.IMethodDescriptorProto[];

            /** ServiceDescriptorProto options. */
            public options?: (google.protobuf.IServiceOptions|null);

            /**
             * Creates a ServiceDescriptorProto message from a plain object. Also converts values to their respective internal types.
             * @param object Plain object
             * @returns ServiceDescriptorProto
             */
            public static fromObject(object: { [k: string]: any }): google.protobuf.ServiceDescriptorProto;

            /**
             * Creates a plain object from a ServiceDescriptorProto message. Also converts values to other types if specified.
             * @param message ServiceDescriptorProto
             * @param [options] Conversion options
             * @returns Plain object
             */
            public static toObject(message: google.protobuf.ServiceDescriptorProto, options?: $protobuf.IConversionOptions): { [k: string]: any };

            /**
             * Converts this ServiceDescriptorProto to JSON.
             * @returns JSON object
             */
            public toJSON(): { [k: string]: any };

            /**
             * Gets the default type url for ServiceDescriptorProto
             * @param [typeUrlPrefix] your custom typeUrlPrefix(default "type.googleapis.com")
             * @returns The default type url
             */
            public static getTypeUrl(typeUrlPrefix?: string): string;
        }

        /** Properties of a MethodDescriptorProto. */
        interface IMethodDescriptorProto {

            /** MethodDescriptorProto name */
            name?: (string|null);

            /** MethodDescriptorProto inputType */
            inputType?: (string|null);

            /** MethodDescriptorProto outputType */
            outputType?: (string|null);

            /** MethodDescriptorProto options */
            options?: (google.protobuf.IMethodOptions|null);

            /** MethodDescriptorProto clientStreaming */
            clientStreaming?: (boolean|null);

            /** MethodDescriptorProto serverStreaming */
            serverStreaming?: (boolean|null);
        }

        /** Represents a MethodDescriptorProto. */
        class MethodDescriptorProto implements IMethodDescriptorProto {

            /**
             * Constructs a new MethodDescriptorProto.
             * @param [properties] Properties to set
             */
            constructor(properties?: google.protobuf.IMethodDescriptorProto);

            /** MethodDescriptorProto name. */
            public name: string;

            /** MethodDescriptorProto inputType. */
            public inputType: string;

            /** MethodDescriptorProto outputType. */
            public outputType: string;

            /** MethodDescriptorProto options. */
            public options?: (google.protobuf.IMethodOptions|null);

            /** MethodDescriptorProto clientStreaming. */
            public clientStreaming: boolean;

            /** MethodDescriptorProto serverStreaming. */
            public serverStreaming: boolean;

            /**
             * Creates a MethodDescriptorProto message from a plain object. Also converts values to their respective internal types.
             * @param object Plain object
             * @returns MethodDescriptorProto
             */
            public static fromObject(object: { [k: string]: any }): google.protobuf.MethodDescriptorProto;

            /**
             * Creates a plain object from a MethodDescriptorProto message. Also converts values to other types if specified.
             * @param message MethodDescriptorProto
             * @param [options] Conversion options
             * @returns Plain object
             */
            public static toObject(message: google.protobuf.MethodDescriptorProto, options?: $protobuf.IConversionOptions): { [k: string]: any };

            /**
             * Converts this MethodDescriptorProto to JSON.
             * @returns JSON object
             */
            public toJSON(): { [k: string]: any };

            /**
             * Gets the default type url for MethodDescriptorProto
             * @param [typeUrlPrefix] your custom typeUrlPrefix(default "type.googleapis.com")
             * @returns The default type url
             */
            public static getTypeUrl(typeUrlPrefix?: string): string;
        }

        /** Properties of a FileOptions. */
        interface IFileOptions {

            /** FileOptions javaPackage */
            javaPackage?: (string|null);

            /** FileOptions javaOuterClassname */
            javaOuterClassname?: (string|null);

            /** FileOptions javaMultipleFiles */
            javaMultipleFiles?: (boolean|null);

            /** FileOptions javaGenerateEqualsAndHash */
            javaGenerateEqualsAndHash?: (boolean|null);

            /** FileOptions javaStringCheckUtf8 */
            javaStringCheckUtf8?: (boolean|null);

            /** FileOptions optimizeFor */
            optimizeFor?: (google.protobuf.FileOptions.OptimizeMode|null);

            /** FileOptions goPackage */
            goPackage?: (string|null);

            /** FileOptions ccGenericServices */
            ccGenericServices?: (boolean|null);

            /** FileOptions javaGenericServices */
            javaGenericServices?: (boolean|null);

            /** FileOptions pyGenericServices */
            pyGenericServices?: (boolean|null);

            /** FileOptions deprecated */
            deprecated?: (boolean|null);

            /** FileOptions ccEnableArenas */
            ccEnableArenas?: (boolean|null);

            /** FileOptions objcClassPrefix */
            objcClassPrefix?: (string|null);

            /** FileOptions csharpNamespace */
            csharpNamespace?: (string|null);

            /** FileOptions swiftPrefix */
            swiftPrefix?: (string|null);

            /** FileOptions phpClassPrefix */
            phpClassPrefix?: (string|null);

            /** FileOptions phpNamespace */
            phpNamespace?: (string|null);

            /** FileOptions phpMetadataNamespace */
            phpMetadataNamespace?: (string|null);

            /** FileOptions rubyPackage */
            rubyPackage?: (string|null);

            /** FileOptions features */
            features?: (google.protobuf.IFeatureSet|null);

            /** FileOptions uninterpretedOption */
            uninterpretedOption?: (google.protobuf.IUninterpretedOption[]|null);

            /** FileOptions .google.api.resourceDefinition */
            ".google.api.resourceDefinition"?: (google.api.IResourceDescriptor[]|null);
        }

        /** Represents a FileOptions. */
        class FileOptions implements IFileOptions {

            /**
             * Constructs a new FileOptions.
             * @param [properties] Properties to set
             */
            constructor(properties?: google.protobuf.IFileOptions);

            /** FileOptions javaPackage. */
            public javaPackage: string;

            /** FileOptions javaOuterClassname. */
            public javaOuterClassname: string;

            /** FileOptions javaMultipleFiles. */
            public javaMultipleFiles: boolean;

            /** FileOptions javaGenerateEqualsAndHash. */
            public javaGenerateEqualsAndHash: boolean;

            /** FileOptions javaStringCheckUtf8. */
            public javaStringCheckUtf8: boolean;

            /** FileOptions optimizeFor. */
            public optimizeFor: google.protobuf.FileOptions.OptimizeMode;

            /** FileOptions goPackage. */
            public goPackage: string;

            /** FileOptions ccGenericServices. */
            public ccGenericServices: boolean;

            /** FileOptions javaGenericServices. */
            public javaGenericServices: boolean;

            /** FileOptions pyGenericServices. */
            public pyGenericServices: boolean;

            /** FileOptions deprecated. */
            public deprecated: boolean;

            /** FileOptions ccEnableArenas. */
            public ccEnableArenas: boolean;

            /** FileOptions objcClassPrefix. */
            public objcClassPrefix: string;

            /** FileOptions csharpNamespace. */
            public csharpNamespace: string;

            /** FileOptions swiftPrefix. */
            public swiftPrefix: string;

            /** FileOptions phpClassPrefix. */
            public phpClassPrefix: string;

            /** FileOptions phpNamespace. */
            public phpNamespace: string;

            /** FileOptions phpMetadataNamespace. */
            public phpMetadataNamespace: string;

            /** FileOptions rubyPackage. */
            public rubyPackage: string;

            /** FileOptions features. */
            public features?: (google.protobuf.IFeatureSet|null);

            /** FileOptions uninterpretedOption. */
            public uninterpretedOption: google.protobuf.IUninterpretedOption[];

            /**
             * Creates a FileOptions message from a plain object. Also converts values to their respective internal types.
             * @param object Plain object
             * @returns FileOptions
             */
            public static fromObject(object: { [k: string]: any }): google.protobuf.FileOptions;

            /**
             * Creates a plain object from a FileOptions message. Also converts values to other types if specified.
             * @param message FileOptions
             * @param [options] Conversion options
             * @returns Plain object
             */
            public static toObject(message: google.protobuf.FileOptions, options?: $protobuf.IConversionOptions): { [k: string]: any };

            /**
             * Converts this FileOptions to JSON.
             * @returns JSON object
             */
            public toJSON(): { [k: string]: any };

            /**
             * Gets the default type url for FileOptions
             * @param [typeUrlPrefix] your custom typeUrlPrefix(default "type.googleapis.com")
             * @returns The default type url
             */
            public static getTypeUrl(typeUrlPrefix?: string): string;
        }

        namespace FileOptions {

            /** OptimizeMode enum. */
            type OptimizeMode =
                "SPEED"| "CODE_SIZE"| "LITE_RUNTIME";
        }

        /** Properties of a MessageOptions. */
        interface IMessageOptions {

            /** MessageOptions messageSetWireFormat */
            messageSetWireFormat?: (boolean|null);

            /** MessageOptions noStandardDescriptorAccessor */
            noStandardDescriptorAccessor?: (boolean|null);

            /** MessageOptions deprecated */
            deprecated?: (boolean|null);

            /** MessageOptions mapEntry */
            mapEntry?: (boolean|null);

            /** MessageOptions deprecatedLegacyJsonFieldConflicts */
            deprecatedLegacyJsonFieldConflicts?: (boolean|null);

            /** MessageOptions features */
            features?: (google.protobuf.IFeatureSet|null);

            /** MessageOptions uninterpretedOption */
            uninterpretedOption?: (google.protobuf.IUninterpretedOption[]|null);

            /** MessageOptions .google.api.resource */
            ".google.api.resource"?: (google.api.IResourceDescriptor|null);
        }

        /** Represents a MessageOptions. */
        class MessageOptions implements IMessageOptions {

            /**
             * Constructs a new MessageOptions.
             * @param [properties] Properties to set
             */
            constructor(properties?: google.protobuf.IMessageOptions);

            /** MessageOptions messageSetWireFormat. */
            public messageSetWireFormat: boolean;

            /** MessageOptions noStandardDescriptorAccessor. */
            public noStandardDescriptorAccessor: boolean;

            /** MessageOptions deprecated. */
            public deprecated: boolean;

            /** MessageOptions mapEntry. */
            public mapEntry: boolean;

            /** MessageOptions deprecatedLegacyJsonFieldConflicts. */
            public deprecatedLegacyJsonFieldConflicts: boolean;

            /** MessageOptions features. */
            public features?: (google.protobuf.IFeatureSet|null);

            /** MessageOptions uninterpretedOption. */
            public uninterpretedOption: google.protobuf.IUninterpretedOption[];

            /**
             * Creates a MessageOptions message from a plain object. Also converts values to their respective internal types.
             * @param object Plain object
             * @returns MessageOptions
             */
            public static fromObject(object: { [k: string]: any }): google.protobuf.MessageOptions;

            /**
             * Creates a plain object from a MessageOptions message. Also converts values to other types if specified.
             * @param message MessageOptions
             * @param [options] Conversion options
             * @returns Plain object
             */
            public static toObject(message: google.protobuf.MessageOptions, options?: $protobuf.IConversionOptions): { [k: string]: any };

            /**
             * Converts this MessageOptions to JSON.
             * @returns JSON object
             */
            public toJSON(): { [k: string]: any };

            /**
             * Gets the default type url for MessageOptions
             * @param [typeUrlPrefix] your custom typeUrlPrefix(default "type.googleapis.com")
             * @returns The default type url
             */
            public static getTypeUrl(typeUrlPrefix?: string): string;
        }

        /** Properties of a FieldOptions. */
        interface IFieldOptions {

            /** FieldOptions ctype */
            ctype?: (google.protobuf.FieldOptions.CType|null);

            /** FieldOptions packed */
            packed?: (boolean|null);

            /** FieldOptions jstype */
            jstype?: (google.protobuf.FieldOptions.JSType|null);

            /** FieldOptions lazy */
            lazy?: (boolean|null);

            /** FieldOptions unverifiedLazy */
            unverifiedLazy?: (boolean|null);

            /** FieldOptions deprecated */
            deprecated?: (boolean|null);

            /** FieldOptions weak */
            weak?: (boolean|null);

            /** FieldOptions debugRedact */
            debugRedact?: (boolean|null);

            /** FieldOptions retention */
            retention?: (google.protobuf.FieldOptions.OptionRetention|null);

            /** FieldOptions targets */
            targets?: (google.protobuf.FieldOptions.OptionTargetType[]|null);

            /** FieldOptions editionDefaults */
            editionDefaults?: (google.protobuf.FieldOptions.IEditionDefault[]|null);

            /** FieldOptions features */
            features?: (google.protobuf.IFeatureSet|null);

            /** FieldOptions uninterpretedOption */
            uninterpretedOption?: (google.protobuf.IUninterpretedOption[]|null);

            /** FieldOptions .google.api.fieldBehavior */
            ".google.api.fieldBehavior"?: (google.api.FieldBehavior[]|null);

            /** FieldOptions .google.api.resourceReference */
            ".google.api.resourceReference"?: (google.api.IResourceReference|null);
        }

        /** Represents a FieldOptions. */
        class FieldOptions implements IFieldOptions {

            /**
             * Constructs a new FieldOptions.
             * @param [properties] Properties to set
             */
            constructor(properties?: google.protobuf.IFieldOptions);

            /** FieldOptions ctype. */
            public ctype: google.protobuf.FieldOptions.CType;

            /** FieldOptions packed. */
            public packed: boolean;

            /** FieldOptions jstype. */
            public jstype: google.protobuf.FieldOptions.JSType;

            /** FieldOptions lazy. */
            public lazy: boolean;

            /** FieldOptions unverifiedLazy. */
            public unverifiedLazy: boolean;

            /** FieldOptions deprecated. */
            public deprecated: boolean;

            /** FieldOptions weak. */
            public weak: boolean;

            /** FieldOptions debugRedact. */
            public debugRedact: boolean;

            /** FieldOptions retention. */
            public retention: google.protobuf.FieldOptions.OptionRetention;

            /** FieldOptions targets. */
            public targets: google.protobuf.FieldOptions.OptionTargetType[];

            /** FieldOptions editionDefaults. */
            public editionDefaults: google.protobuf.FieldOptions.IEditionDefault[];

            /** FieldOptions features. */
            public features?: (google.protobuf.IFeatureSet|null);

            /** FieldOptions uninterpretedOption. */
            public uninterpretedOption: google.protobuf.IUninterpretedOption[];

            /**
             * Creates a FieldOptions message from a plain object. Also converts values to their respective internal types.
             * @param object Plain object
             * @returns FieldOptions
             */
            public static fromObject(object: { [k: string]: any }): google.protobuf.FieldOptions;

            /**
             * Creates a plain object from a FieldOptions message. Also converts values to other types if specified.
             * @param message FieldOptions
             * @param [options] Conversion options
             * @returns Plain object
             */
            public static toObject(message: google.protobuf.FieldOptions, options?: $protobuf.IConversionOptions): { [k: string]: any };

            /**
             * Converts this FieldOptions to JSON.
             * @returns JSON object
             */
            public toJSON(): { [k: string]: any };

            /**
             * Gets the default type url for FieldOptions
             * @param [typeUrlPrefix] your custom typeUrlPrefix(default "type.googleapis.com")
             * @returns The default type url
             */
            public static getTypeUrl(typeUrlPrefix?: string): string;
        }

        namespace FieldOptions {

            /** CType enum. */
            type CType =
                "STRING"| "CORD"| "STRING_PIECE";

            /** JSType enum. */
            type JSType =
                "JS_NORMAL"| "JS_STRING"| "JS_NUMBER";

            /** OptionRetention enum. */
            type OptionRetention =
                "RETENTION_UNKNOWN"| "RETENTION_RUNTIME"| "RETENTION_SOURCE";

            /** OptionTargetType enum. */
            type OptionTargetType =
                "TARGET_TYPE_UNKNOWN"| "TARGET_TYPE_FILE"| "TARGET_TYPE_EXTENSION_RANGE"| "TARGET_TYPE_MESSAGE"| "TARGET_TYPE_FIELD"| "TARGET_TYPE_ONEOF"| "TARGET_TYPE_ENUM"| "TARGET_TYPE_ENUM_ENTRY"| "TARGET_TYPE_SERVICE"| "TARGET_TYPE_METHOD";

            /** Properties of an EditionDefault. */
            interface IEditionDefault {

                /** EditionDefault edition */
                edition?: (google.protobuf.Edition|null);

                /** EditionDefault value */
                value?: (string|null);
            }

            /** Represents an EditionDefault. */
            class EditionDefault implements IEditionDefault {

                /**
                 * Constructs a new EditionDefault.
                 * @param [properties] Properties to set
                 */
                constructor(properties?: google.protobuf.FieldOptions.IEditionDefault);

                /** EditionDefault edition. */
                public edition: google.protobuf.Edition;

                /** EditionDefault value. */
                public value: string;

                /**
                 * Creates an EditionDefault message from a plain object. Also converts values to their respective internal types.
                 * @param object Plain object
                 * @returns EditionDefault
                 */
                public static fromObject(object: { [k: string]: any }): google.protobuf.FieldOptions.EditionDefault;

                /**
                 * Creates a plain object from an EditionDefault message. Also converts values to other types if specified.
                 * @param message EditionDefault
                 * @param [options] Conversion options
                 * @returns Plain object
                 */
                public static toObject(message: google.protobuf.FieldOptions.EditionDefault, options?: $protobuf.IConversionOptions): { [k: string]: any };

                /**
                 * Converts this EditionDefault to JSON.
                 * @returns JSON object
                 */
                public toJSON(): { [k: string]: any };

                /**
                 * Gets the default type url for EditionDefault
                 * @param [typeUrlPrefix] your custom typeUrlPrefix(default "type.googleapis.com")
                 * @returns The default type url
                 */
                public static getTypeUrl(typeUrlPrefix?: string): string;
            }
        }

        /** Properties of an OneofOptions. */
        interface IOneofOptions {

            /** OneofOptions features */
            features?: (google.protobuf.IFeatureSet|null);

            /** OneofOptions uninterpretedOption */
            uninterpretedOption?: (google.protobuf.IUninterpretedOption[]|null);
        }

        /** Represents an OneofOptions. */
        class OneofOptions implements IOneofOptions {

            /**
             * Constructs a new OneofOptions.
             * @param [properties] Properties to set
             */
            constructor(properties?: google.protobuf.IOneofOptions);

            /** OneofOptions features. */
            public features?: (google.protobuf.IFeatureSet|null);

            /** OneofOptions uninterpretedOption. */
            public uninterpretedOption: google.protobuf.IUninterpretedOption[];

            /**
             * Creates an OneofOptions message from a plain object. Also converts values to their respective internal types.
             * @param object Plain object
             * @returns OneofOptions
             */
            public static fromObject(object: { [k: string]: any }): google.protobuf.OneofOptions;

            /**
             * Creates a plain object from an OneofOptions message. Also converts values to other types if specified.
             * @param message OneofOptions
             * @param [options] Conversion options
             * @returns Plain object
             */
            public static toObject(message: google.protobuf.OneofOptions, options?: $protobuf.IConversionOptions): { [k: string]: any };

            /**
             * Converts this OneofOptions to JSON.
             * @returns JSON object
             */
            public toJSON(): { [k: string]: any };

            /**
             * Gets the default type url for OneofOptions
             * @param [typeUrlPrefix] your custom typeUrlPrefix(default "type.googleapis.com")
             * @returns The default type url
             */
            public static getTypeUrl(typeUrlPrefix?: string): string;
        }

        /** Properties of an EnumOptions. */
        interface IEnumOptions {

            /** EnumOptions allowAlias */
            allowAlias?: (boolean|null);

            /** EnumOptions deprecated */
            deprecated?: (boolean|null);

            /** EnumOptions deprecatedLegacyJsonFieldConflicts */
            deprecatedLegacyJsonFieldConflicts?: (boolean|null);

            /** EnumOptions features */
            features?: (google.protobuf.IFeatureSet|null);

            /** EnumOptions uninterpretedOption */
            uninterpretedOption?: (google.protobuf.IUninterpretedOption[]|null);
        }

        /** Represents an EnumOptions. */
        class EnumOptions implements IEnumOptions {

            /**
             * Constructs a new EnumOptions.
             * @param [properties] Properties to set
             */
            constructor(properties?: google.protobuf.IEnumOptions);

            /** EnumOptions allowAlias. */
            public allowAlias: boolean;

            /** EnumOptions deprecated. */
            public deprecated: boolean;

            /** EnumOptions deprecatedLegacyJsonFieldConflicts. */
            public deprecatedLegacyJsonFieldConflicts: boolean;

            /** EnumOptions features. */
            public features?: (google.protobuf.IFeatureSet|null);

            /** EnumOptions uninterpretedOption. */
            public uninterpretedOption: google.protobuf.IUninterpretedOption[];

            /**
             * Creates an EnumOptions message from a plain object. Also converts values to their respective internal types.
             * @param object Plain object
             * @returns EnumOptions
             */
            public static fromObject(object: { [k: string]: any }): google.protobuf.EnumOptions;

            /**
             * Creates a plain object from an EnumOptions message. Also converts values to other types if specified.
             * @param message EnumOptions
             * @param [options] Conversion options
             * @returns Plain object
             */
            public static toObject(message: google.protobuf.EnumOptions, options?: $protobuf.IConversionOptions): { [k: string]: any };

            /**
             * Converts this EnumOptions to JSON.
             * @returns JSON object
             */
            public toJSON(): { [k: string]: any };

            /**
             * Gets the default type url for EnumOptions
             * @param [typeUrlPrefix] your custom typeUrlPrefix(default "type.googleapis.com")
             * @returns The default type url
             */
            public static getTypeUrl(typeUrlPrefix?: string): string;
        }

        /** Properties of an EnumValueOptions. */
        interface IEnumValueOptions {

            /** EnumValueOptions deprecated */
            deprecated?: (boolean|null);

            /** EnumValueOptions features */
            features?: (google.protobuf.IFeatureSet|null);

            /** EnumValueOptions debugRedact */
            debugRedact?: (boolean|null);

            /** EnumValueOptions uninterpretedOption */
            uninterpretedOption?: (google.protobuf.IUninterpretedOption[]|null);
        }

        /** Represents an EnumValueOptions. */
        class EnumValueOptions implements IEnumValueOptions {

            /**
             * Constructs a new EnumValueOptions.
             * @param [properties] Properties to set
             */
            constructor(properties?: google.protobuf.IEnumValueOptions);

            /** EnumValueOptions deprecated. */
            public deprecated: boolean;

            /** EnumValueOptions features. */
            public features?: (google.protobuf.IFeatureSet|null);

            /** EnumValueOptions debugRedact. */
            public debugRedact: boolean;

            /** EnumValueOptions uninterpretedOption. */
            public uninterpretedOption: google.protobuf.IUninterpretedOption[];

            /**
             * Creates an EnumValueOptions message from a plain object. Also converts values to their respective internal types.
             * @param object Plain object
             * @returns EnumValueOptions
             */
            public static fromObject(object: { [k: string]: any }): google.protobuf.EnumValueOptions;

            /**
             * Creates a plain object from an EnumValueOptions message. Also converts values to other types if specified.
             * @param message EnumValueOptions
             * @param [options] Conversion options
             * @returns Plain object
             */
            public static toObject(message: google.protobuf.EnumValueOptions, options?: $protobuf.IConversionOptions): { [k: string]: any };

            /**
             * Converts this EnumValueOptions to JSON.
             * @returns JSON object
             */
            public toJSON(): { [k: string]: any };

            /**
             * Gets the default type url for EnumValueOptions
             * @param [typeUrlPrefix] your custom typeUrlPrefix(default "type.googleapis.com")
             * @returns The default type url
             */
            public static getTypeUrl(typeUrlPrefix?: string): string;
        }

        /** Properties of a ServiceOptions. */
        interface IServiceOptions {

            /** ServiceOptions features */
            features?: (google.protobuf.IFeatureSet|null);

            /** ServiceOptions deprecated */
            deprecated?: (boolean|null);

            /** ServiceOptions uninterpretedOption */
            uninterpretedOption?: (google.protobuf.IUninterpretedOption[]|null);

            /** ServiceOptions .google.api.defaultHost */
            ".google.api.defaultHost"?: (string|null);

            /** ServiceOptions .google.api.oauthScopes */
            ".google.api.oauthScopes"?: (string|null);

            /** ServiceOptions .google.api.apiVersion */
            ".google.api.apiVersion"?: (string|null);
        }

        /** Represents a ServiceOptions. */
        class ServiceOptions implements IServiceOptions {

            /**
             * Constructs a new ServiceOptions.
             * @param [properties] Properties to set
             */
            constructor(properties?: google.protobuf.IServiceOptions);

            /** ServiceOptions features. */
            public features?: (google.protobuf.IFeatureSet|null);

            /** ServiceOptions deprecated. */
            public deprecated: boolean;

            /** ServiceOptions uninterpretedOption. */
            public uninterpretedOption: google.protobuf.IUninterpretedOption[];

            /**
             * Creates a ServiceOptions message from a plain object. Also converts values to their respective internal types.
             * @param object Plain object
             * @returns ServiceOptions
             */
            public static fromObject(object: { [k: string]: any }): google.protobuf.ServiceOptions;

            /**
             * Creates a plain object from a ServiceOptions message. Also converts values to other types if specified.
             * @param message ServiceOptions
             * @param [options] Conversion options
             * @returns Plain object
             */
            public static toObject(message: google.protobuf.ServiceOptions, options?: $protobuf.IConversionOptions): { [k: string]: any };

            /**
             * Converts this ServiceOptions to JSON.
             * @returns JSON object
             */
            public toJSON(): { [k: string]: any };

            /**
             * Gets the default type url for ServiceOptions
             * @param [typeUrlPrefix] your custom typeUrlPrefix(default "type.googleapis.com")
             * @returns The default type url
             */
            public static getTypeUrl(typeUrlPrefix?: string): string;
        }

        /** Properties of a MethodOptions. */
        interface IMethodOptions {

            /** MethodOptions deprecated */
            deprecated?: (boolean|null);

            /** MethodOptions idempotencyLevel */
            idempotencyLevel?: (google.protobuf.MethodOptions.IdempotencyLevel|null);

            /** MethodOptions features */
            features?: (google.protobuf.IFeatureSet|null);

            /** MethodOptions uninterpretedOption */
            uninterpretedOption?: (google.protobuf.IUninterpretedOption[]|null);

            /** MethodOptions .google.api.http */
            ".google.api.http"?: (google.api.IHttpRule|null);

            /** MethodOptions .google.api.methodSignature */
            ".google.api.methodSignature"?: (string[]|null);

            /** MethodOptions .google.longrunning.operationInfo */
            ".google.longrunning.operationInfo"?: (google.longrunning.IOperationInfo|null);
        }

        /** Represents a MethodOptions. */
        class MethodOptions implements IMethodOptions {

            /**
             * Constructs a new MethodOptions.
             * @param [properties] Properties to set
             */
            constructor(properties?: google.protobuf.IMethodOptions);

            /** MethodOptions deprecated. */
            public deprecated: boolean;

            /** MethodOptions idempotencyLevel. */
            public idempotencyLevel: google.protobuf.MethodOptions.IdempotencyLevel;

            /** MethodOptions features. */
            public features?: (google.protobuf.IFeatureSet|null);

            /** MethodOptions uninterpretedOption. */
            public uninterpretedOption: google.protobuf.IUninterpretedOption[];

            /**
             * Creates a MethodOptions message from a plain object. Also converts values to their respective internal types.
             * @param object Plain object
             * @returns MethodOptions
             */
            public static fromObject(object: { [k: string]: any }): google.protobuf.MethodOptions;

            /**
             * Creates a plain object from a MethodOptions message. Also converts values to other types if specified.
             * @param message MethodOptions
             * @param [options] Conversion options
             * @returns Plain object
             */
            public static toObject(message: google.protobuf.MethodOptions, options?: $protobuf.IConversionOptions): { [k: string]: any };

            /**
             * Converts this MethodOptions to JSON.
             * @returns JSON object
             */
            public toJSON(): { [k: string]: any };

            /**
             * Gets the default type url for MethodOptions
             * @param [typeUrlPrefix] your custom typeUrlPrefix(default "type.googleapis.com")
             * @returns The default type url
             */
            public static getTypeUrl(typeUrlPrefix?: string): string;
        }

        namespace MethodOptions {

            /** IdempotencyLevel enum. */
            type IdempotencyLevel =
                "IDEMPOTENCY_UNKNOWN"| "NO_SIDE_EFFECTS"| "IDEMPOTENT";
        }

        /** Properties of an UninterpretedOption. */
        interface IUninterpretedOption {

            /** UninterpretedOption name */
            name?: (google.protobuf.UninterpretedOption.INamePart[]|null);

            /** UninterpretedOption identifierValue */
            identifierValue?: (string|null);

            /** UninterpretedOption positiveIntValue */
            positiveIntValue?: (number|string|null);

            /** UninterpretedOption negativeIntValue */
            negativeIntValue?: (number|string|null);

            /** UninterpretedOption doubleValue */
            doubleValue?: (number|null);

            /** UninterpretedOption stringValue */
            stringValue?: (Uint8Array|null);

            /** UninterpretedOption aggregateValue */
            aggregateValue?: (string|null);
        }

        /** Represents an UninterpretedOption. */
        class UninterpretedOption implements IUninterpretedOption {

            /**
             * Constructs a new UninterpretedOption.
             * @param [properties] Properties to set
             */
            constructor(properties?: google.protobuf.IUninterpretedOption);

            /** UninterpretedOption name. */
            public name: google.protobuf.UninterpretedOption.INamePart[];

            /** UninterpretedOption identifierValue. */
            public identifierValue: string;

            /** UninterpretedOption positiveIntValue. */
            public positiveIntValue: (number|string);

            /** UninterpretedOption negativeIntValue. */
            public negativeIntValue: (number|string);

            /** UninterpretedOption doubleValue. */
            public doubleValue: number;

            /** UninterpretedOption stringValue. */
            public stringValue: Uint8Array;

            /** UninterpretedOption aggregateValue. */
            public aggregateValue: string;

            /**
             * Creates an UninterpretedOption message from a plain object. Also converts values to their respective internal types.
             * @param object Plain object
             * @returns UninterpretedOption
             */
            public static fromObject(object: { [k: string]: any }): google.protobuf.UninterpretedOption;

            /**
             * Creates a plain object from an UninterpretedOption message. Also converts values to other types if specified.
             * @param message UninterpretedOption
             * @param [options] Conversion options
             * @returns Plain object
             */
            public static toObject(message: google.protobuf.UninterpretedOption, options?: $protobuf.IConversionOptions): { [k: string]: any };

            /**
             * Converts this UninterpretedOption to JSON.
             * @returns JSON object
             */
            public toJSON(): { [k: string]: any };

            /**
             * Gets the default type url for UninterpretedOption
             * @param [typeUrlPrefix] your custom typeUrlPrefix(default "type.googleapis.com")
             * @returns The default type url
             */
            public static getTypeUrl(typeUrlPrefix?: string): string;
        }

        namespace UninterpretedOption {

            /** Properties of a NamePart. */
            interface INamePart {

                /** NamePart namePart */
                namePart: string;

                /** NamePart isExtension */
                isExtension: boolean;
            }

            /** Represents a NamePart. */
            class NamePart implements INamePart {

                /**
                 * Constructs a new NamePart.
                 * @param [properties] Properties to set
                 */
                constructor(properties?: google.protobuf.UninterpretedOption.INamePart);

                /** NamePart namePart. */
                public namePart: string;

                /** NamePart isExtension. */
                public isExtension: boolean;

                /**
                 * Creates a NamePart message from a plain object. Also converts values to their respective internal types.
                 * @param object Plain object
                 * @returns NamePart
                 */
                public static fromObject(object: { [k: string]: any }): google.protobuf.UninterpretedOption.NamePart;

                /**
                 * Creates a plain object from a NamePart message. Also converts values to other types if specified.
                 * @param message NamePart
                 * @param [options] Conversion options
                 * @returns Plain object
                 */
                public static toObject(message: google.protobuf.UninterpretedOption.NamePart, options?: $protobuf.IConversionOptions): { [k: string]: any };

                /**
                 * Converts this NamePart to JSON.
                 * @returns JSON object
                 */
                public toJSON(): { [k: string]: any };

                /**
                 * Gets the default type url for NamePart
                 * @param [typeUrlPrefix] your custom typeUrlPrefix(default "type.googleapis.com")
                 * @returns The default type url
                 */
                public static getTypeUrl(typeUrlPrefix?: string): string;
            }
        }

        /** Properties of a FeatureSet. */
        interface IFeatureSet {

            /** FeatureSet fieldPresence */
            fieldPresence?: (google.protobuf.FeatureSet.FieldPresence|null);

            /** FeatureSet enumType */
            enumType?: (google.protobuf.FeatureSet.EnumType|null);

            /** FeatureSet repeatedFieldEncoding */
            repeatedFieldEncoding?: (google.protobuf.FeatureSet.RepeatedFieldEncoding|null);

            /** FeatureSet utf8Validation */
            utf8Validation?: (google.protobuf.FeatureSet.Utf8Validation|null);

            /** FeatureSet messageEncoding */
            messageEncoding?: (google.protobuf.FeatureSet.MessageEncoding|null);

            /** FeatureSet jsonFormat */
            jsonFormat?: (google.protobuf.FeatureSet.JsonFormat|null);
        }

        /** Represents a FeatureSet. */
        class FeatureSet implements IFeatureSet {

            /**
             * Constructs a new FeatureSet.
             * @param [properties] Properties to set
             */
            constructor(properties?: google.protobuf.IFeatureSet);

            /** FeatureSet fieldPresence. */
            public fieldPresence: google.protobuf.FeatureSet.FieldPresence;

            /** FeatureSet enumType. */
            public enumType: google.protobuf.FeatureSet.EnumType;

            /** FeatureSet repeatedFieldEncoding. */
            public repeatedFieldEncoding: google.protobuf.FeatureSet.RepeatedFieldEncoding;

            /** FeatureSet utf8Validation. */
            public utf8Validation: google.protobuf.FeatureSet.Utf8Validation;

            /** FeatureSet messageEncoding. */
            public messageEncoding: google.protobuf.FeatureSet.MessageEncoding;

            /** FeatureSet jsonFormat. */
            public jsonFormat: google.protobuf.FeatureSet.JsonFormat;

            /**
             * Creates a FeatureSet message from a plain object. Also converts values to their respective internal types.
             * @param object Plain object
             * @returns FeatureSet
             */
            public static fromObject(object: { [k: string]: any }): google.protobuf.FeatureSet;

            /**
             * Creates a plain object from a FeatureSet message. Also converts values to other types if specified.
             * @param message FeatureSet
             * @param [options] Conversion options
             * @returns Plain object
             */
            public static toObject(message: google.protobuf.FeatureSet, options?: $protobuf.IConversionOptions): { [k: string]: any };

            /**
             * Converts this FeatureSet to JSON.
             * @returns JSON object
             */
            public toJSON(): { [k: string]: any };

            /**
             * Gets the default type url for FeatureSet
             * @param [typeUrlPrefix] your custom typeUrlPrefix(default "type.googleapis.com")
             * @returns The default type url
             */
            public static getTypeUrl(typeUrlPrefix?: string): string;
        }

        namespace FeatureSet {

            /** FieldPresence enum. */
            type FieldPresence =
                "FIELD_PRESENCE_UNKNOWN"| "EXPLICIT"| "IMPLICIT"| "LEGACY_REQUIRED";

            /** EnumType enum. */
            type EnumType =
                "ENUM_TYPE_UNKNOWN"| "OPEN"| "CLOSED";

            /** RepeatedFieldEncoding enum. */
            type RepeatedFieldEncoding =
                "REPEATED_FIELD_ENCODING_UNKNOWN"| "PACKED"| "EXPANDED";

            /** Utf8Validation enum. */
            type Utf8Validation =
                "UTF8_VALIDATION_UNKNOWN"| "VERIFY"| "NONE";

            /** MessageEncoding enum. */
            type MessageEncoding =
                "MESSAGE_ENCODING_UNKNOWN"| "LENGTH_PREFIXED"| "DELIMITED";

            /** JsonFormat enum. */
            type JsonFormat =
                "JSON_FORMAT_UNKNOWN"| "ALLOW"| "LEGACY_BEST_EFFORT";
        }

        /** Properties of a FeatureSetDefaults. */
        interface IFeatureSetDefaults {

            /** FeatureSetDefaults defaults */
            defaults?: (google.protobuf.FeatureSetDefaults.IFeatureSetEditionDefault[]|null);

            /** FeatureSetDefaults minimumEdition */
            minimumEdition?: (google.protobuf.Edition|null);

            /** FeatureSetDefaults maximumEdition */
            maximumEdition?: (google.protobuf.Edition|null);
        }

        /** Represents a FeatureSetDefaults. */
        class FeatureSetDefaults implements IFeatureSetDefaults {

            /**
             * Constructs a new FeatureSetDefaults.
             * @param [properties] Properties to set
             */
            constructor(properties?: google.protobuf.IFeatureSetDefaults);

            /** FeatureSetDefaults defaults. */
            public defaults: google.protobuf.FeatureSetDefaults.IFeatureSetEditionDefault[];

            /** FeatureSetDefaults minimumEdition. */
            public minimumEdition: google.protobuf.Edition;

            /** FeatureSetDefaults maximumEdition. */
            public maximumEdition: google.protobuf.Edition;

            /**
             * Creates a FeatureSetDefaults message from a plain object. Also converts values to their respective internal types.
             * @param object Plain object
             * @returns FeatureSetDefaults
             */
            public static fromObject(object: { [k: string]: any }): google.protobuf.FeatureSetDefaults;

            /**
             * Creates a plain object from a FeatureSetDefaults message. Also converts values to other types if specified.
             * @param message FeatureSetDefaults
             * @param [options] Conversion options
             * @returns Plain object
             */
            public static toObject(message: google.protobuf.FeatureSetDefaults, options?: $protobuf.IConversionOptions): { [k: string]: any };

            /**
             * Converts this FeatureSetDefaults to JSON.
             * @returns JSON object
             */
            public toJSON(): { [k: string]: any };

            /**
             * Gets the default type url for FeatureSetDefaults
             * @param [typeUrlPrefix] your custom typeUrlPrefix(default "type.googleapis.com")
             * @returns The default type url
             */
            public static getTypeUrl(typeUrlPrefix?: string): string;
        }

        namespace FeatureSetDefaults {

            /** Properties of a FeatureSetEditionDefault. */
            interface IFeatureSetEditionDefault {

                /** FeatureSetEditionDefault edition */
                edition?: (google.protobuf.Edition|null);

                /** FeatureSetEditionDefault features */
                features?: (google.protobuf.IFeatureSet|null);
            }

            /** Represents a FeatureSetEditionDefault. */
            class FeatureSetEditionDefault implements IFeatureSetEditionDefault {

                /**
                 * Constructs a new FeatureSetEditionDefault.
                 * @param [properties] Properties to set
                 */
                constructor(properties?: google.protobuf.FeatureSetDefaults.IFeatureSetEditionDefault);

                /** FeatureSetEditionDefault edition. */
                public edition: google.protobuf.Edition;

                /** FeatureSetEditionDefault features. */
                public features?: (google.protobuf.IFeatureSet|null);

                /**
                 * Creates a FeatureSetEditionDefault message from a plain object. Also converts values to their respective internal types.
                 * @param object Plain object
                 * @returns FeatureSetEditionDefault
                 */
                public static fromObject(object: { [k: string]: any }): google.protobuf.FeatureSetDefaults.FeatureSetEditionDefault;

                /**
                 * Creates a plain object from a FeatureSetEditionDefault message. Also converts values to other types if specified.
                 * @param message FeatureSetEditionDefault
                 * @param [options] Conversion options
                 * @returns Plain object
                 */
                public static toObject(message: google.protobuf.FeatureSetDefaults.FeatureSetEditionDefault, options?: $protobuf.IConversionOptions): { [k: string]: any };

                /**
                 * Converts this FeatureSetEditionDefault to JSON.
                 * @returns JSON object
                 */
                public toJSON(): { [k: string]: any };

                /**
                 * Gets the default type url for FeatureSetEditionDefault
                 * @param [typeUrlPrefix] your custom typeUrlPrefix(default "type.googleapis.com")
                 * @returns The default type url
                 */
                public static getTypeUrl(typeUrlPrefix?: string): string;
            }
        }

        /** Properties of a SourceCodeInfo. */
        interface ISourceCodeInfo {

            /** SourceCodeInfo location */
            location?: (google.protobuf.SourceCodeInfo.ILocation[]|null);
        }

        /** Represents a SourceCodeInfo. */
        class SourceCodeInfo implements ISourceCodeInfo {

            /**
             * Constructs a new SourceCodeInfo.
             * @param [properties] Properties to set
             */
            constructor(properties?: google.protobuf.ISourceCodeInfo);

            /** SourceCodeInfo location. */
            public location: google.protobuf.SourceCodeInfo.ILocation[];

            /**
             * Creates a SourceCodeInfo message from a plain object. Also converts values to their respective internal types.
             * @param object Plain object
             * @returns SourceCodeInfo
             */
            public static fromObject(object: { [k: string]: any }): google.protobuf.SourceCodeInfo;

            /**
             * Creates a plain object from a SourceCodeInfo message. Also converts values to other types if specified.
             * @param message SourceCodeInfo
             * @param [options] Conversion options
             * @returns Plain object
             */
            public static toObject(message: google.protobuf.SourceCodeInfo, options?: $protobuf.IConversionOptions): { [k: string]: any };

            /**
             * Converts this SourceCodeInfo to JSON.
             * @returns JSON object
             */
            public toJSON(): { [k: string]: any };

            /**
             * Gets the default type url for SourceCodeInfo
             * @param [typeUrlPrefix] your custom typeUrlPrefix(default "type.googleapis.com")
             * @returns The default type url
             */
            public static getTypeUrl(typeUrlPrefix?: string): string;
        }

        namespace SourceCodeInfo {

            /** Properties of a Location. */
            interface ILocation {

                /** Location path */
                path?: (number[]|null);

                /** Location span */
                span?: (number[]|null);

                /** Location leadingComments */
                leadingComments?: (string|null);

                /** Location trailingComments */
                trailingComments?: (string|null);

                /** Location leadingDetachedComments */
                leadingDetachedComments?: (string[]|null);
            }

            /** Represents a Location. */
            class Location implements ILocation {

                /**
                 * Constructs a new Location.
                 * @param [properties] Properties to set
                 */
                constructor(properties?: google.protobuf.SourceCodeInfo.ILocation);

                /** Location path. */
                public path: number[];

                /** Location span. */
                public span: number[];

                /** Location leadingComments. */
                public leadingComments: string;

                /** Location trailingComments. */
                public trailingComments: string;

                /** Location leadingDetachedComments. */
                public leadingDetachedComments: string[];

                /**
                 * Creates a Location message from a plain object. Also converts values to their respective internal types.
                 * @param object Plain object
                 * @returns Location
                 */
                public static fromObject(object: { [k: string]: any }): google.protobuf.SourceCodeInfo.Location;

                /**
                 * Creates a plain object from a Location message. Also converts values to other types if specified.
                 * @param message Location
                 * @param [options] Conversion options
                 * @returns Plain object
                 */
                public static toObject(message: google.protobuf.SourceCodeInfo.Location, options?: $protobuf.IConversionOptions): { [k: string]: any };

                /**
                 * Converts this Location to JSON.
                 * @returns JSON object
                 */
                public toJSON(): { [k: string]: any };

                /**
                 * Gets the default type url for Location
                 * @param [typeUrlPrefix] your custom typeUrlPrefix(default "type.googleapis.com")
                 * @returns The default type url
                 */
                public static getTypeUrl(typeUrlPrefix?: string): string;
            }
        }

        /** Properties of a GeneratedCodeInfo. */
        interface IGeneratedCodeInfo {

            /** GeneratedCodeInfo annotation */
            annotation?: (google.protobuf.GeneratedCodeInfo.IAnnotation[]|null);
        }

        /** Represents a GeneratedCodeInfo. */
        class GeneratedCodeInfo implements IGeneratedCodeInfo {

            /**
             * Constructs a new GeneratedCodeInfo.
             * @param [properties] Properties to set
             */
            constructor(properties?: google.protobuf.IGeneratedCodeInfo);

            /** GeneratedCodeInfo annotation. */
            public annotation: google.protobuf.GeneratedCodeInfo.IAnnotation[];

            /**
             * Creates a GeneratedCodeInfo message from a plain object. Also converts values to their respective internal types.
             * @param object Plain object
             * @returns GeneratedCodeInfo
             */
            public static fromObject(object: { [k: string]: any }): google.protobuf.GeneratedCodeInfo;

            /**
             * Creates a plain object from a GeneratedCodeInfo message. Also converts values to other types if specified.
             * @param message GeneratedCodeInfo
             * @param [options] Conversion options
             * @returns Plain object
             */
            public static toObject(message: google.protobuf.GeneratedCodeInfo, options?: $protobuf.IConversionOptions): { [k: string]: any };

            /**
             * Converts this GeneratedCodeInfo to JSON.
             * @returns JSON object
             */
            public toJSON(): { [k: string]: any };

            /**
             * Gets the default type url for GeneratedCodeInfo
             * @param [typeUrlPrefix] your custom typeUrlPrefix(default "type.googleapis.com")
             * @returns The default type url
             */
            public static getTypeUrl(typeUrlPrefix?: string): string;
        }

        namespace GeneratedCodeInfo {

            /** Properties of an Annotation. */
            interface IAnnotation {

                /** Annotation path */
                path?: (number[]|null);

                /** Annotation sourceFile */
                sourceFile?: (string|null);

                /** Annotation begin */
                begin?: (number|null);

                /** Annotation end */
                end?: (number|null);

                /** Annotation semantic */
                semantic?: (google.protobuf.GeneratedCodeInfo.Annotation.Semantic|null);
            }

            /** Represents an Annotation. */
            class Annotation implements IAnnotation {

                /**
                 * Constructs a new Annotation.
                 * @param [properties] Properties to set
                 */
                constructor(properties?: google.protobuf.GeneratedCodeInfo.IAnnotation);

                /** Annotation path. */
                public path: number[];

                /** Annotation sourceFile. */
                public sourceFile: string;

                /** Annotation begin. */
                public begin: number;

                /** Annotation end. */
                public end: number;

                /** Annotation semantic. */
                public semantic: google.protobuf.GeneratedCodeInfo.Annotation.Semantic;

                /**
                 * Creates an Annotation message from a plain object. Also converts values to their respective internal types.
                 * @param object Plain object
                 * @returns Annotation
                 */
                public static fromObject(object: { [k: string]: any }): google.protobuf.GeneratedCodeInfo.Annotation;

                /**
                 * Creates a plain object from an Annotation message. Also converts values to other types if specified.
                 * @param message Annotation
                 * @param [options] Conversion options
                 * @returns Plain object
                 */
                public static toObject(message: google.protobuf.GeneratedCodeInfo.Annotation, options?: $protobuf.IConversionOptions): { [k: string]: any };

                /**
                 * Converts this Annotation to JSON.
                 * @returns JSON object
                 */
                public toJSON(): { [k: string]: any };

                /**
                 * Gets the default type url for Annotation
                 * @param [typeUrlPrefix] your custom typeUrlPrefix(default "type.googleapis.com")
                 * @returns The default type url
                 */
                public static getTypeUrl(typeUrlPrefix?: string): string;
            }

            namespace Annotation {

                /** Semantic enum. */
                type Semantic =
                    "NONE"| "SET"| "ALIAS";
            }
        }

        /** Properties of a Struct. */
        interface IStruct {

            /** Struct fields */
            fields?: ({ [k: string]: google.protobuf.IValue }|null);
        }

        /** Represents a Struct. */
        class Struct implements IStruct {

            /**
             * Constructs a new Struct.
             * @param [properties] Properties to set
             */
            constructor(properties?: google.protobuf.IStruct);

            /** Struct fields. */
            public fields: { [k: string]: google.protobuf.IValue };

            /**
             * Creates a Struct message from a plain object. Also converts values to their respective internal types.
             * @param object Plain object
             * @returns Struct
             */
            public static fromObject(object: { [k: string]: any }): google.protobuf.Struct;

            /**
             * Creates a plain object from a Struct message. Also converts values to other types if specified.
             * @param message Struct
             * @param [options] Conversion options
             * @returns Plain object
             */
            public static toObject(message: google.protobuf.Struct, options?: $protobuf.IConversionOptions): { [k: string]: any };

            /**
             * Converts this Struct to JSON.
             * @returns JSON object
             */
            public toJSON(): { [k: string]: any };

            /**
             * Gets the default type url for Struct
             * @param [typeUrlPrefix] your custom typeUrlPrefix(default "type.googleapis.com")
             * @returns The default type url
             */
            public static getTypeUrl(typeUrlPrefix?: string): string;
        }

        /** Properties of a Value. */
        interface IValue {

            /** Value nullValue */
            nullValue?: (google.protobuf.NullValue|null);

            /** Value numberValue */
            numberValue?: (number|null);

            /** Value stringValue */
            stringValue?: (string|null);

            /** Value boolValue */
            boolValue?: (boolean|null);

            /** Value structValue */
            structValue?: (google.protobuf.IStruct|null);

            /** Value listValue */
            listValue?: (google.protobuf.IListValue|null);
        }

        /** Represents a Value. */
        class Value implements IValue {

            /**
             * Constructs a new Value.
             * @param [properties] Properties to set
             */
            constructor(properties?: google.protobuf.IValue);

            /** Value nullValue. */
            public nullValue?: (google.protobuf.NullValue|null);

            /** Value numberValue. */
            public numberValue?: (number|null);

            /** Value stringValue. */
            public stringValue?: (string|null);

            /** Value boolValue. */
            public boolValue?: (boolean|null);

            /** Value structValue. */
            public structValue?: (google.protobuf.IStruct|null);

            /** Value listValue. */
            public listValue?: (google.protobuf.IListValue|null);

            /** Value kind. */
            public kind?: ("nullValue"|"numberValue"|"stringValue"|"boolValue"|"structValue"|"listValue");

            /**
             * Creates a Value message from a plain object. Also converts values to their respective internal types.
             * @param object Plain object
             * @returns Value
             */
            public static fromObject(object: { [k: string]: any }): google.protobuf.Value;

            /**
             * Creates a plain object from a Value message. Also converts values to other types if specified.
             * @param message Value
             * @param [options] Conversion options
             * @returns Plain object
             */
            public static toObject(message: google.protobuf.Value, options?: $protobuf.IConversionOptions): { [k: string]: any };

            /**
             * Converts this Value to JSON.
             * @returns JSON object
             */
            public toJSON(): { [k: string]: any };

            /**
             * Gets the default type url for Value
             * @param [typeUrlPrefix] your custom typeUrlPrefix(default "type.googleapis.com")
             * @returns The default type url
             */
            public static getTypeUrl(typeUrlPrefix?: string): string;
        }

        /** NullValue enum. */
        type NullValue =
            "NULL_VALUE";

        /** Properties of a ListValue. */
        interface IListValue {

            /** ListValue values */
            values?: (google.protobuf.IValue[]|null);
        }

        /** Represents a ListValue. */
        class ListValue implements IListValue {

            /**
             * Constructs a new ListValue.
             * @param [properties] Properties to set
             */
            constructor(properties?: google.protobuf.IListValue);

            /** ListValue values. */
            public values: google.protobuf.IValue[];

            /**
             * Creates a ListValue message from a plain object. Also converts values to their respective internal types.
             * @param object Plain object
             * @returns ListValue
             */
            public static fromObject(object: { [k: string]: any }): google.protobuf.ListValue;

            /**
             * Creates a plain object from a ListValue message. Also converts values to other types if specified.
             * @param message ListValue
             * @param [options] Conversion options
             * @returns Plain object
             */
            public static toObject(message: google.protobuf.ListValue, options?: $protobuf.IConversionOptions): { [k: string]: any };

            /**
             * Converts this ListValue to JSON.
             * @returns JSON object
             */
            public toJSON(): { [k: string]: any };

            /**
             * Gets the default type url for ListValue
             * @param [typeUrlPrefix] your custom typeUrlPrefix(default "type.googleapis.com")
             * @returns The default type url
             */
            public static getTypeUrl(typeUrlPrefix?: string): string;
        }

        /** Properties of a Timestamp. */
        interface ITimestamp {

            /** Timestamp seconds */
            seconds?: (number|string|null);

            /** Timestamp nanos */
            nanos?: (number|null);
        }

        /** Represents a Timestamp. */
        class Timestamp implements ITimestamp {

            /**
             * Constructs a new Timestamp.
             * @param [properties] Properties to set
             */
            constructor(properties?: google.protobuf.ITimestamp);

            /** Timestamp seconds. */
            public seconds: (number|string);

            /** Timestamp nanos. */
            public nanos: number;

            /**
             * Creates a Timestamp message from a plain object. Also converts values to their respective internal types.
             * @param object Plain object
             * @returns Timestamp
             */
            public static fromObject(object: { [k: string]: any }): google.protobuf.Timestamp;

            /**
             * Creates a plain object from a Timestamp message. Also converts values to other types if specified.
             * @param message Timestamp
             * @param [options] Conversion options
             * @returns Plain object
             */
            public static toObject(message: google.protobuf.Timestamp, options?: $protobuf.IConversionOptions): { [k: string]: any };

            /**
             * Converts this Timestamp to JSON.
             * @returns JSON object
             */
            public toJSON(): { [k: string]: any };

            /**
             * Gets the default type url for Timestamp
             * @param [typeUrlPrefix] your custom typeUrlPrefix(default "type.googleapis.com")
             * @returns The default type url
             */
            public static getTypeUrl(typeUrlPrefix?: string): string;
        }

        /** Properties of a Duration. */
        interface IDuration {

            /** Duration seconds */
            seconds?: (number|string|null);

            /** Duration nanos */
            nanos?: (number|null);
        }

        /** Represents a Duration. */
        class Duration implements IDuration {

            /**
             * Constructs a new Duration.
             * @param [properties] Properties to set
             */
            constructor(properties?: google.protobuf.IDuration);

            /** Duration seconds. */
            public seconds: (number|string);

            /** Duration nanos. */
            public nanos: number;

            /**
             * Creates a Duration message from a plain object. Also converts values to their respective internal types.
             * @param object Plain object
             * @returns Duration
             */
            public static fromObject(object: { [k: string]: any }): google.protobuf.Duration;

            /**
             * Creates a plain object from a Duration message. Also converts values to other types if specified.
             * @param message Duration
             * @param [options] Conversion options
             * @returns Plain object
             */
            public static toObject(message: google.protobuf.Duration, options?: $protobuf.IConversionOptions): { [k: string]: any };

            /**
             * Converts this Duration to JSON.
             * @returns JSON object
             */
            public toJSON(): { [k: string]: any };

            /**
             * Gets the default type url for Duration
             * @param [typeUrlPrefix] your custom typeUrlPrefix(default "type.googleapis.com")
             * @returns The default type url
             */
            public static getTypeUrl(typeUrlPrefix?: string): string;
        }

        /** Properties of a DoubleValue. */
        interface IDoubleValue {

            /** DoubleValue value */
            value?: (number|null);
        }

        /** Represents a DoubleValue. */
        class DoubleValue implements IDoubleValue {

            /**
             * Constructs a new DoubleValue.
             * @param [properties] Properties to set
             */
            constructor(properties?: google.protobuf.IDoubleValue);

            /** DoubleValue value. */
            public value: number;

            /**
             * Creates a DoubleValue message from a plain object. Also converts values to their respective internal types.
             * @param object Plain object
             * @returns DoubleValue
             */
            public static fromObject(object: { [k: string]: any }): google.protobuf.DoubleValue;

            /**
             * Creates a plain object from a DoubleValue message. Also converts values to other types if specified.
             * @param message DoubleValue
             * @param [options] Conversion options
             * @returns Plain object
             */
            public static toObject(message: google.protobuf.DoubleValue, options?: $protobuf.IConversionOptions): { [k: string]: any };

            /**
             * Converts this DoubleValue to JSON.
             * @returns JSON object
             */
            public toJSON(): { [k: string]: any };

            /**
             * Gets the default type url for DoubleValue
             * @param [typeUrlPrefix] your custom typeUrlPrefix(default "type.googleapis.com")
             * @returns The default type url
             */
            public static getTypeUrl(typeUrlPrefix?: string): string;
        }

        /** Properties of a FloatValue. */
        interface IFloatValue {

            /** FloatValue value */
            value?: (number|null);
        }

        /** Represents a FloatValue. */
        class FloatValue implements IFloatValue {

            /**
             * Constructs a new FloatValue.
             * @param [properties] Properties to set
             */
            constructor(properties?: google.protobuf.IFloatValue);

            /** FloatValue value. */
            public value: number;

            /**
             * Creates a FloatValue message from a plain object. Also converts values to their respective internal types.
             * @param object Plain object
             * @returns FloatValue
             */
            public static fromObject(object: { [k: string]: any }): google.protobuf.FloatValue;

            /**
             * Creates a plain object from a FloatValue message. Also converts values to other types if specified.
             * @param message FloatValue
             * @param [options] Conversion options
             * @returns Plain object
             */
            public static toObject(message: google.protobuf.FloatValue, options?: $protobuf.IConversionOptions): { [k: string]: any };

            /**
             * Converts this FloatValue to JSON.
             * @returns JSON object
             */
            public toJSON(): { [k: string]: any };

            /**
             * Gets the default type url for FloatValue
             * @param [typeUrlPrefix] your custom typeUrlPrefix(default "type.googleapis.com")
             * @returns The default type url
             */
            public static getTypeUrl(typeUrlPrefix?: string): string;
        }

        /** Properties of an Int64Value. */
        interface IInt64Value {

            /** Int64Value value */
            value?: (number|string|null);
        }

        /** Represents an Int64Value. */
        class Int64Value implements IInt64Value {

            /**
             * Constructs a new Int64Value.
             * @param [properties] Properties to set
             */
            constructor(properties?: google.protobuf.IInt64Value);

            /** Int64Value value. */
            public value: (number|string);

            /**
             * Creates an Int64Value message from a plain object. Also converts values to their respective internal types.
             * @param object Plain object
             * @returns Int64Value
             */
            public static fromObject(object: { [k: string]: any }): google.protobuf.Int64Value;

            /**
             * Creates a plain object from an Int64Value message. Also converts values to other types if specified.
             * @param message Int64Value
             * @param [options] Conversion options
             * @returns Plain object
             */
            public static toObject(message: google.protobuf.Int64Value, options?: $protobuf.IConversionOptions): { [k: string]: any };

            /**
             * Converts this Int64Value to JSON.
             * @returns JSON object
             */
            public toJSON(): { [k: string]: any };

            /**
             * Gets the default type url for Int64Value
             * @param [typeUrlPrefix] your custom typeUrlPrefix(default "type.googleapis.com")
             * @returns The default type url
             */
            public static getTypeUrl(typeUrlPrefix?: string): string;
        }

        /** Properties of a UInt64Value. */
        interface IUInt64Value {

            /** UInt64Value value */
            value?: (number|string|null);
        }

        /** Represents a UInt64Value. */
        class UInt64Value implements IUInt64Value {

            /**
             * Constructs a new UInt64Value.
             * @param [properties] Properties to set
             */
            constructor(properties?: google.protobuf.IUInt64Value);

            /** UInt64Value value. */
            public value: (number|string);

            /**
             * Creates a UInt64Value message from a plain object. Also converts values to their respective internal types.
             * @param object Plain object
             * @returns UInt64Value
             */
            public static fromObject(object: { [k: string]: any }): google.protobuf.UInt64Value;

            /**
             * Creates a plain object from a UInt64Value message. Also converts values to other types if specified.
             * @param message UInt64Value
             * @param [options] Conversion options
             * @returns Plain object
             */
            public static toObject(message: google.protobuf.UInt64Value, options?: $protobuf.IConversionOptions): { [k: string]: any };

            /**
             * Converts this UInt64Value to JSON.
             * @returns JSON object
             */
            public toJSON(): { [k: string]: any };

            /**
             * Gets the default type url for UInt64Value
             * @param [typeUrlPrefix] your custom typeUrlPrefix(default "type.googleapis.com")
             * @returns The default type url
             */
            public static getTypeUrl(typeUrlPrefix?: string): string;
        }

        /** Properties of an Int32Value. */
        interface IInt32Value {

            /** Int32Value value */
            value?: (number|null);
        }

        /** Represents an Int32Value. */
        class Int32Value implements IInt32Value {

            /**
             * Constructs a new Int32Value.
             * @param [properties] Properties to set
             */
            constructor(properties?: google.protobuf.IInt32Value);

            /** Int32Value value. */
            public value: number;

            /**
             * Creates an Int32Value message from a plain object. Also converts values to their respective internal types.
             * @param object Plain object
             * @returns Int32Value
             */
            public static fromObject(object: { [k: string]: any }): google.protobuf.Int32Value;

            /**
             * Creates a plain object from an Int32Value message. Also converts values to other types if specified.
             * @param message Int32Value
             * @param [options] Conversion options
             * @returns Plain object
             */
            public static toObject(message: google.protobuf.Int32Value, options?: $protobuf.IConversionOptions): { [k: string]: any };

            /**
             * Converts this Int32Value to JSON.
             * @returns JSON object
             */
            public toJSON(): { [k: string]: any };

            /**
             * Gets the default type url for Int32Value
             * @param [typeUrlPrefix] your custom typeUrlPrefix(default "type.googleapis.com")
             * @returns The default type url
             */
            public static getTypeUrl(typeUrlPrefix?: string): string;
        }

        /** Properties of a UInt32Value. */
        interface IUInt32Value {

            /** UInt32Value value */
            value?: (number|null);
        }

        /** Represents a UInt32Value. */
        class UInt32Value implements IUInt32Value {

            /**
             * Constructs a new UInt32Value.
             * @param [properties] Properties to set
             */
            constructor(properties?: google.protobuf.IUInt32Value);

            /** UInt32Value value. */
            public value: number;

            /**
             * Creates a UInt32Value message from a plain object. Also converts values to their respective internal types.
             * @param object Plain object
             * @returns UInt32Value
             */
            public static fromObject(object: { [k: string]: any }): google.protobuf.UInt32Value;

            /**
             * Creates a plain object from a UInt32Value message. Also converts values to other types if specified.
             * @param message UInt32Value
             * @param [options] Conversion options
             * @returns Plain object
             */
            public static toObject(message: google.protobuf.UInt32Value, options?: $protobuf.IConversionOptions): { [k: string]: any };

            /**
             * Converts this UInt32Value to JSON.
             * @returns JSON object
             */
            public toJSON(): { [k: string]: any };

            /**
             * Gets the default type url for UInt32Value
             * @param [typeUrlPrefix] your custom typeUrlPrefix(default "type.googleapis.com")
             * @returns The default type url
             */
            public static getTypeUrl(typeUrlPrefix?: string): string;
        }

        /** Properties of a BoolValue. */
        interface IBoolValue {

            /** BoolValue value */
            value?: (boolean|null);
        }

        /** Represents a BoolValue. */
        class BoolValue implements IBoolValue {

            /**
             * Constructs a new BoolValue.
             * @param [properties] Properties to set
             */
            constructor(properties?: google.protobuf.IBoolValue);

            /** BoolValue value. */
            public value: boolean;

            /**
             * Creates a BoolValue message from a plain object. Also converts values to their respective internal types.
             * @param object Plain object
             * @returns BoolValue
             */
            public static fromObject(object: { [k: string]: any }): google.protobuf.BoolValue;

            /**
             * Creates a plain object from a BoolValue message. Also converts values to other types if specified.
             * @param message BoolValue
             * @param [options] Conversion options
             * @returns Plain object
             */
            public static toObject(message: google.protobuf.BoolValue, options?: $protobuf.IConversionOptions): { [k: string]: any };

            /**
             * Converts this BoolValue to JSON.
             * @returns JSON object
             */
            public toJSON(): { [k: string]: any };

            /**
             * Gets the default type url for BoolValue
             * @param [typeUrlPrefix] your custom typeUrlPrefix(default "type.googleapis.com")
             * @returns The default type url
             */
            public static getTypeUrl(typeUrlPrefix?: string): string;
        }

        /** Properties of a StringValue. */
        interface IStringValue {

            /** StringValue value */
            value?: (string|null);
        }

        /** Represents a StringValue. */
        class StringValue implements IStringValue {

            /**
             * Constructs a new StringValue.
             * @param [properties] Properties to set
             */
            constructor(properties?: google.protobuf.IStringValue);

            /** StringValue value. */
            public value: string;

            /**
             * Creates a StringValue message from a plain object. Also converts values to their respective internal types.
             * @param object Plain object
             * @returns StringValue
             */
            public static fromObject(object: { [k: string]: any }): google.protobuf.StringValue;

            /**
             * Creates a plain object from a StringValue message. Also converts values to other types if specified.
             * @param message StringValue
             * @param [options] Conversion options
             * @returns Plain object
             */
            public static toObject(message: google.protobuf.StringValue, options?: $protobuf.IConversionOptions): { [k: string]: any };

            /**
             * Converts this StringValue to JSON.
             * @returns JSON object
             */
            public toJSON(): { [k: string]: any };

            /**
             * Gets the default type url for StringValue
             * @param [typeUrlPrefix] your custom typeUrlPrefix(default "type.googleapis.com")
             * @returns The default type url
             */
            public static getTypeUrl(typeUrlPrefix?: string): string;
        }

        /** Properties of a BytesValue. */
        interface IBytesValue {

            /** BytesValue value */
            value?: (Uint8Array|null);
        }

        /** Represents a BytesValue. */
        class BytesValue implements IBytesValue {

            /**
             * Constructs a new BytesValue.
             * @param [properties] Properties to set
             */
            constructor(properties?: google.protobuf.IBytesValue);

            /** BytesValue value. */
            public value: Uint8Array;

            /**
             * Creates a BytesValue message from a plain object. Also converts values to their respective internal types.
             * @param object Plain object
             * @returns BytesValue
             */
            public static fromObject(object: { [k: string]: any }): google.protobuf.BytesValue;

            /**
             * Creates a plain object from a BytesValue message. Also converts values to other types if specified.
             * @param message BytesValue
             * @param [options] Conversion options
             * @returns Plain object
             */
            public static toObject(message: google.protobuf.BytesValue, options?: $protobuf.IConversionOptions): { [k: string]: any };

            /**
             * Converts this BytesValue to JSON.
             * @returns JSON object
             */
            public toJSON(): { [k: string]: any };

            /**
             * Gets the default type url for BytesValue
             * @param [typeUrlPrefix] your custom typeUrlPrefix(default "type.googleapis.com")
             * @returns The default type url
             */
            public static getTypeUrl(typeUrlPrefix?: string): string;
        }

        /** Properties of an Empty. */
        interface IEmpty {
        }

        /** Represents an Empty. */
        class Empty implements IEmpty {

            /**
             * Constructs a new Empty.
             * @param [properties] Properties to set
             */
            constructor(properties?: google.protobuf.IEmpty);

            /**
             * Creates an Empty message from a plain object. Also converts values to their respective internal types.
             * @param object Plain object
             * @returns Empty
             */
            public static fromObject(object: { [k: string]: any }): google.protobuf.Empty;

            /**
             * Creates a plain object from an Empty message. Also converts values to other types if specified.
             * @param message Empty
             * @param [options] Conversion options
             * @returns Plain object
             */
            public static toObject(message: google.protobuf.Empty, options?: $protobuf.IConversionOptions): { [k: string]: any };

            /**
             * Converts this Empty to JSON.
             * @returns JSON object
             */
            public toJSON(): { [k: string]: any };

            /**
             * Gets the default type url for Empty
             * @param [typeUrlPrefix] your custom typeUrlPrefix(default "type.googleapis.com")
             * @returns The default type url
             */
            public static getTypeUrl(typeUrlPrefix?: string): string;
        }

        /** Properties of an Any. */
        interface IAny {

            /** Any type_url */
            type_url?: (string|null);

            /** Any value */
            value?: (Uint8Array|null);
        }

        /** Represents an Any. */
        class Any implements IAny {

            /**
             * Constructs a new Any.
             * @param [properties] Properties to set
             */
            constructor(properties?: google.protobuf.IAny);

            /** Any type_url. */
            public type_url: string;

            /** Any value. */
            public value: Uint8Array;

            /**
             * Creates an Any message from a plain object. Also converts values to their respective internal types.
             * @param object Plain object
             * @returns Any
             */
            public static fromObject(object: { [k: string]: any }): google.protobuf.Any;

            /**
             * Creates a plain object from an Any message. Also converts values to other types if specified.
             * @param message Any
             * @param [options] Conversion options
             * @returns Plain object
             */
            public static toObject(message: google.protobuf.Any, options?: $protobuf.IConversionOptions): { [k: string]: any };

            /**
             * Converts this Any to JSON.
             * @returns JSON object
             */
            public toJSON(): { [k: string]: any };

            /**
             * Gets the default type url for Any
             * @param [typeUrlPrefix] your custom typeUrlPrefix(default "type.googleapis.com")
             * @returns The default type url
             */
            public static getTypeUrl(typeUrlPrefix?: string): string;
        }

        /** Properties of a FieldMask. */
        interface IFieldMask {

            /** FieldMask paths */
            paths?: (string[]|null);
        }

        /** Represents a FieldMask. */
        class FieldMask implements IFieldMask {

            /**
             * Constructs a new FieldMask.
             * @param [properties] Properties to set
             */
            constructor(properties?: google.protobuf.IFieldMask);

            /** FieldMask paths. */
            public paths: string[];

            /**
             * Creates a FieldMask message from a plain object. Also converts values to their respective internal types.
             * @param object Plain object
             * @returns FieldMask
             */
            public static fromObject(object: { [k: string]: any }): google.protobuf.FieldMask;

            /**
             * Creates a plain object from a FieldMask message. Also converts values to other types if specified.
             * @param message FieldMask
             * @param [options] Conversion options
             * @returns Plain object
             */
            public static toObject(message: google.protobuf.FieldMask, options?: $protobuf.IConversionOptions): { [k: string]: any };

            /**
             * Converts this FieldMask to JSON.
             * @returns JSON object
             */
            public toJSON(): { [k: string]: any };

            /**
             * Gets the default type url for FieldMask
             * @param [typeUrlPrefix] your custom typeUrlPrefix(default "type.googleapis.com")
             * @returns The default type url
             */
            public static getTypeUrl(typeUrlPrefix?: string): string;
        }
    }

    /** Namespace type. */
    namespace type {

        /** Properties of a LatLng. */
        interface ILatLng {

            /** LatLng latitude */
            latitude?: (number|null);

            /** LatLng longitude */
            longitude?: (number|null);
        }

        /** Represents a LatLng. */
        class LatLng implements ILatLng {

            /**
             * Constructs a new LatLng.
             * @param [properties] Properties to set
             */
            constructor(properties?: google.type.ILatLng);

            /** LatLng latitude. */
            public latitude: number;

            /** LatLng longitude. */
            public longitude: number;

            /**
             * Creates a LatLng message from a plain object. Also converts values to their respective internal types.
             * @param object Plain object
             * @returns LatLng
             */
            public static fromObject(object: { [k: string]: any }): google.type.LatLng;

            /**
             * Creates a plain object from a LatLng message. Also converts values to other types if specified.
             * @param message LatLng
             * @param [options] Conversion options
             * @returns Plain object
             */
            public static toObject(message: google.type.LatLng, options?: $protobuf.IConversionOptions): { [k: string]: any };

            /**
             * Converts this LatLng to JSON.
             * @returns JSON object
             */
            public toJSON(): { [k: string]: any };

            /**
             * Gets the default type url for LatLng
             * @param [typeUrlPrefix] your custom typeUrlPrefix(default "type.googleapis.com")
             * @returns The default type url
             */
            public static getTypeUrl(typeUrlPrefix?: string): string;
        }

        /** DayOfWeek enum. */
        type DayOfWeek =
            "DAY_OF_WEEK_UNSPECIFIED"| "MONDAY"| "TUESDAY"| "WEDNESDAY"| "THURSDAY"| "FRIDAY"| "SATURDAY"| "SUNDAY";
    }

    /** Namespace rpc. */
    namespace rpc {

        /** Properties of a Status. */
        interface IStatus {

            /** Status code */
            code?: (number|null);

            /** Status message */
            message?: (string|null);

            /** Status details */
            details?: (google.protobuf.IAny[]|null);
        }

        /** Represents a Status. */
        class Status implements IStatus {

            /**
             * Constructs a new Status.
             * @param [properties] Properties to set
             */
            constructor(properties?: google.rpc.IStatus);

            /** Status code. */
            public code: number;

            /** Status message. */
            public message: string;

            /** Status details. */
            public details: google.protobuf.IAny[];

            /**
             * Creates a Status message from a plain object. Also converts values to their respective internal types.
             * @param object Plain object
             * @returns Status
             */
            public static fromObject(object: { [k: string]: any }): google.rpc.Status;

            /**
             * Creates a plain object from a Status message. Also converts values to other types if specified.
             * @param message Status
             * @param [options] Conversion options
             * @returns Plain object
             */
            public static toObject(message: google.rpc.Status, options?: $protobuf.IConversionOptions): { [k: string]: any };

            /**
             * Converts this Status to JSON.
             * @returns JSON object
             */
            public toJSON(): { [k: string]: any };

            /**
             * Gets the default type url for Status
             * @param [typeUrlPrefix] your custom typeUrlPrefix(default "type.googleapis.com")
             * @returns The default type url
             */
            public static getTypeUrl(typeUrlPrefix?: string): string;
        }
    }

    /** Namespace longrunning. */
    namespace longrunning {

        /** Represents an Operations */
        class Operations extends $protobuf.rpc.Service {

            /**
             * Constructs a new Operations service.
             * @param rpcImpl RPC implementation
             * @param [requestDelimited=false] Whether requests are length-delimited
             * @param [responseDelimited=false] Whether responses are length-delimited
             */
            constructor(rpcImpl: $protobuf.RPCImpl, requestDelimited?: boolean, responseDelimited?: boolean);

            /**
             * Calls ListOperations.
             * @param request ListOperationsRequest message or plain object
             * @param callback Node-style callback called with the error, if any, and ListOperationsResponse
             */
            public listOperations(request: google.longrunning.IListOperationsRequest, callback: google.longrunning.Operations.ListOperationsCallback): void;

            /**
             * Calls ListOperations.
             * @param request ListOperationsRequest message or plain object
             * @returns Promise
             */
            public listOperations(request: google.longrunning.IListOperationsRequest): Promise<google.longrunning.ListOperationsResponse>;

            /**
             * Calls GetOperation.
             * @param request GetOperationRequest message or plain object
             * @param callback Node-style callback called with the error, if any, and Operation
             */
            public getOperation(request: google.longrunning.IGetOperationRequest, callback: google.longrunning.Operations.GetOperationCallback): void;

            /**
             * Calls GetOperation.
             * @param request GetOperationRequest message or plain object
             * @returns Promise
             */
            public getOperation(request: google.longrunning.IGetOperationRequest): Promise<google.longrunning.Operation>;

            /**
             * Calls DeleteOperation.
             * @param request DeleteOperationRequest message or plain object
             * @param callback Node-style callback called with the error, if any, and Empty
             */
            public deleteOperation(request: google.longrunning.IDeleteOperationRequest, callback: google.longrunning.Operations.DeleteOperationCallback): void;

            /**
             * Calls DeleteOperation.
             * @param request DeleteOperationRequest message or plain object
             * @returns Promise
             */
            public deleteOperation(request: google.longrunning.IDeleteOperationRequest): Promise<google.protobuf.Empty>;

            /**
             * Calls CancelOperation.
             * @param request CancelOperationRequest message or plain object
             * @param callback Node-style callback called with the error, if any, and Empty
             */
            public cancelOperation(request: google.longrunning.ICancelOperationRequest, callback: google.longrunning.Operations.CancelOperationCallback): void;

            /**
             * Calls CancelOperation.
             * @param request CancelOperationRequest message or plain object
             * @returns Promise
             */
            public cancelOperation(request: google.longrunning.ICancelOperationRequest): Promise<google.protobuf.Empty>;

            /**
             * Calls WaitOperation.
             * @param request WaitOperationRequest message or plain object
             * @param callback Node-style callback called with the error, if any, and Operation
             */
            public waitOperation(request: google.longrunning.IWaitOperationRequest, callback: google.longrunning.Operations.WaitOperationCallback): void;

            /**
             * Calls WaitOperation.
             * @param request WaitOperationRequest message or plain object
             * @returns Promise
             */
            public waitOperation(request: google.longrunning.IWaitOperationRequest): Promise<google.longrunning.Operation>;
        }

        namespace Operations {

            /**
             * Callback as used by {@link google.longrunning.Operations#listOperations}.
             * @param error Error, if any
             * @param [response] ListOperationsResponse
             */
            type ListOperationsCallback = (error: (Error|null), response?: google.longrunning.ListOperationsResponse) => void;

            /**
             * Callback as used by {@link google.longrunning.Operations#getOperation}.
             * @param error Error, if any
             * @param [response] Operation
             */
            type GetOperationCallback = (error: (Error|null), response?: google.longrunning.Operation) => void;

            /**
             * Callback as used by {@link google.longrunning.Operations#deleteOperation}.
             * @param error Error, if any
             * @param [response] Empty
             */
            type DeleteOperationCallback = (error: (Error|null), response?: google.protobuf.Empty) => void;

            /**
             * Callback as used by {@link google.longrunning.Operations#cancelOperation}.
             * @param error Error, if any
             * @param [response] Empty
             */
            type CancelOperationCallback = (error: (Error|null), response?: google.protobuf.Empty) => void;

            /**
             * Callback as used by {@link google.longrunning.Operations#waitOperation}.
             * @param error Error, if any
             * @param [response] Operation
             */
            type WaitOperationCallback = (error: (Error|null), response?: google.longrunning.Operation) => void;
        }

        /** Properties of an Operation. */
        interface IOperation {

            /** Operation name */
            name?: (string|null);

            /** Operation metadata */
            metadata?: (google.protobuf.IAny|null);

            /** Operation done */
            done?: (boolean|null);

            /** Operation error */
            error?: (google.rpc.IStatus|null);

            /** Operation response */
            response?: (google.protobuf.IAny|null);
        }

        /** Represents an Operation. */
        class Operation implements IOperation {

            /**
             * Constructs a new Operation.
             * @param [properties] Properties to set
             */
            constructor(properties?: google.longrunning.IOperation);

            /** Operation name. */
            public name: string;

            /** Operation metadata. */
            public metadata?: (google.protobuf.IAny|null);

            /** Operation done. */
            public done: boolean;

            /** Operation error. */
            public error?: (google.rpc.IStatus|null);

            /** Operation response. */
            public response?: (google.protobuf.IAny|null);

            /** Operation result. */
            public result?: ("error"|"response");

            /**
             * Creates an Operation message from a plain object. Also converts values to their respective internal types.
             * @param object Plain object
             * @returns Operation
             */
            public static fromObject(object: { [k: string]: any }): google.longrunning.Operation;

            /**
             * Creates a plain object from an Operation message. Also converts values to other types if specified.
             * @param message Operation
             * @param [options] Conversion options
             * @returns Plain object
             */
            public static toObject(message: google.longrunning.Operation, options?: $protobuf.IConversionOptions): { [k: string]: any };

            /**
             * Converts this Operation to JSON.
             * @returns JSON object
             */
            public toJSON(): { [k: string]: any };

            /**
             * Gets the default type url for Operation
             * @param [typeUrlPrefix] your custom typeUrlPrefix(default "type.googleapis.com")
             * @returns The default type url
             */
            public static getTypeUrl(typeUrlPrefix?: string): string;
        }

        /** Properties of a GetOperationRequest. */
        interface IGetOperationRequest {

            /** GetOperationRequest name */
            name?: (string|null);
        }

        /** Represents a GetOperationRequest. */
        class GetOperationRequest implements IGetOperationRequest {

            /**
             * Constructs a new GetOperationRequest.
             * @param [properties] Properties to set
             */
            constructor(properties?: google.longrunning.IGetOperationRequest);

            /** GetOperationRequest name. */
            public name: string;

            /**
             * Creates a GetOperationRequest message from a plain object. Also converts values to their respective internal types.
             * @param object Plain object
             * @returns GetOperationRequest
             */
            public static fromObject(object: { [k: string]: any }): google.longrunning.GetOperationRequest;

            /**
             * Creates a plain object from a GetOperationRequest message. Also converts values to other types if specified.
             * @param message GetOperationRequest
             * @param [options] Conversion options
             * @returns Plain object
             */
            public static toObject(message: google.longrunning.GetOperationRequest, options?: $protobuf.IConversionOptions): { [k: string]: any };

            /**
             * Converts this GetOperationRequest to JSON.
             * @returns JSON object
             */
            public toJSON(): { [k: string]: any };

            /**
             * Gets the default type url for GetOperationRequest
             * @param [typeUrlPrefix] your custom typeUrlPrefix(default "type.googleapis.com")
             * @returns The default type url
             */
            public static getTypeUrl(typeUrlPrefix?: string): string;
        }

        /** Properties of a ListOperationsRequest. */
        interface IListOperationsRequest {

            /** ListOperationsRequest name */
            name?: (string|null);

            /** ListOperationsRequest filter */
            filter?: (string|null);

            /** ListOperationsRequest pageSize */
            pageSize?: (number|null);

            /** ListOperationsRequest pageToken */
            pageToken?: (string|null);
        }

        /** Represents a ListOperationsRequest. */
        class ListOperationsRequest implements IListOperationsRequest {

            /**
             * Constructs a new ListOperationsRequest.
             * @param [properties] Properties to set
             */
            constructor(properties?: google.longrunning.IListOperationsRequest);

            /** ListOperationsRequest name. */
            public name: string;

            /** ListOperationsRequest filter. */
            public filter: string;

            /** ListOperationsRequest pageSize. */
            public pageSize: number;

            /** ListOperationsRequest pageToken. */
            public pageToken: string;

            /**
             * Creates a ListOperationsRequest message from a plain object. Also converts values to their respective internal types.
             * @param object Plain object
             * @returns ListOperationsRequest
             */
            public static fromObject(object: { [k: string]: any }): google.longrunning.ListOperationsRequest;

            /**
             * Creates a plain object from a ListOperationsRequest message. Also converts values to other types if specified.
             * @param message ListOperationsRequest
             * @param [options] Conversion options
             * @returns Plain object
             */
            public static toObject(message: google.longrunning.ListOperationsRequest, options?: $protobuf.IConversionOptions): { [k: string]: any };

            /**
             * Converts this ListOperationsRequest to JSON.
             * @returns JSON object
             */
            public toJSON(): { [k: string]: any };

            /**
             * Gets the default type url for ListOperationsRequest
             * @param [typeUrlPrefix] your custom typeUrlPrefix(default "type.googleapis.com")
             * @returns The default type url
             */
            public static getTypeUrl(typeUrlPrefix?: string): string;
        }

        /** Properties of a ListOperationsResponse. */
        interface IListOperationsResponse {

            /** ListOperationsResponse operations */
            operations?: (google.longrunning.IOperation[]|null);

            /** ListOperationsResponse nextPageToken */
            nextPageToken?: (string|null);
        }

        /** Represents a ListOperationsResponse. */
        class ListOperationsResponse implements IListOperationsResponse {

            /**
             * Constructs a new ListOperationsResponse.
             * @param [properties] Properties to set
             */
            constructor(properties?: google.longrunning.IListOperationsResponse);

            /** ListOperationsResponse operations. */
            public operations: google.longrunning.IOperation[];

            /** ListOperationsResponse nextPageToken. */
            public nextPageToken: string;

            /**
             * Creates a ListOperationsResponse message from a plain object. Also converts values to their respective internal types.
             * @param object Plain object
             * @returns ListOperationsResponse
             */
            public static fromObject(object: { [k: string]: any }): google.longrunning.ListOperationsResponse;

            /**
             * Creates a plain object from a ListOperationsResponse message. Also converts values to other types if specified.
             * @param message ListOperationsResponse
             * @param [options] Conversion options
             * @returns Plain object
             */
            public static toObject(message: google.longrunning.ListOperationsResponse, options?: $protobuf.IConversionOptions): { [k: string]: any };

            /**
             * Converts this ListOperationsResponse to JSON.
             * @returns JSON object
             */
            public toJSON(): { [k: string]: any };

            /**
             * Gets the default type url for ListOperationsResponse
             * @param [typeUrlPrefix] your custom typeUrlPrefix(default "type.googleapis.com")
             * @returns The default type url
             */
            public static getTypeUrl(typeUrlPrefix?: string): string;
        }

        /** Properties of a CancelOperationRequest. */
        interface ICancelOperationRequest {

            /** CancelOperationRequest name */
            name?: (string|null);
        }

        /** Represents a CancelOperationRequest. */
        class CancelOperationRequest implements ICancelOperationRequest {

            /**
             * Constructs a new CancelOperationRequest.
             * @param [properties] Properties to set
             */
            constructor(properties?: google.longrunning.ICancelOperationRequest);

            /** CancelOperationRequest name. */
            public name: string;

            /**
             * Creates a CancelOperationRequest message from a plain object. Also converts values to their respective internal types.
             * @param object Plain object
             * @returns CancelOperationRequest
             */
            public static fromObject(object: { [k: string]: any }): google.longrunning.CancelOperationRequest;

            /**
             * Creates a plain object from a CancelOperationRequest message. Also converts values to other types if specified.
             * @param message CancelOperationRequest
             * @param [options] Conversion options
             * @returns Plain object
             */
            public static toObject(message: google.longrunning.CancelOperationRequest, options?: $protobuf.IConversionOptions): { [k: string]: any };

            /**
             * Converts this CancelOperationRequest to JSON.
             * @returns JSON object
             */
            public toJSON(): { [k: string]: any };

            /**
             * Gets the default type url for CancelOperationRequest
             * @param [typeUrlPrefix] your custom typeUrlPrefix(default "type.googleapis.com")
             * @returns The default type url
             */
            public static getTypeUrl(typeUrlPrefix?: string): string;
        }

        /** Properties of a DeleteOperationRequest. */
        interface IDeleteOperationRequest {

            /** DeleteOperationRequest name */
            name?: (string|null);
        }

        /** Represents a DeleteOperationRequest. */
        class DeleteOperationRequest implements IDeleteOperationRequest {

            /**
             * Constructs a new DeleteOperationRequest.
             * @param [properties] Properties to set
             */
            constructor(properties?: google.longrunning.IDeleteOperationRequest);

            /** DeleteOperationRequest name. */
            public name: string;

            /**
             * Creates a DeleteOperationRequest message from a plain object. Also converts values to their respective internal types.
             * @param object Plain object
             * @returns DeleteOperationRequest
             */
            public static fromObject(object: { [k: string]: any }): google.longrunning.DeleteOperationRequest;

            /**
             * Creates a plain object from a DeleteOperationRequest message. Also converts values to other types if specified.
             * @param message DeleteOperationRequest
             * @param [options] Conversion options
             * @returns Plain object
             */
            public static toObject(message: google.longrunning.DeleteOperationRequest, options?: $protobuf.IConversionOptions): { [k: string]: any };

            /**
             * Converts this DeleteOperationRequest to JSON.
             * @returns JSON object
             */
            public toJSON(): { [k: string]: any };

            /**
             * Gets the default type url for DeleteOperationRequest
             * @param [typeUrlPrefix] your custom typeUrlPrefix(default "type.googleapis.com")
             * @returns The default type url
             */
            public static getTypeUrl(typeUrlPrefix?: string): string;
        }

        /** Properties of a WaitOperationRequest. */
        interface IWaitOperationRequest {

            /** WaitOperationRequest name */
            name?: (string|null);

            /** WaitOperationRequest timeout */
            timeout?: (google.protobuf.IDuration|null);
        }

        /** Represents a WaitOperationRequest. */
        class WaitOperationRequest implements IWaitOperationRequest {

            /**
             * Constructs a new WaitOperationRequest.
             * @param [properties] Properties to set
             */
            constructor(properties?: google.longrunning.IWaitOperationRequest);

            /** WaitOperationRequest name. */
            public name: string;

            /** WaitOperationRequest timeout. */
            public timeout?: (google.protobuf.IDuration|null);

            /**
             * Creates a WaitOperationRequest message from a plain object. Also converts values to their respective internal types.
             * @param object Plain object
             * @returns WaitOperationRequest
             */
            public static fromObject(object: { [k: string]: any }): google.longrunning.WaitOperationRequest;

            /**
             * Creates a plain object from a WaitOperationRequest message. Also converts values to other types if specified.
             * @param message WaitOperationRequest
             * @param [options] Conversion options
             * @returns Plain object
             */
            public static toObject(message: google.longrunning.WaitOperationRequest, options?: $protobuf.IConversionOptions): { [k: string]: any };

            /**
             * Converts this WaitOperationRequest to JSON.
             * @returns JSON object
             */
            public toJSON(): { [k: string]: any };

            /**
             * Gets the default type url for WaitOperationRequest
             * @param [typeUrlPrefix] your custom typeUrlPrefix(default "type.googleapis.com")
             * @returns The default type url
             */
            public static getTypeUrl(typeUrlPrefix?: string): string;
        }

        /** Properties of an OperationInfo. */
        interface IOperationInfo {

            /** OperationInfo responseType */
            responseType?: (string|null);

            /** OperationInfo metadataType */
            metadataType?: (string|null);
        }

        /** Represents an OperationInfo. */
        class OperationInfo implements IOperationInfo {

            /**
             * Constructs a new OperationInfo.
             * @param [properties] Properties to set
             */
            constructor(properties?: google.longrunning.IOperationInfo);

            /** OperationInfo responseType. */
            public responseType: string;

            /** OperationInfo metadataType. */
            public metadataType: string;

            /**
             * Creates an OperationInfo message from a plain object. Also converts values to their respective internal types.
             * @param object Plain object
             * @returns OperationInfo
             */
            public static fromObject(object: { [k: string]: any }): google.longrunning.OperationInfo;

            /**
             * Creates a plain object from an OperationInfo message. Also converts values to other types if specified.
             * @param message OperationInfo
             * @param [options] Conversion options
             * @returns Plain object
             */
            public static toObject(message: google.longrunning.OperationInfo, options?: $protobuf.IConversionOptions): { [k: string]: any };

            /**
             * Converts this OperationInfo to JSON.
             * @returns JSON object
             */
            public toJSON(): { [k: string]: any };

            /**
             * Gets the default type url for OperationInfo
             * @param [typeUrlPrefix] your custom typeUrlPrefix(default "type.googleapis.com")
             * @returns The default type url
             */
            public static getTypeUrl(typeUrlPrefix?: string): string;
        }
    }
}<|MERGE_RESOLUTION|>--- conflicted
+++ resolved
@@ -15,7 +15,6 @@
  */
 
 import * as $protobuf from "protobufjs";
-import Long = require("long");
 /** Namespace firestore. */
 export namespace firestore {
 
@@ -3191,7 +3190,6 @@
 
                 /** TargetChange resumeToken */
                 resumeToken?: (Uint8Array|null);
-<<<<<<< HEAD
 
                 /** TargetChange readTime */
                 readTime?: (google.protobuf.ITimestamp|null);
@@ -4681,1496 +4679,6 @@
 
                 /**
                  * Gets the default type url for ExecutionStats
-=======
-
-                /** TargetChange readTime */
-                readTime?: (google.protobuf.ITimestamp|null);
-            }
-
-            /** Represents a TargetChange. */
-            class TargetChange implements ITargetChange {
-
-                /**
-                 * Constructs a new TargetChange.
-                 * @param [properties] Properties to set
-                 */
-                constructor(properties?: google.firestore.v1.ITargetChange);
-
-                /** TargetChange targetChangeType. */
-                public targetChangeType: google.firestore.v1.TargetChange.TargetChangeType;
-
-                /** TargetChange targetIds. */
-                public targetIds: number[];
-
-                /** TargetChange cause. */
-                public cause?: (google.rpc.IStatus|null);
-
-                /** TargetChange resumeToken. */
-                public resumeToken: Uint8Array;
-
-                /** TargetChange readTime. */
-                public readTime?: (google.protobuf.ITimestamp|null);
-
-                /**
-                 * Creates a TargetChange message from a plain object. Also converts values to their respective internal types.
-                 * @param object Plain object
-                 * @returns TargetChange
-                 */
-                public static fromObject(object: { [k: string]: any }): google.firestore.v1.TargetChange;
-
-                /**
-                 * Creates a plain object from a TargetChange message. Also converts values to other types if specified.
-                 * @param message TargetChange
-                 * @param [options] Conversion options
-                 * @returns Plain object
-                 */
-                public static toObject(message: google.firestore.v1.TargetChange, options?: $protobuf.IConversionOptions): { [k: string]: any };
-
-                /**
-                 * Converts this TargetChange to JSON.
-                 * @returns JSON object
-                 */
-                public toJSON(): { [k: string]: any };
-
-                /**
-                 * Gets the default type url for TargetChange
-                 * @param [typeUrlPrefix] your custom typeUrlPrefix(default "type.googleapis.com")
-                 * @returns The default type url
-                 */
-                public static getTypeUrl(typeUrlPrefix?: string): string;
-            }
-
-            namespace TargetChange {
-
-                /** TargetChangeType enum. */
-                type TargetChangeType =
-                    "NO_CHANGE"| "ADD"| "REMOVE"| "CURRENT"| "RESET";
-            }
-
-            /** Properties of a ListCollectionIdsRequest. */
-            interface IListCollectionIdsRequest {
-
-                /** ListCollectionIdsRequest parent */
-                parent?: (string|null);
-
-                /** ListCollectionIdsRequest pageSize */
-                pageSize?: (number|null);
-
-                /** ListCollectionIdsRequest pageToken */
-                pageToken?: (string|null);
-
-                /** ListCollectionIdsRequest readTime */
-                readTime?: (google.protobuf.ITimestamp|null);
-            }
-
-            /** Represents a ListCollectionIdsRequest. */
-            class ListCollectionIdsRequest implements IListCollectionIdsRequest {
-
-                /**
-                 * Constructs a new ListCollectionIdsRequest.
-                 * @param [properties] Properties to set
-                 */
-                constructor(properties?: google.firestore.v1.IListCollectionIdsRequest);
-
-                /** ListCollectionIdsRequest parent. */
-                public parent: string;
-
-                /** ListCollectionIdsRequest pageSize. */
-                public pageSize: number;
-
-                /** ListCollectionIdsRequest pageToken. */
-                public pageToken: string;
-
-                /** ListCollectionIdsRequest readTime. */
-                public readTime?: (google.protobuf.ITimestamp|null);
-
-                /** ListCollectionIdsRequest consistencySelector. */
-                public consistencySelector?: "readTime";
-
-                /**
-                 * Creates a ListCollectionIdsRequest message from a plain object. Also converts values to their respective internal types.
-                 * @param object Plain object
-                 * @returns ListCollectionIdsRequest
-                 */
-                public static fromObject(object: { [k: string]: any }): google.firestore.v1.ListCollectionIdsRequest;
-
-                /**
-                 * Creates a plain object from a ListCollectionIdsRequest message. Also converts values to other types if specified.
-                 * @param message ListCollectionIdsRequest
-                 * @param [options] Conversion options
-                 * @returns Plain object
-                 */
-                public static toObject(message: google.firestore.v1.ListCollectionIdsRequest, options?: $protobuf.IConversionOptions): { [k: string]: any };
-
-                /**
-                 * Converts this ListCollectionIdsRequest to JSON.
-                 * @returns JSON object
-                 */
-                public toJSON(): { [k: string]: any };
-
-                /**
-                 * Gets the default type url for ListCollectionIdsRequest
-                 * @param [typeUrlPrefix] your custom typeUrlPrefix(default "type.googleapis.com")
-                 * @returns The default type url
-                 */
-                public static getTypeUrl(typeUrlPrefix?: string): string;
-            }
-
-            /** Properties of a ListCollectionIdsResponse. */
-            interface IListCollectionIdsResponse {
-
-                /** ListCollectionIdsResponse collectionIds */
-                collectionIds?: (string[]|null);
-
-                /** ListCollectionIdsResponse nextPageToken */
-                nextPageToken?: (string|null);
-            }
-
-            /** Represents a ListCollectionIdsResponse. */
-            class ListCollectionIdsResponse implements IListCollectionIdsResponse {
-
-                /**
-                 * Constructs a new ListCollectionIdsResponse.
-                 * @param [properties] Properties to set
-                 */
-                constructor(properties?: google.firestore.v1.IListCollectionIdsResponse);
-
-                /** ListCollectionIdsResponse collectionIds. */
-                public collectionIds: string[];
-
-                /** ListCollectionIdsResponse nextPageToken. */
-                public nextPageToken: string;
-
-                /**
-                 * Creates a ListCollectionIdsResponse message from a plain object. Also converts values to their respective internal types.
-                 * @param object Plain object
-                 * @returns ListCollectionIdsResponse
-                 */
-                public static fromObject(object: { [k: string]: any }): google.firestore.v1.ListCollectionIdsResponse;
-
-                /**
-                 * Creates a plain object from a ListCollectionIdsResponse message. Also converts values to other types if specified.
-                 * @param message ListCollectionIdsResponse
-                 * @param [options] Conversion options
-                 * @returns Plain object
-                 */
-                public static toObject(message: google.firestore.v1.ListCollectionIdsResponse, options?: $protobuf.IConversionOptions): { [k: string]: any };
-
-                /**
-                 * Converts this ListCollectionIdsResponse to JSON.
-                 * @returns JSON object
-                 */
-                public toJSON(): { [k: string]: any };
-
-                /**
-                 * Gets the default type url for ListCollectionIdsResponse
-                 * @param [typeUrlPrefix] your custom typeUrlPrefix(default "type.googleapis.com")
-                 * @returns The default type url
-                 */
-                public static getTypeUrl(typeUrlPrefix?: string): string;
-            }
-
-            /** Properties of a BatchWriteRequest. */
-            interface IBatchWriteRequest {
-
-                /** BatchWriteRequest database */
-                database?: (string|null);
-
-                /** BatchWriteRequest writes */
-                writes?: (google.firestore.v1.IWrite[]|null);
-
-                /** BatchWriteRequest labels */
-                labels?: ({ [k: string]: string }|null);
-            }
-
-            /** Represents a BatchWriteRequest. */
-            class BatchWriteRequest implements IBatchWriteRequest {
-
-                /**
-                 * Constructs a new BatchWriteRequest.
-                 * @param [properties] Properties to set
-                 */
-                constructor(properties?: google.firestore.v1.IBatchWriteRequest);
-
-                /** BatchWriteRequest database. */
-                public database: string;
-
-                /** BatchWriteRequest writes. */
-                public writes: google.firestore.v1.IWrite[];
-
-                /** BatchWriteRequest labels. */
-                public labels: { [k: string]: string };
-
-                /**
-                 * Creates a BatchWriteRequest message from a plain object. Also converts values to their respective internal types.
-                 * @param object Plain object
-                 * @returns BatchWriteRequest
-                 */
-                public static fromObject(object: { [k: string]: any }): google.firestore.v1.BatchWriteRequest;
-
-                /**
-                 * Creates a plain object from a BatchWriteRequest message. Also converts values to other types if specified.
-                 * @param message BatchWriteRequest
-                 * @param [options] Conversion options
-                 * @returns Plain object
-                 */
-                public static toObject(message: google.firestore.v1.BatchWriteRequest, options?: $protobuf.IConversionOptions): { [k: string]: any };
-
-                /**
-                 * Converts this BatchWriteRequest to JSON.
-                 * @returns JSON object
-                 */
-                public toJSON(): { [k: string]: any };
-
-                /**
-                 * Gets the default type url for BatchWriteRequest
-                 * @param [typeUrlPrefix] your custom typeUrlPrefix(default "type.googleapis.com")
-                 * @returns The default type url
-                 */
-                public static getTypeUrl(typeUrlPrefix?: string): string;
-            }
-
-            /** Properties of a BatchWriteResponse. */
-            interface IBatchWriteResponse {
-
-                /** BatchWriteResponse writeResults */
-                writeResults?: (google.firestore.v1.IWriteResult[]|null);
-
-                /** BatchWriteResponse status */
-                status?: (google.rpc.IStatus[]|null);
-            }
-
-            /** Represents a BatchWriteResponse. */
-            class BatchWriteResponse implements IBatchWriteResponse {
-
-                /**
-                 * Constructs a new BatchWriteResponse.
-                 * @param [properties] Properties to set
-                 */
-                constructor(properties?: google.firestore.v1.IBatchWriteResponse);
-
-                /** BatchWriteResponse writeResults. */
-                public writeResults: google.firestore.v1.IWriteResult[];
-
-                /** BatchWriteResponse status. */
-                public status: google.rpc.IStatus[];
-
-                /**
-                 * Creates a BatchWriteResponse message from a plain object. Also converts values to their respective internal types.
-                 * @param object Plain object
-                 * @returns BatchWriteResponse
-                 */
-                public static fromObject(object: { [k: string]: any }): google.firestore.v1.BatchWriteResponse;
-
-                /**
-                 * Creates a plain object from a BatchWriteResponse message. Also converts values to other types if specified.
-                 * @param message BatchWriteResponse
-                 * @param [options] Conversion options
-                 * @returns Plain object
-                 */
-                public static toObject(message: google.firestore.v1.BatchWriteResponse, options?: $protobuf.IConversionOptions): { [k: string]: any };
-
-                /**
-                 * Converts this BatchWriteResponse to JSON.
-                 * @returns JSON object
-                 */
-                public toJSON(): { [k: string]: any };
-
-                /**
-                 * Gets the default type url for BatchWriteResponse
-                 * @param [typeUrlPrefix] your custom typeUrlPrefix(default "type.googleapis.com")
-                 * @returns The default type url
-                 */
-                public static getTypeUrl(typeUrlPrefix?: string): string;
-            }
-
-            /** Properties of a StructuredQuery. */
-            interface IStructuredQuery {
-
-                /** StructuredQuery select */
-                select?: (google.firestore.v1.StructuredQuery.IProjection|null);
-
-                /** StructuredQuery from */
-                from?: (google.firestore.v1.StructuredQuery.ICollectionSelector[]|null);
-
-                /** StructuredQuery where */
-                where?: (google.firestore.v1.StructuredQuery.IFilter|null);
-
-                /** StructuredQuery orderBy */
-                orderBy?: (google.firestore.v1.StructuredQuery.IOrder[]|null);
-
-                /** StructuredQuery startAt */
-                startAt?: (google.firestore.v1.ICursor|null);
-
-                /** StructuredQuery endAt */
-                endAt?: (google.firestore.v1.ICursor|null);
-
-                /** StructuredQuery offset */
-                offset?: (number|null);
-
-                /** StructuredQuery limit */
-                limit?: (google.protobuf.IInt32Value|null);
-
-                /** StructuredQuery findNearest */
-                findNearest?: (google.firestore.v1.StructuredQuery.IFindNearest|null);
-            }
-
-            /** Represents a StructuredQuery. */
-            class StructuredQuery implements IStructuredQuery {
-
-                /**
-                 * Constructs a new StructuredQuery.
-                 * @param [properties] Properties to set
-                 */
-                constructor(properties?: google.firestore.v1.IStructuredQuery);
-
-                /** StructuredQuery select. */
-                public select?: (google.firestore.v1.StructuredQuery.IProjection|null);
-
-                /** StructuredQuery from. */
-                public from: google.firestore.v1.StructuredQuery.ICollectionSelector[];
-
-                /** StructuredQuery where. */
-                public where?: (google.firestore.v1.StructuredQuery.IFilter|null);
-
-                /** StructuredQuery orderBy. */
-                public orderBy: google.firestore.v1.StructuredQuery.IOrder[];
-
-                /** StructuredQuery startAt. */
-                public startAt?: (google.firestore.v1.ICursor|null);
-
-                /** StructuredQuery endAt. */
-                public endAt?: (google.firestore.v1.ICursor|null);
-
-                /** StructuredQuery offset. */
-                public offset: number;
-
-                /** StructuredQuery limit. */
-                public limit?: (google.protobuf.IInt32Value|null);
-
-                /** StructuredQuery findNearest. */
-                public findNearest?: (google.firestore.v1.StructuredQuery.IFindNearest|null);
-
-                /**
-                 * Creates a StructuredQuery message from a plain object. Also converts values to their respective internal types.
-                 * @param object Plain object
-                 * @returns StructuredQuery
-                 */
-                public static fromObject(object: { [k: string]: any }): google.firestore.v1.StructuredQuery;
-
-                /**
-                 * Creates a plain object from a StructuredQuery message. Also converts values to other types if specified.
-                 * @param message StructuredQuery
-                 * @param [options] Conversion options
-                 * @returns Plain object
-                 */
-                public static toObject(message: google.firestore.v1.StructuredQuery, options?: $protobuf.IConversionOptions): { [k: string]: any };
-
-                /**
-                 * Converts this StructuredQuery to JSON.
-                 * @returns JSON object
-                 */
-                public toJSON(): { [k: string]: any };
-
-                /**
-                 * Gets the default type url for StructuredQuery
-                 * @param [typeUrlPrefix] your custom typeUrlPrefix(default "type.googleapis.com")
-                 * @returns The default type url
-                 */
-                public static getTypeUrl(typeUrlPrefix?: string): string;
-            }
-
-            namespace StructuredQuery {
-
-                /** Properties of a CollectionSelector. */
-                interface ICollectionSelector {
-
-                    /** CollectionSelector collectionId */
-                    collectionId?: (string|null);
-
-                    /** CollectionSelector allDescendants */
-                    allDescendants?: (boolean|null);
-                }
-
-                /** Represents a CollectionSelector. */
-                class CollectionSelector implements ICollectionSelector {
-
-                    /**
-                     * Constructs a new CollectionSelector.
-                     * @param [properties] Properties to set
-                     */
-                    constructor(properties?: google.firestore.v1.StructuredQuery.ICollectionSelector);
-
-                    /** CollectionSelector collectionId. */
-                    public collectionId: string;
-
-                    /** CollectionSelector allDescendants. */
-                    public allDescendants: boolean;
-
-                    /**
-                     * Creates a CollectionSelector message from a plain object. Also converts values to their respective internal types.
-                     * @param object Plain object
-                     * @returns CollectionSelector
-                     */
-                    public static fromObject(object: { [k: string]: any }): google.firestore.v1.StructuredQuery.CollectionSelector;
-
-                    /**
-                     * Creates a plain object from a CollectionSelector message. Also converts values to other types if specified.
-                     * @param message CollectionSelector
-                     * @param [options] Conversion options
-                     * @returns Plain object
-                     */
-                    public static toObject(message: google.firestore.v1.StructuredQuery.CollectionSelector, options?: $protobuf.IConversionOptions): { [k: string]: any };
-
-                    /**
-                     * Converts this CollectionSelector to JSON.
-                     * @returns JSON object
-                     */
-                    public toJSON(): { [k: string]: any };
-
-                    /**
-                     * Gets the default type url for CollectionSelector
-                     * @param [typeUrlPrefix] your custom typeUrlPrefix(default "type.googleapis.com")
-                     * @returns The default type url
-                     */
-                    public static getTypeUrl(typeUrlPrefix?: string): string;
-                }
-
-                /** Properties of a Filter. */
-                interface IFilter {
-
-                    /** Filter compositeFilter */
-                    compositeFilter?: (google.firestore.v1.StructuredQuery.ICompositeFilter|null);
-
-                    /** Filter fieldFilter */
-                    fieldFilter?: (google.firestore.v1.StructuredQuery.IFieldFilter|null);
-
-                    /** Filter unaryFilter */
-                    unaryFilter?: (google.firestore.v1.StructuredQuery.IUnaryFilter|null);
-                }
-
-                /** Represents a Filter. */
-                class Filter implements IFilter {
-
-                    /**
-                     * Constructs a new Filter.
-                     * @param [properties] Properties to set
-                     */
-                    constructor(properties?: google.firestore.v1.StructuredQuery.IFilter);
-
-                    /** Filter compositeFilter. */
-                    public compositeFilter?: (google.firestore.v1.StructuredQuery.ICompositeFilter|null);
-
-                    /** Filter fieldFilter. */
-                    public fieldFilter?: (google.firestore.v1.StructuredQuery.IFieldFilter|null);
-
-                    /** Filter unaryFilter. */
-                    public unaryFilter?: (google.firestore.v1.StructuredQuery.IUnaryFilter|null);
-
-                    /** Filter filterType. */
-                    public filterType?: ("compositeFilter"|"fieldFilter"|"unaryFilter");
-
-                    /**
-                     * Creates a Filter message from a plain object. Also converts values to their respective internal types.
-                     * @param object Plain object
-                     * @returns Filter
-                     */
-                    public static fromObject(object: { [k: string]: any }): google.firestore.v1.StructuredQuery.Filter;
-
-                    /**
-                     * Creates a plain object from a Filter message. Also converts values to other types if specified.
-                     * @param message Filter
-                     * @param [options] Conversion options
-                     * @returns Plain object
-                     */
-                    public static toObject(message: google.firestore.v1.StructuredQuery.Filter, options?: $protobuf.IConversionOptions): { [k: string]: any };
-
-                    /**
-                     * Converts this Filter to JSON.
-                     * @returns JSON object
-                     */
-                    public toJSON(): { [k: string]: any };
-
-                    /**
-                     * Gets the default type url for Filter
-                     * @param [typeUrlPrefix] your custom typeUrlPrefix(default "type.googleapis.com")
-                     * @returns The default type url
-                     */
-                    public static getTypeUrl(typeUrlPrefix?: string): string;
-                }
-
-                /** Properties of a CompositeFilter. */
-                interface ICompositeFilter {
-
-                    /** CompositeFilter op */
-                    op?: (google.firestore.v1.StructuredQuery.CompositeFilter.Operator|null);
-
-                    /** CompositeFilter filters */
-                    filters?: (google.firestore.v1.StructuredQuery.IFilter[]|null);
-                }
-
-                /** Represents a CompositeFilter. */
-                class CompositeFilter implements ICompositeFilter {
-
-                    /**
-                     * Constructs a new CompositeFilter.
-                     * @param [properties] Properties to set
-                     */
-                    constructor(properties?: google.firestore.v1.StructuredQuery.ICompositeFilter);
-
-                    /** CompositeFilter op. */
-                    public op: google.firestore.v1.StructuredQuery.CompositeFilter.Operator;
-
-                    /** CompositeFilter filters. */
-                    public filters: google.firestore.v1.StructuredQuery.IFilter[];
-
-                    /**
-                     * Creates a CompositeFilter message from a plain object. Also converts values to their respective internal types.
-                     * @param object Plain object
-                     * @returns CompositeFilter
-                     */
-                    public static fromObject(object: { [k: string]: any }): google.firestore.v1.StructuredQuery.CompositeFilter;
-
-                    /**
-                     * Creates a plain object from a CompositeFilter message. Also converts values to other types if specified.
-                     * @param message CompositeFilter
-                     * @param [options] Conversion options
-                     * @returns Plain object
-                     */
-                    public static toObject(message: google.firestore.v1.StructuredQuery.CompositeFilter, options?: $protobuf.IConversionOptions): { [k: string]: any };
-
-                    /**
-                     * Converts this CompositeFilter to JSON.
-                     * @returns JSON object
-                     */
-                    public toJSON(): { [k: string]: any };
-
-                    /**
-                     * Gets the default type url for CompositeFilter
-                     * @param [typeUrlPrefix] your custom typeUrlPrefix(default "type.googleapis.com")
-                     * @returns The default type url
-                     */
-                    public static getTypeUrl(typeUrlPrefix?: string): string;
-                }
-
-                namespace CompositeFilter {
-
-                    /** Operator enum. */
-                    type Operator =
-                        "OPERATOR_UNSPECIFIED"| "AND"| "OR";
-                }
-
-                /** Properties of a FieldFilter. */
-                interface IFieldFilter {
-
-                    /** FieldFilter field */
-                    field?: (google.firestore.v1.StructuredQuery.IFieldReference|null);
-
-                    /** FieldFilter op */
-                    op?: (google.firestore.v1.StructuredQuery.FieldFilter.Operator|null);
-
-                    /** FieldFilter value */
-                    value?: (google.firestore.v1.IValue|null);
-                }
-
-                /** Represents a FieldFilter. */
-                class FieldFilter implements IFieldFilter {
-
-                    /**
-                     * Constructs a new FieldFilter.
-                     * @param [properties] Properties to set
-                     */
-                    constructor(properties?: google.firestore.v1.StructuredQuery.IFieldFilter);
-
-                    /** FieldFilter field. */
-                    public field?: (google.firestore.v1.StructuredQuery.IFieldReference|null);
-
-                    /** FieldFilter op. */
-                    public op: google.firestore.v1.StructuredQuery.FieldFilter.Operator;
-
-                    /** FieldFilter value. */
-                    public value?: (google.firestore.v1.IValue|null);
-
-                    /**
-                     * Creates a FieldFilter message from a plain object. Also converts values to their respective internal types.
-                     * @param object Plain object
-                     * @returns FieldFilter
-                     */
-                    public static fromObject(object: { [k: string]: any }): google.firestore.v1.StructuredQuery.FieldFilter;
-
-                    /**
-                     * Creates a plain object from a FieldFilter message. Also converts values to other types if specified.
-                     * @param message FieldFilter
-                     * @param [options] Conversion options
-                     * @returns Plain object
-                     */
-                    public static toObject(message: google.firestore.v1.StructuredQuery.FieldFilter, options?: $protobuf.IConversionOptions): { [k: string]: any };
-
-                    /**
-                     * Converts this FieldFilter to JSON.
-                     * @returns JSON object
-                     */
-                    public toJSON(): { [k: string]: any };
-
-                    /**
-                     * Gets the default type url for FieldFilter
-                     * @param [typeUrlPrefix] your custom typeUrlPrefix(default "type.googleapis.com")
-                     * @returns The default type url
-                     */
-                    public static getTypeUrl(typeUrlPrefix?: string): string;
-                }
-
-                namespace FieldFilter {
-
-                    /** Operator enum. */
-                    type Operator =
-                        "OPERATOR_UNSPECIFIED"| "LESS_THAN"| "LESS_THAN_OR_EQUAL"| "GREATER_THAN"| "GREATER_THAN_OR_EQUAL"| "EQUAL"| "NOT_EQUAL"| "ARRAY_CONTAINS"| "IN"| "ARRAY_CONTAINS_ANY"| "NOT_IN";
-                }
-
-                /** Properties of an UnaryFilter. */
-                interface IUnaryFilter {
-
-                    /** UnaryFilter op */
-                    op?: (google.firestore.v1.StructuredQuery.UnaryFilter.Operator|null);
-
-                    /** UnaryFilter field */
-                    field?: (google.firestore.v1.StructuredQuery.IFieldReference|null);
-                }
-
-                /** Represents an UnaryFilter. */
-                class UnaryFilter implements IUnaryFilter {
-
-                    /**
-                     * Constructs a new UnaryFilter.
-                     * @param [properties] Properties to set
-                     */
-                    constructor(properties?: google.firestore.v1.StructuredQuery.IUnaryFilter);
-
-                    /** UnaryFilter op. */
-                    public op: google.firestore.v1.StructuredQuery.UnaryFilter.Operator;
-
-                    /** UnaryFilter field. */
-                    public field?: (google.firestore.v1.StructuredQuery.IFieldReference|null);
-
-                    /** UnaryFilter operandType. */
-                    public operandType?: "field";
-
-                    /**
-                     * Creates an UnaryFilter message from a plain object. Also converts values to their respective internal types.
-                     * @param object Plain object
-                     * @returns UnaryFilter
-                     */
-                    public static fromObject(object: { [k: string]: any }): google.firestore.v1.StructuredQuery.UnaryFilter;
-
-                    /**
-                     * Creates a plain object from an UnaryFilter message. Also converts values to other types if specified.
-                     * @param message UnaryFilter
-                     * @param [options] Conversion options
-                     * @returns Plain object
-                     */
-                    public static toObject(message: google.firestore.v1.StructuredQuery.UnaryFilter, options?: $protobuf.IConversionOptions): { [k: string]: any };
-
-                    /**
-                     * Converts this UnaryFilter to JSON.
-                     * @returns JSON object
-                     */
-                    public toJSON(): { [k: string]: any };
-
-                    /**
-                     * Gets the default type url for UnaryFilter
-                     * @param [typeUrlPrefix] your custom typeUrlPrefix(default "type.googleapis.com")
-                     * @returns The default type url
-                     */
-                    public static getTypeUrl(typeUrlPrefix?: string): string;
-                }
-
-                namespace UnaryFilter {
-
-                    /** Operator enum. */
-                    type Operator =
-                        "OPERATOR_UNSPECIFIED"| "IS_NAN"| "IS_NULL"| "IS_NOT_NAN"| "IS_NOT_NULL";
-                }
-
-                /** Properties of an Order. */
-                interface IOrder {
-
-                    /** Order field */
-                    field?: (google.firestore.v1.StructuredQuery.IFieldReference|null);
-
-                    /** Order direction */
-                    direction?: (google.firestore.v1.StructuredQuery.Direction|null);
-                }
-
-                /** Represents an Order. */
-                class Order implements IOrder {
-
-                    /**
-                     * Constructs a new Order.
-                     * @param [properties] Properties to set
-                     */
-                    constructor(properties?: google.firestore.v1.StructuredQuery.IOrder);
-
-                    /** Order field. */
-                    public field?: (google.firestore.v1.StructuredQuery.IFieldReference|null);
-
-                    /** Order direction. */
-                    public direction: google.firestore.v1.StructuredQuery.Direction;
-
-                    /**
-                     * Creates an Order message from a plain object. Also converts values to their respective internal types.
-                     * @param object Plain object
-                     * @returns Order
-                     */
-                    public static fromObject(object: { [k: string]: any }): google.firestore.v1.StructuredQuery.Order;
-
-                    /**
-                     * Creates a plain object from an Order message. Also converts values to other types if specified.
-                     * @param message Order
-                     * @param [options] Conversion options
-                     * @returns Plain object
-                     */
-                    public static toObject(message: google.firestore.v1.StructuredQuery.Order, options?: $protobuf.IConversionOptions): { [k: string]: any };
-
-                    /**
-                     * Converts this Order to JSON.
-                     * @returns JSON object
-                     */
-                    public toJSON(): { [k: string]: any };
-
-                    /**
-                     * Gets the default type url for Order
-                     * @param [typeUrlPrefix] your custom typeUrlPrefix(default "type.googleapis.com")
-                     * @returns The default type url
-                     */
-                    public static getTypeUrl(typeUrlPrefix?: string): string;
-                }
-
-                /** Direction enum. */
-                type Direction =
-                    "DIRECTION_UNSPECIFIED"| "ASCENDING"| "DESCENDING";
-
-                /** Properties of a FieldReference. */
-                interface IFieldReference {
-
-                    /** FieldReference fieldPath */
-                    fieldPath?: (string|null);
-                }
-
-                /** Represents a FieldReference. */
-                class FieldReference implements IFieldReference {
-
-                    /**
-                     * Constructs a new FieldReference.
-                     * @param [properties] Properties to set
-                     */
-                    constructor(properties?: google.firestore.v1.StructuredQuery.IFieldReference);
-
-                    /** FieldReference fieldPath. */
-                    public fieldPath: string;
-
-                    /**
-                     * Creates a FieldReference message from a plain object. Also converts values to their respective internal types.
-                     * @param object Plain object
-                     * @returns FieldReference
-                     */
-                    public static fromObject(object: { [k: string]: any }): google.firestore.v1.StructuredQuery.FieldReference;
-
-                    /**
-                     * Creates a plain object from a FieldReference message. Also converts values to other types if specified.
-                     * @param message FieldReference
-                     * @param [options] Conversion options
-                     * @returns Plain object
-                     */
-                    public static toObject(message: google.firestore.v1.StructuredQuery.FieldReference, options?: $protobuf.IConversionOptions): { [k: string]: any };
-
-                    /**
-                     * Converts this FieldReference to JSON.
-                     * @returns JSON object
-                     */
-                    public toJSON(): { [k: string]: any };
-
-                    /**
-                     * Gets the default type url for FieldReference
-                     * @param [typeUrlPrefix] your custom typeUrlPrefix(default "type.googleapis.com")
-                     * @returns The default type url
-                     */
-                    public static getTypeUrl(typeUrlPrefix?: string): string;
-                }
-
-                /** Properties of a Projection. */
-                interface IProjection {
-
-                    /** Projection fields */
-                    fields?: (google.firestore.v1.StructuredQuery.IFieldReference[]|null);
-                }
-
-                /** Represents a Projection. */
-                class Projection implements IProjection {
-
-                    /**
-                     * Constructs a new Projection.
-                     * @param [properties] Properties to set
-                     */
-                    constructor(properties?: google.firestore.v1.StructuredQuery.IProjection);
-
-                    /** Projection fields. */
-                    public fields: google.firestore.v1.StructuredQuery.IFieldReference[];
-
-                    /**
-                     * Creates a Projection message from a plain object. Also converts values to their respective internal types.
-                     * @param object Plain object
-                     * @returns Projection
-                     */
-                    public static fromObject(object: { [k: string]: any }): google.firestore.v1.StructuredQuery.Projection;
-
-                    /**
-                     * Creates a plain object from a Projection message. Also converts values to other types if specified.
-                     * @param message Projection
-                     * @param [options] Conversion options
-                     * @returns Plain object
-                     */
-                    public static toObject(message: google.firestore.v1.StructuredQuery.Projection, options?: $protobuf.IConversionOptions): { [k: string]: any };
-
-                    /**
-                     * Converts this Projection to JSON.
-                     * @returns JSON object
-                     */
-                    public toJSON(): { [k: string]: any };
-
-                    /**
-                     * Gets the default type url for Projection
-                     * @param [typeUrlPrefix] your custom typeUrlPrefix(default "type.googleapis.com")
-                     * @returns The default type url
-                     */
-                    public static getTypeUrl(typeUrlPrefix?: string): string;
-                }
-
-                /** Properties of a FindNearest. */
-                interface IFindNearest {
-
-                    /** FindNearest vectorField */
-                    vectorField?: (google.firestore.v1.StructuredQuery.IFieldReference|null);
-
-                    /** FindNearest queryVector */
-                    queryVector?: (google.firestore.v1.IValue|null);
-
-                    /** FindNearest distanceMeasure */
-                    distanceMeasure?: (google.firestore.v1.StructuredQuery.FindNearest.DistanceMeasure|null);
-
-                    /** FindNearest limit */
-                    limit?: (google.protobuf.IInt32Value|null);
-
-                    /** FindNearest distanceResultField */
-                    distanceResultField?: (string|null);
-
-                    /** FindNearest distanceThreshold */
-                    distanceThreshold?: (google.protobuf.IDoubleValue|null);
-                }
-
-                /** Represents a FindNearest. */
-                class FindNearest implements IFindNearest {
-
-                    /**
-                     * Constructs a new FindNearest.
-                     * @param [properties] Properties to set
-                     */
-                    constructor(properties?: google.firestore.v1.StructuredQuery.IFindNearest);
-
-                    /** FindNearest vectorField. */
-                    public vectorField?: (google.firestore.v1.StructuredQuery.IFieldReference|null);
-
-                    /** FindNearest queryVector. */
-                    public queryVector?: (google.firestore.v1.IValue|null);
-
-                    /** FindNearest distanceMeasure. */
-                    public distanceMeasure: google.firestore.v1.StructuredQuery.FindNearest.DistanceMeasure;
-
-                    /** FindNearest limit. */
-                    public limit?: (google.protobuf.IInt32Value|null);
-
-                    /** FindNearest distanceResultField. */
-                    public distanceResultField: string;
-
-                    /** FindNearest distanceThreshold. */
-                    public distanceThreshold?: (google.protobuf.IDoubleValue|null);
-
-                    /**
-                     * Creates a FindNearest message from a plain object. Also converts values to their respective internal types.
-                     * @param object Plain object
-                     * @returns FindNearest
-                     */
-                    public static fromObject(object: { [k: string]: any }): google.firestore.v1.StructuredQuery.FindNearest;
-
-                    /**
-                     * Creates a plain object from a FindNearest message. Also converts values to other types if specified.
-                     * @param message FindNearest
-                     * @param [options] Conversion options
-                     * @returns Plain object
-                     */
-                    public static toObject(message: google.firestore.v1.StructuredQuery.FindNearest, options?: $protobuf.IConversionOptions): { [k: string]: any };
-
-                    /**
-                     * Converts this FindNearest to JSON.
-                     * @returns JSON object
-                     */
-                    public toJSON(): { [k: string]: any };
-
-                    /**
-                     * Gets the default type url for FindNearest
-                     * @param [typeUrlPrefix] your custom typeUrlPrefix(default "type.googleapis.com")
-                     * @returns The default type url
-                     */
-                    public static getTypeUrl(typeUrlPrefix?: string): string;
-                }
-
-                namespace FindNearest {
-
-                    /** DistanceMeasure enum. */
-                    type DistanceMeasure =
-                        "DISTANCE_MEASURE_UNSPECIFIED"| "EUCLIDEAN"| "COSINE"| "DOT_PRODUCT";
-                }
-            }
-
-            /** Properties of a StructuredAggregationQuery. */
-            interface IStructuredAggregationQuery {
-
-                /** StructuredAggregationQuery structuredQuery */
-                structuredQuery?: (google.firestore.v1.IStructuredQuery|null);
-
-                /** StructuredAggregationQuery aggregations */
-                aggregations?: (google.firestore.v1.StructuredAggregationQuery.IAggregation[]|null);
-            }
-
-            /** Represents a StructuredAggregationQuery. */
-            class StructuredAggregationQuery implements IStructuredAggregationQuery {
-
-                /**
-                 * Constructs a new StructuredAggregationQuery.
-                 * @param [properties] Properties to set
-                 */
-                constructor(properties?: google.firestore.v1.IStructuredAggregationQuery);
-
-                /** StructuredAggregationQuery structuredQuery. */
-                public structuredQuery?: (google.firestore.v1.IStructuredQuery|null);
-
-                /** StructuredAggregationQuery aggregations. */
-                public aggregations: google.firestore.v1.StructuredAggregationQuery.IAggregation[];
-
-                /** StructuredAggregationQuery queryType. */
-                public queryType?: "structuredQuery";
-
-                /**
-                 * Creates a StructuredAggregationQuery message from a plain object. Also converts values to their respective internal types.
-                 * @param object Plain object
-                 * @returns StructuredAggregationQuery
-                 */
-                public static fromObject(object: { [k: string]: any }): google.firestore.v1.StructuredAggregationQuery;
-
-                /**
-                 * Creates a plain object from a StructuredAggregationQuery message. Also converts values to other types if specified.
-                 * @param message StructuredAggregationQuery
-                 * @param [options] Conversion options
-                 * @returns Plain object
-                 */
-                public static toObject(message: google.firestore.v1.StructuredAggregationQuery, options?: $protobuf.IConversionOptions): { [k: string]: any };
-
-                /**
-                 * Converts this StructuredAggregationQuery to JSON.
-                 * @returns JSON object
-                 */
-                public toJSON(): { [k: string]: any };
-
-                /**
-                 * Gets the default type url for StructuredAggregationQuery
-                 * @param [typeUrlPrefix] your custom typeUrlPrefix(default "type.googleapis.com")
-                 * @returns The default type url
-                 */
-                public static getTypeUrl(typeUrlPrefix?: string): string;
-            }
-
-            namespace StructuredAggregationQuery {
-
-                /** Properties of an Aggregation. */
-                interface IAggregation {
-
-                    /** Aggregation count */
-                    count?: (google.firestore.v1.StructuredAggregationQuery.Aggregation.ICount|null);
-
-                    /** Aggregation sum */
-                    sum?: (google.firestore.v1.StructuredAggregationQuery.Aggregation.ISum|null);
-
-                    /** Aggregation avg */
-                    avg?: (google.firestore.v1.StructuredAggregationQuery.Aggregation.IAvg|null);
-
-                    /** Aggregation alias */
-                    alias?: (string|null);
-                }
-
-                /** Represents an Aggregation. */
-                class Aggregation implements IAggregation {
-
-                    /**
-                     * Constructs a new Aggregation.
-                     * @param [properties] Properties to set
-                     */
-                    constructor(properties?: google.firestore.v1.StructuredAggregationQuery.IAggregation);
-
-                    /** Aggregation count. */
-                    public count?: (google.firestore.v1.StructuredAggregationQuery.Aggregation.ICount|null);
-
-                    /** Aggregation sum. */
-                    public sum?: (google.firestore.v1.StructuredAggregationQuery.Aggregation.ISum|null);
-
-                    /** Aggregation avg. */
-                    public avg?: (google.firestore.v1.StructuredAggregationQuery.Aggregation.IAvg|null);
-
-                    /** Aggregation alias. */
-                    public alias: string;
-
-                    /** Aggregation operator. */
-                    public operator?: ("count"|"sum"|"avg");
-
-                    /**
-                     * Creates an Aggregation message from a plain object. Also converts values to their respective internal types.
-                     * @param object Plain object
-                     * @returns Aggregation
-                     */
-                    public static fromObject(object: { [k: string]: any }): google.firestore.v1.StructuredAggregationQuery.Aggregation;
-
-                    /**
-                     * Creates a plain object from an Aggregation message. Also converts values to other types if specified.
-                     * @param message Aggregation
-                     * @param [options] Conversion options
-                     * @returns Plain object
-                     */
-                    public static toObject(message: google.firestore.v1.StructuredAggregationQuery.Aggregation, options?: $protobuf.IConversionOptions): { [k: string]: any };
-
-                    /**
-                     * Converts this Aggregation to JSON.
-                     * @returns JSON object
-                     */
-                    public toJSON(): { [k: string]: any };
-
-                    /**
-                     * Gets the default type url for Aggregation
-                     * @param [typeUrlPrefix] your custom typeUrlPrefix(default "type.googleapis.com")
-                     * @returns The default type url
-                     */
-                    public static getTypeUrl(typeUrlPrefix?: string): string;
-                }
-
-                namespace Aggregation {
-
-                    /** Properties of a Count. */
-                    interface ICount {
-
-                        /** Count upTo */
-                        upTo?: (google.protobuf.IInt64Value|null);
-                    }
-
-                    /** Represents a Count. */
-                    class Count implements ICount {
-
-                        /**
-                         * Constructs a new Count.
-                         * @param [properties] Properties to set
-                         */
-                        constructor(properties?: google.firestore.v1.StructuredAggregationQuery.Aggregation.ICount);
-
-                        /** Count upTo. */
-                        public upTo?: (google.protobuf.IInt64Value|null);
-
-                        /**
-                         * Creates a Count message from a plain object. Also converts values to their respective internal types.
-                         * @param object Plain object
-                         * @returns Count
-                         */
-                        public static fromObject(object: { [k: string]: any }): google.firestore.v1.StructuredAggregationQuery.Aggregation.Count;
-
-                        /**
-                         * Creates a plain object from a Count message. Also converts values to other types if specified.
-                         * @param message Count
-                         * @param [options] Conversion options
-                         * @returns Plain object
-                         */
-                        public static toObject(message: google.firestore.v1.StructuredAggregationQuery.Aggregation.Count, options?: $protobuf.IConversionOptions): { [k: string]: any };
-
-                        /**
-                         * Converts this Count to JSON.
-                         * @returns JSON object
-                         */
-                        public toJSON(): { [k: string]: any };
-
-                        /**
-                         * Gets the default type url for Count
-                         * @param [typeUrlPrefix] your custom typeUrlPrefix(default "type.googleapis.com")
-                         * @returns The default type url
-                         */
-                        public static getTypeUrl(typeUrlPrefix?: string): string;
-                    }
-
-                    /** Properties of a Sum. */
-                    interface ISum {
-
-                        /** Sum field */
-                        field?: (google.firestore.v1.StructuredQuery.IFieldReference|null);
-                    }
-
-                    /** Represents a Sum. */
-                    class Sum implements ISum {
-
-                        /**
-                         * Constructs a new Sum.
-                         * @param [properties] Properties to set
-                         */
-                        constructor(properties?: google.firestore.v1.StructuredAggregationQuery.Aggregation.ISum);
-
-                        /** Sum field. */
-                        public field?: (google.firestore.v1.StructuredQuery.IFieldReference|null);
-
-                        /**
-                         * Creates a Sum message from a plain object. Also converts values to their respective internal types.
-                         * @param object Plain object
-                         * @returns Sum
-                         */
-                        public static fromObject(object: { [k: string]: any }): google.firestore.v1.StructuredAggregationQuery.Aggregation.Sum;
-
-                        /**
-                         * Creates a plain object from a Sum message. Also converts values to other types if specified.
-                         * @param message Sum
-                         * @param [options] Conversion options
-                         * @returns Plain object
-                         */
-                        public static toObject(message: google.firestore.v1.StructuredAggregationQuery.Aggregation.Sum, options?: $protobuf.IConversionOptions): { [k: string]: any };
-
-                        /**
-                         * Converts this Sum to JSON.
-                         * @returns JSON object
-                         */
-                        public toJSON(): { [k: string]: any };
-
-                        /**
-                         * Gets the default type url for Sum
-                         * @param [typeUrlPrefix] your custom typeUrlPrefix(default "type.googleapis.com")
-                         * @returns The default type url
-                         */
-                        public static getTypeUrl(typeUrlPrefix?: string): string;
-                    }
-
-                    /** Properties of an Avg. */
-                    interface IAvg {
-
-                        /** Avg field */
-                        field?: (google.firestore.v1.StructuredQuery.IFieldReference|null);
-                    }
-
-                    /** Represents an Avg. */
-                    class Avg implements IAvg {
-
-                        /**
-                         * Constructs a new Avg.
-                         * @param [properties] Properties to set
-                         */
-                        constructor(properties?: google.firestore.v1.StructuredAggregationQuery.Aggregation.IAvg);
-
-                        /** Avg field. */
-                        public field?: (google.firestore.v1.StructuredQuery.IFieldReference|null);
-
-                        /**
-                         * Creates an Avg message from a plain object. Also converts values to their respective internal types.
-                         * @param object Plain object
-                         * @returns Avg
-                         */
-                        public static fromObject(object: { [k: string]: any }): google.firestore.v1.StructuredAggregationQuery.Aggregation.Avg;
-
-                        /**
-                         * Creates a plain object from an Avg message. Also converts values to other types if specified.
-                         * @param message Avg
-                         * @param [options] Conversion options
-                         * @returns Plain object
-                         */
-                        public static toObject(message: google.firestore.v1.StructuredAggregationQuery.Aggregation.Avg, options?: $protobuf.IConversionOptions): { [k: string]: any };
-
-                        /**
-                         * Converts this Avg to JSON.
-                         * @returns JSON object
-                         */
-                        public toJSON(): { [k: string]: any };
-
-                        /**
-                         * Gets the default type url for Avg
-                         * @param [typeUrlPrefix] your custom typeUrlPrefix(default "type.googleapis.com")
-                         * @returns The default type url
-                         */
-                        public static getTypeUrl(typeUrlPrefix?: string): string;
-                    }
-                }
-            }
-
-            /** Properties of a Cursor. */
-            interface ICursor {
-
-                /** Cursor values */
-                values?: (google.firestore.v1.IValue[]|null);
-
-                /** Cursor before */
-                before?: (boolean|null);
-            }
-
-            /** Represents a Cursor. */
-            class Cursor implements ICursor {
-
-                /**
-                 * Constructs a new Cursor.
-                 * @param [properties] Properties to set
-                 */
-                constructor(properties?: google.firestore.v1.ICursor);
-
-                /** Cursor values. */
-                public values: google.firestore.v1.IValue[];
-
-                /** Cursor before. */
-                public before: boolean;
-
-                /**
-                 * Creates a Cursor message from a plain object. Also converts values to their respective internal types.
-                 * @param object Plain object
-                 * @returns Cursor
-                 */
-                public static fromObject(object: { [k: string]: any }): google.firestore.v1.Cursor;
-
-                /**
-                 * Creates a plain object from a Cursor message. Also converts values to other types if specified.
-                 * @param message Cursor
-                 * @param [options] Conversion options
-                 * @returns Plain object
-                 */
-                public static toObject(message: google.firestore.v1.Cursor, options?: $protobuf.IConversionOptions): { [k: string]: any };
-
-                /**
-                 * Converts this Cursor to JSON.
-                 * @returns JSON object
-                 */
-                public toJSON(): { [k: string]: any };
-
-                /**
-                 * Gets the default type url for Cursor
-                 * @param [typeUrlPrefix] your custom typeUrlPrefix(default "type.googleapis.com")
-                 * @returns The default type url
-                 */
-                public static getTypeUrl(typeUrlPrefix?: string): string;
-            }
-
-            /** Properties of an ExplainOptions. */
-            interface IExplainOptions {
-
-                /** ExplainOptions analyze */
-                analyze?: (boolean|null);
-            }
-
-            /** Represents an ExplainOptions. */
-            class ExplainOptions implements IExplainOptions {
-
-                /**
-                 * Constructs a new ExplainOptions.
-                 * @param [properties] Properties to set
-                 */
-                constructor(properties?: google.firestore.v1.IExplainOptions);
-
-                /** ExplainOptions analyze. */
-                public analyze: boolean;
-
-                /**
-                 * Creates an ExplainOptions message from a plain object. Also converts values to their respective internal types.
-                 * @param object Plain object
-                 * @returns ExplainOptions
-                 */
-                public static fromObject(object: { [k: string]: any }): google.firestore.v1.ExplainOptions;
-
-                /**
-                 * Creates a plain object from an ExplainOptions message. Also converts values to other types if specified.
-                 * @param message ExplainOptions
-                 * @param [options] Conversion options
-                 * @returns Plain object
-                 */
-                public static toObject(message: google.firestore.v1.ExplainOptions, options?: $protobuf.IConversionOptions): { [k: string]: any };
-
-                /**
-                 * Converts this ExplainOptions to JSON.
-                 * @returns JSON object
-                 */
-                public toJSON(): { [k: string]: any };
-
-                /**
-                 * Gets the default type url for ExplainOptions
-                 * @param [typeUrlPrefix] your custom typeUrlPrefix(default "type.googleapis.com")
-                 * @returns The default type url
-                 */
-                public static getTypeUrl(typeUrlPrefix?: string): string;
-            }
-
-            /** Properties of an ExplainMetrics. */
-            interface IExplainMetrics {
-
-                /** ExplainMetrics planSummary */
-                planSummary?: (google.firestore.v1.IPlanSummary|null);
-
-                /** ExplainMetrics executionStats */
-                executionStats?: (google.firestore.v1.IExecutionStats|null);
-            }
-
-            /** Represents an ExplainMetrics. */
-            class ExplainMetrics implements IExplainMetrics {
-
-                /**
-                 * Constructs a new ExplainMetrics.
-                 * @param [properties] Properties to set
-                 */
-                constructor(properties?: google.firestore.v1.IExplainMetrics);
-
-                /** ExplainMetrics planSummary. */
-                public planSummary?: (google.firestore.v1.IPlanSummary|null);
-
-                /** ExplainMetrics executionStats. */
-                public executionStats?: (google.firestore.v1.IExecutionStats|null);
-
-                /**
-                 * Creates an ExplainMetrics message from a plain object. Also converts values to their respective internal types.
-                 * @param object Plain object
-                 * @returns ExplainMetrics
-                 */
-                public static fromObject(object: { [k: string]: any }): google.firestore.v1.ExplainMetrics;
-
-                /**
-                 * Creates a plain object from an ExplainMetrics message. Also converts values to other types if specified.
-                 * @param message ExplainMetrics
-                 * @param [options] Conversion options
-                 * @returns Plain object
-                 */
-                public static toObject(message: google.firestore.v1.ExplainMetrics, options?: $protobuf.IConversionOptions): { [k: string]: any };
-
-                /**
-                 * Converts this ExplainMetrics to JSON.
-                 * @returns JSON object
-                 */
-                public toJSON(): { [k: string]: any };
-
-                /**
-                 * Gets the default type url for ExplainMetrics
-                 * @param [typeUrlPrefix] your custom typeUrlPrefix(default "type.googleapis.com")
-                 * @returns The default type url
-                 */
-                public static getTypeUrl(typeUrlPrefix?: string): string;
-            }
-
-            /** Properties of a PlanSummary. */
-            interface IPlanSummary {
-
-                /** PlanSummary indexesUsed */
-                indexesUsed?: (google.protobuf.IStruct[]|null);
-            }
-
-            /** Represents a PlanSummary. */
-            class PlanSummary implements IPlanSummary {
-
-                /**
-                 * Constructs a new PlanSummary.
-                 * @param [properties] Properties to set
-                 */
-                constructor(properties?: google.firestore.v1.IPlanSummary);
-
-                /** PlanSummary indexesUsed. */
-                public indexesUsed: google.protobuf.IStruct[];
-
-                /**
-                 * Creates a PlanSummary message from a plain object. Also converts values to their respective internal types.
-                 * @param object Plain object
-                 * @returns PlanSummary
-                 */
-                public static fromObject(object: { [k: string]: any }): google.firestore.v1.PlanSummary;
-
-                /**
-                 * Creates a plain object from a PlanSummary message. Also converts values to other types if specified.
-                 * @param message PlanSummary
-                 * @param [options] Conversion options
-                 * @returns Plain object
-                 */
-                public static toObject(message: google.firestore.v1.PlanSummary, options?: $protobuf.IConversionOptions): { [k: string]: any };
-
-                /**
-                 * Converts this PlanSummary to JSON.
-                 * @returns JSON object
-                 */
-                public toJSON(): { [k: string]: any };
-
-                /**
-                 * Gets the default type url for PlanSummary
-                 * @param [typeUrlPrefix] your custom typeUrlPrefix(default "type.googleapis.com")
-                 * @returns The default type url
-                 */
-                public static getTypeUrl(typeUrlPrefix?: string): string;
-            }
-
-            /** Properties of an ExecutionStats. */
-            interface IExecutionStats {
-
-                /** ExecutionStats resultsReturned */
-                resultsReturned?: (number|string|null);
-
-                /** ExecutionStats executionDuration */
-                executionDuration?: (google.protobuf.IDuration|null);
-
-                /** ExecutionStats readOperations */
-                readOperations?: (number|string|null);
-
-                /** ExecutionStats debugStats */
-                debugStats?: (google.protobuf.IStruct|null);
-            }
-
-            /** Represents an ExecutionStats. */
-            class ExecutionStats implements IExecutionStats {
-
-                /**
-                 * Constructs a new ExecutionStats.
-                 * @param [properties] Properties to set
-                 */
-                constructor(properties?: google.firestore.v1.IExecutionStats);
-
-                /** ExecutionStats resultsReturned. */
-                public resultsReturned: (number|string);
-
-                /** ExecutionStats executionDuration. */
-                public executionDuration?: (google.protobuf.IDuration|null);
-
-                /** ExecutionStats readOperations. */
-                public readOperations: (number|string);
-
-                /** ExecutionStats debugStats. */
-                public debugStats?: (google.protobuf.IStruct|null);
-
-                /**
-                 * Creates an ExecutionStats message from a plain object. Also converts values to their respective internal types.
-                 * @param object Plain object
-                 * @returns ExecutionStats
-                 */
-                public static fromObject(object: { [k: string]: any }): google.firestore.v1.ExecutionStats;
-
-                /**
-                 * Creates a plain object from an ExecutionStats message. Also converts values to other types if specified.
-                 * @param message ExecutionStats
-                 * @param [options] Conversion options
-                 * @returns Plain object
-                 */
-                public static toObject(message: google.firestore.v1.ExecutionStats, options?: $protobuf.IConversionOptions): { [k: string]: any };
-
-                /**
-                 * Converts this ExecutionStats to JSON.
-                 * @returns JSON object
-                 */
-                public toJSON(): { [k: string]: any };
-
-                /**
-                 * Gets the default type url for ExecutionStats
                  * @param [typeUrlPrefix] your custom typeUrlPrefix(default "type.googleapis.com")
                  * @returns The default type url
                  */
@@ -6457,84 +4965,11 @@
 
                 /**
                  * Gets the default type url for WriteResult
->>>>>>> 5937b93a
                  * @param [typeUrlPrefix] your custom typeUrlPrefix(default "type.googleapis.com")
                  * @returns The default type url
                  */
                 public static getTypeUrl(typeUrlPrefix?: string): string;
             }
-<<<<<<< HEAD
-
-            /** Properties of a Write. */
-            interface IWrite {
-
-                /** Write update */
-                update?: (google.firestore.v1.IDocument|null);
-
-                /** Write delete */
-                "delete"?: (string|null);
-
-                /** Write transform */
-                transform?: (google.firestore.v1.IDocumentTransform|null);
-
-                /** Write updateMask */
-                updateMask?: (google.firestore.v1.IDocumentMask|null);
-
-                /** Write updateTransforms */
-                updateTransforms?: (google.firestore.v1.DocumentTransform.IFieldTransform[]|null);
-
-                /** Write currentDocument */
-                currentDocument?: (google.firestore.v1.IPrecondition|null);
-            }
-
-            /** Represents a Write. */
-            class Write implements IWrite {
-
-                /**
-                 * Constructs a new Write.
-                 * @param [properties] Properties to set
-                 */
-                constructor(properties?: google.firestore.v1.IWrite);
-
-                /** Write update. */
-                public update?: (google.firestore.v1.IDocument|null);
-
-                /** Write delete. */
-                public delete?: (string|null);
-
-                /** Write transform. */
-                public transform?: (google.firestore.v1.IDocumentTransform|null);
-
-                /** Write updateMask. */
-                public updateMask?: (google.firestore.v1.IDocumentMask|null);
-
-                /** Write updateTransforms. */
-                public updateTransforms: google.firestore.v1.DocumentTransform.IFieldTransform[];
-
-                /** Write currentDocument. */
-                public currentDocument?: (google.firestore.v1.IPrecondition|null);
-
-                /** Write operation. */
-                public operation?: ("update"|"delete"|"transform");
-
-                /**
-                 * Creates a Write message from a plain object. Also converts values to their respective internal types.
-                 * @param object Plain object
-                 * @returns Write
-                 */
-                public static fromObject(object: { [k: string]: any }): google.firestore.v1.Write;
-
-                /**
-                 * Creates a plain object from a Write message. Also converts values to other types if specified.
-                 * @param message Write
-                 * @param [options] Conversion options
-                 * @returns Plain object
-                 */
-                public static toObject(message: google.firestore.v1.Write, options?: $protobuf.IConversionOptions): { [k: string]: any };
-
-                /**
-                 * Converts this Write to JSON.
-=======
 
             /** Properties of a DocumentChange. */
             interface IDocumentChange {
@@ -6584,67 +5019,17 @@
 
                 /**
                  * Converts this DocumentChange to JSON.
->>>>>>> 5937b93a
                  * @returns JSON object
                  */
                 public toJSON(): { [k: string]: any };
 
                 /**
-<<<<<<< HEAD
-                 * Gets the default type url for Write
-=======
                  * Gets the default type url for DocumentChange
->>>>>>> 5937b93a
                  * @param [typeUrlPrefix] your custom typeUrlPrefix(default "type.googleapis.com")
                  * @returns The default type url
                  */
                 public static getTypeUrl(typeUrlPrefix?: string): string;
             }
-<<<<<<< HEAD
-
-            /** Properties of a DocumentTransform. */
-            interface IDocumentTransform {
-
-                /** DocumentTransform document */
-                document?: (string|null);
-
-                /** DocumentTransform fieldTransforms */
-                fieldTransforms?: (google.firestore.v1.DocumentTransform.IFieldTransform[]|null);
-            }
-
-            /** Represents a DocumentTransform. */
-            class DocumentTransform implements IDocumentTransform {
-
-                /**
-                 * Constructs a new DocumentTransform.
-                 * @param [properties] Properties to set
-                 */
-                constructor(properties?: google.firestore.v1.IDocumentTransform);
-
-                /** DocumentTransform document. */
-                public document: string;
-
-                /** DocumentTransform fieldTransforms. */
-                public fieldTransforms: google.firestore.v1.DocumentTransform.IFieldTransform[];
-
-                /**
-                 * Creates a DocumentTransform message from a plain object. Also converts values to their respective internal types.
-                 * @param object Plain object
-                 * @returns DocumentTransform
-                 */
-                public static fromObject(object: { [k: string]: any }): google.firestore.v1.DocumentTransform;
-
-                /**
-                 * Creates a plain object from a DocumentTransform message. Also converts values to other types if specified.
-                 * @param message DocumentTransform
-                 * @param [options] Conversion options
-                 * @returns Plain object
-                 */
-                public static toObject(message: google.firestore.v1.DocumentTransform, options?: $protobuf.IConversionOptions): { [k: string]: any };
-
-                /**
-                 * Converts this DocumentTransform to JSON.
-=======
 
             /** Properties of a DocumentDelete. */
             interface IDocumentDelete {
@@ -6694,283 +5079,6 @@
 
                 /**
                  * Converts this DocumentDelete to JSON.
->>>>>>> 5937b93a
-                 * @returns JSON object
-                 */
-                public toJSON(): { [k: string]: any };
-
-                /**
-<<<<<<< HEAD
-                 * Gets the default type url for DocumentTransform
-=======
-                 * Gets the default type url for DocumentDelete
->>>>>>> 5937b93a
-                 * @param [typeUrlPrefix] your custom typeUrlPrefix(default "type.googleapis.com")
-                 * @returns The default type url
-                 */
-                public static getTypeUrl(typeUrlPrefix?: string): string;
-            }
-
-<<<<<<< HEAD
-            namespace DocumentTransform {
-
-                /** Properties of a FieldTransform. */
-                interface IFieldTransform {
-
-                    /** FieldTransform fieldPath */
-                    fieldPath?: (string|null);
-
-                    /** FieldTransform setToServerValue */
-                    setToServerValue?: (google.firestore.v1.DocumentTransform.FieldTransform.ServerValue|null);
-
-                    /** FieldTransform increment */
-                    increment?: (google.firestore.v1.IValue|null);
-
-                    /** FieldTransform maximum */
-                    maximum?: (google.firestore.v1.IValue|null);
-
-                    /** FieldTransform minimum */
-                    minimum?: (google.firestore.v1.IValue|null);
-
-                    /** FieldTransform appendMissingElements */
-                    appendMissingElements?: (google.firestore.v1.IArrayValue|null);
-
-                    /** FieldTransform removeAllFromArray */
-                    removeAllFromArray?: (google.firestore.v1.IArrayValue|null);
-                }
-
-                /** Represents a FieldTransform. */
-                class FieldTransform implements IFieldTransform {
-
-                    /**
-                     * Constructs a new FieldTransform.
-                     * @param [properties] Properties to set
-                     */
-                    constructor(properties?: google.firestore.v1.DocumentTransform.IFieldTransform);
-
-                    /** FieldTransform fieldPath. */
-                    public fieldPath: string;
-
-                    /** FieldTransform setToServerValue. */
-                    public setToServerValue?: (google.firestore.v1.DocumentTransform.FieldTransform.ServerValue|null);
-
-                    /** FieldTransform increment. */
-                    public increment?: (google.firestore.v1.IValue|null);
-
-                    /** FieldTransform maximum. */
-                    public maximum?: (google.firestore.v1.IValue|null);
-
-                    /** FieldTransform minimum. */
-                    public minimum?: (google.firestore.v1.IValue|null);
-
-                    /** FieldTransform appendMissingElements. */
-                    public appendMissingElements?: (google.firestore.v1.IArrayValue|null);
-
-                    /** FieldTransform removeAllFromArray. */
-                    public removeAllFromArray?: (google.firestore.v1.IArrayValue|null);
-
-                    /** FieldTransform transformType. */
-                    public transformType?: ("setToServerValue"|"increment"|"maximum"|"minimum"|"appendMissingElements"|"removeAllFromArray");
-
-                    /**
-                     * Creates a FieldTransform message from a plain object. Also converts values to their respective internal types.
-                     * @param object Plain object
-                     * @returns FieldTransform
-                     */
-                    public static fromObject(object: { [k: string]: any }): google.firestore.v1.DocumentTransform.FieldTransform;
-
-                    /**
-                     * Creates a plain object from a FieldTransform message. Also converts values to other types if specified.
-                     * @param message FieldTransform
-                     * @param [options] Conversion options
-                     * @returns Plain object
-                     */
-                    public static toObject(message: google.firestore.v1.DocumentTransform.FieldTransform, options?: $protobuf.IConversionOptions): { [k: string]: any };
-
-                    /**
-                     * Converts this FieldTransform to JSON.
-                     * @returns JSON object
-                     */
-                    public toJSON(): { [k: string]: any };
-
-                    /**
-                     * Gets the default type url for FieldTransform
-                     * @param [typeUrlPrefix] your custom typeUrlPrefix(default "type.googleapis.com")
-                     * @returns The default type url
-                     */
-                    public static getTypeUrl(typeUrlPrefix?: string): string;
-                }
-
-                namespace FieldTransform {
-
-                    /** ServerValue enum. */
-                    type ServerValue =
-                        "SERVER_VALUE_UNSPECIFIED"| "REQUEST_TIME";
-                }
-            }
-
-            /** Properties of a WriteResult. */
-            interface IWriteResult {
-
-                /** WriteResult updateTime */
-                updateTime?: (google.protobuf.ITimestamp|null);
-
-                /** WriteResult transformResults */
-                transformResults?: (google.firestore.v1.IValue[]|null);
-            }
-
-            /** Represents a WriteResult. */
-            class WriteResult implements IWriteResult {
-
-                /**
-                 * Constructs a new WriteResult.
-                 * @param [properties] Properties to set
-                 */
-                constructor(properties?: google.firestore.v1.IWriteResult);
-
-                /** WriteResult updateTime. */
-                public updateTime?: (google.protobuf.ITimestamp|null);
-
-                /** WriteResult transformResults. */
-                public transformResults: google.firestore.v1.IValue[];
-
-                /**
-                 * Creates a WriteResult message from a plain object. Also converts values to their respective internal types.
-                 * @param object Plain object
-                 * @returns WriteResult
-                 */
-                public static fromObject(object: { [k: string]: any }): google.firestore.v1.WriteResult;
-
-                /**
-                 * Creates a plain object from a WriteResult message. Also converts values to other types if specified.
-                 * @param message WriteResult
-                 * @param [options] Conversion options
-                 * @returns Plain object
-                 */
-                public static toObject(message: google.firestore.v1.WriteResult, options?: $protobuf.IConversionOptions): { [k: string]: any };
-
-                /**
-                 * Converts this WriteResult to JSON.
-                 * @returns JSON object
-                 */
-                public toJSON(): { [k: string]: any };
-
-                /**
-                 * Gets the default type url for WriteResult
-                 * @param [typeUrlPrefix] your custom typeUrlPrefix(default "type.googleapis.com")
-                 * @returns The default type url
-                 */
-                public static getTypeUrl(typeUrlPrefix?: string): string;
-            }
-
-            /** Properties of a DocumentChange. */
-            interface IDocumentChange {
-
-                /** DocumentChange document */
-                document?: (google.firestore.v1.IDocument|null);
-
-                /** DocumentChange targetIds */
-                targetIds?: (number[]|null);
-
-                /** DocumentChange removedTargetIds */
-                removedTargetIds?: (number[]|null);
-            }
-
-            /** Represents a DocumentChange. */
-            class DocumentChange implements IDocumentChange {
-
-                /**
-                 * Constructs a new DocumentChange.
-                 * @param [properties] Properties to set
-                 */
-                constructor(properties?: google.firestore.v1.IDocumentChange);
-
-                /** DocumentChange document. */
-                public document?: (google.firestore.v1.IDocument|null);
-
-                /** DocumentChange targetIds. */
-                public targetIds: number[];
-
-                /** DocumentChange removedTargetIds. */
-                public removedTargetIds: number[];
-
-                /**
-                 * Creates a DocumentChange message from a plain object. Also converts values to their respective internal types.
-                 * @param object Plain object
-                 * @returns DocumentChange
-                 */
-                public static fromObject(object: { [k: string]: any }): google.firestore.v1.DocumentChange;
-
-                /**
-                 * Creates a plain object from a DocumentChange message. Also converts values to other types if specified.
-                 * @param message DocumentChange
-                 * @param [options] Conversion options
-                 * @returns Plain object
-                 */
-                public static toObject(message: google.firestore.v1.DocumentChange, options?: $protobuf.IConversionOptions): { [k: string]: any };
-
-                /**
-                 * Converts this DocumentChange to JSON.
-                 * @returns JSON object
-                 */
-                public toJSON(): { [k: string]: any };
-
-                /**
-                 * Gets the default type url for DocumentChange
-                 * @param [typeUrlPrefix] your custom typeUrlPrefix(default "type.googleapis.com")
-                 * @returns The default type url
-                 */
-                public static getTypeUrl(typeUrlPrefix?: string): string;
-            }
-
-            /** Properties of a DocumentDelete. */
-            interface IDocumentDelete {
-
-                /** DocumentDelete document */
-                document?: (string|null);
-
-                /** DocumentDelete removedTargetIds */
-                removedTargetIds?: (number[]|null);
-
-                /** DocumentDelete readTime */
-                readTime?: (google.protobuf.ITimestamp|null);
-            }
-
-            /** Represents a DocumentDelete. */
-            class DocumentDelete implements IDocumentDelete {
-
-                /**
-                 * Constructs a new DocumentDelete.
-                 * @param [properties] Properties to set
-                 */
-                constructor(properties?: google.firestore.v1.IDocumentDelete);
-
-                /** DocumentDelete document. */
-                public document: string;
-
-                /** DocumentDelete removedTargetIds. */
-                public removedTargetIds: number[];
-
-                /** DocumentDelete readTime. */
-                public readTime?: (google.protobuf.ITimestamp|null);
-
-                /**
-                 * Creates a DocumentDelete message from a plain object. Also converts values to their respective internal types.
-                 * @param object Plain object
-                 * @returns DocumentDelete
-                 */
-                public static fromObject(object: { [k: string]: any }): google.firestore.v1.DocumentDelete;
-
-                /**
-                 * Creates a plain object from a DocumentDelete message. Also converts values to other types if specified.
-                 * @param message DocumentDelete
-                 * @param [options] Conversion options
-                 * @returns Plain object
-                 */
-                public static toObject(message: google.firestore.v1.DocumentDelete, options?: $protobuf.IConversionOptions): { [k: string]: any };
-
-                /**
-                 * Converts this DocumentDelete to JSON.
                  * @returns JSON object
                  */
                 public toJSON(): { [k: string]: any };
@@ -7154,178 +5262,6 @@
 
             /**
              * Converts this Http to JSON.
-=======
-            /** Properties of a DocumentRemove. */
-            interface IDocumentRemove {
-
-                /** DocumentRemove document */
-                document?: (string|null);
-
-                /** DocumentRemove removedTargetIds */
-                removedTargetIds?: (number[]|null);
-
-                /** DocumentRemove readTime */
-                readTime?: (google.protobuf.ITimestamp|null);
-            }
-
-            /** Represents a DocumentRemove. */
-            class DocumentRemove implements IDocumentRemove {
-
-                /**
-                 * Constructs a new DocumentRemove.
-                 * @param [properties] Properties to set
-                 */
-                constructor(properties?: google.firestore.v1.IDocumentRemove);
-
-                /** DocumentRemove document. */
-                public document: string;
-
-                /** DocumentRemove removedTargetIds. */
-                public removedTargetIds: number[];
-
-                /** DocumentRemove readTime. */
-                public readTime?: (google.protobuf.ITimestamp|null);
-
-                /**
-                 * Creates a DocumentRemove message from a plain object. Also converts values to their respective internal types.
-                 * @param object Plain object
-                 * @returns DocumentRemove
-                 */
-                public static fromObject(object: { [k: string]: any }): google.firestore.v1.DocumentRemove;
-
-                /**
-                 * Creates a plain object from a DocumentRemove message. Also converts values to other types if specified.
-                 * @param message DocumentRemove
-                 * @param [options] Conversion options
-                 * @returns Plain object
-                 */
-                public static toObject(message: google.firestore.v1.DocumentRemove, options?: $protobuf.IConversionOptions): { [k: string]: any };
-
-                /**
-                 * Converts this DocumentRemove to JSON.
-                 * @returns JSON object
-                 */
-                public toJSON(): { [k: string]: any };
-
-                /**
-                 * Gets the default type url for DocumentRemove
-                 * @param [typeUrlPrefix] your custom typeUrlPrefix(default "type.googleapis.com")
-                 * @returns The default type url
-                 */
-                public static getTypeUrl(typeUrlPrefix?: string): string;
-            }
-
-            /** Properties of an ExistenceFilter. */
-            interface IExistenceFilter {
-
-                /** ExistenceFilter targetId */
-                targetId?: (number|null);
-
-                /** ExistenceFilter count */
-                count?: (number|null);
-
-                /** ExistenceFilter unchangedNames */
-                unchangedNames?: (google.firestore.v1.IBloomFilter|null);
-            }
-
-            /** Represents an ExistenceFilter. */
-            class ExistenceFilter implements IExistenceFilter {
-
-                /**
-                 * Constructs a new ExistenceFilter.
-                 * @param [properties] Properties to set
-                 */
-                constructor(properties?: google.firestore.v1.IExistenceFilter);
-
-                /** ExistenceFilter targetId. */
-                public targetId: number;
-
-                /** ExistenceFilter count. */
-                public count: number;
-
-                /** ExistenceFilter unchangedNames. */
-                public unchangedNames?: (google.firestore.v1.IBloomFilter|null);
-
-                /**
-                 * Creates an ExistenceFilter message from a plain object. Also converts values to their respective internal types.
-                 * @param object Plain object
-                 * @returns ExistenceFilter
-                 */
-                public static fromObject(object: { [k: string]: any }): google.firestore.v1.ExistenceFilter;
-
-                /**
-                 * Creates a plain object from an ExistenceFilter message. Also converts values to other types if specified.
-                 * @param message ExistenceFilter
-                 * @param [options] Conversion options
-                 * @returns Plain object
-                 */
-                public static toObject(message: google.firestore.v1.ExistenceFilter, options?: $protobuf.IConversionOptions): { [k: string]: any };
-
-                /**
-                 * Converts this ExistenceFilter to JSON.
-                 * @returns JSON object
-                 */
-                public toJSON(): { [k: string]: any };
-
-                /**
-                 * Gets the default type url for ExistenceFilter
-                 * @param [typeUrlPrefix] your custom typeUrlPrefix(default "type.googleapis.com")
-                 * @returns The default type url
-                 */
-                public static getTypeUrl(typeUrlPrefix?: string): string;
-            }
-        }
-    }
-
-    /** Namespace api. */
-    namespace api {
-
-        /** FieldBehavior enum. */
-        type FieldBehavior =
-            "FIELD_BEHAVIOR_UNSPECIFIED"| "OPTIONAL"| "REQUIRED"| "OUTPUT_ONLY"| "INPUT_ONLY"| "IMMUTABLE"| "UNORDERED_LIST"| "NON_EMPTY_DEFAULT"| "IDENTIFIER";
-
-        /** Properties of a Http. */
-        interface IHttp {
-
-            /** Http rules */
-            rules?: (google.api.IHttpRule[]|null);
-
-            /** Http fullyDecodeReservedExpansion */
-            fullyDecodeReservedExpansion?: (boolean|null);
-        }
-
-        /** Represents a Http. */
-        class Http implements IHttp {
-
-            /**
-             * Constructs a new Http.
-             * @param [properties] Properties to set
-             */
-            constructor(properties?: google.api.IHttp);
-
-            /** Http rules. */
-            public rules: google.api.IHttpRule[];
-
-            /** Http fullyDecodeReservedExpansion. */
-            public fullyDecodeReservedExpansion: boolean;
-
-            /**
-             * Creates a Http message from a plain object. Also converts values to their respective internal types.
-             * @param object Plain object
-             * @returns Http
-             */
-            public static fromObject(object: { [k: string]: any }): google.api.Http;
-
-            /**
-             * Creates a plain object from a Http message. Also converts values to other types if specified.
-             * @param message Http
-             * @param [options] Conversion options
-             * @returns Plain object
-             */
-            public static toObject(message: google.api.Http, options?: $protobuf.IConversionOptions): { [k: string]: any };
-
-            /**
-             * Converts this Http to JSON.
              * @returns JSON object
              */
             public toJSON(): { [k: string]: any };
@@ -7653,118 +5589,18 @@
 
             /**
              * Converts this ClientLibrarySettings to JSON.
->>>>>>> 5937b93a
              * @returns JSON object
              */
             public toJSON(): { [k: string]: any };
 
             /**
-<<<<<<< HEAD
-             * Gets the default type url for Http
-=======
              * Gets the default type url for ClientLibrarySettings
->>>>>>> 5937b93a
              * @param [typeUrlPrefix] your custom typeUrlPrefix(default "type.googleapis.com")
              * @returns The default type url
              */
             public static getTypeUrl(typeUrlPrefix?: string): string;
         }
 
-<<<<<<< HEAD
-        /** Properties of a HttpRule. */
-        interface IHttpRule {
-
-            /** HttpRule selector */
-            selector?: (string|null);
-
-            /** HttpRule get */
-            get?: (string|null);
-
-            /** HttpRule put */
-            put?: (string|null);
-
-            /** HttpRule post */
-            post?: (string|null);
-
-            /** HttpRule delete */
-            "delete"?: (string|null);
-
-            /** HttpRule patch */
-            patch?: (string|null);
-
-            /** HttpRule custom */
-            custom?: (google.api.ICustomHttpPattern|null);
-
-            /** HttpRule body */
-            body?: (string|null);
-
-            /** HttpRule responseBody */
-            responseBody?: (string|null);
-
-            /** HttpRule additionalBindings */
-            additionalBindings?: (google.api.IHttpRule[]|null);
-        }
-
-        /** Represents a HttpRule. */
-        class HttpRule implements IHttpRule {
-
-            /**
-             * Constructs a new HttpRule.
-             * @param [properties] Properties to set
-             */
-            constructor(properties?: google.api.IHttpRule);
-
-            /** HttpRule selector. */
-            public selector: string;
-
-            /** HttpRule get. */
-            public get?: (string|null);
-
-            /** HttpRule put. */
-            public put?: (string|null);
-
-            /** HttpRule post. */
-            public post?: (string|null);
-
-            /** HttpRule delete. */
-            public delete?: (string|null);
-
-            /** HttpRule patch. */
-            public patch?: (string|null);
-
-            /** HttpRule custom. */
-            public custom?: (google.api.ICustomHttpPattern|null);
-
-            /** HttpRule body. */
-            public body: string;
-
-            /** HttpRule responseBody. */
-            public responseBody: string;
-
-            /** HttpRule additionalBindings. */
-            public additionalBindings: google.api.IHttpRule[];
-
-            /** HttpRule pattern. */
-            public pattern?: ("get"|"put"|"post"|"delete"|"patch"|"custom");
-
-            /**
-             * Creates a HttpRule message from a plain object. Also converts values to their respective internal types.
-             * @param object Plain object
-             * @returns HttpRule
-             */
-            public static fromObject(object: { [k: string]: any }): google.api.HttpRule;
-
-            /**
-             * Creates a plain object from a HttpRule message. Also converts values to other types if specified.
-             * @param message HttpRule
-             * @param [options] Conversion options
-             * @returns Plain object
-             */
-            public static toObject(message: google.api.HttpRule, options?: $protobuf.IConversionOptions): { [k: string]: any };
-
-            /**
-             * Converts this HttpRule to JSON.
-=======
         /** Properties of a Publishing. */
         interface IPublishing {
 
@@ -7921,235 +5757,18 @@
 
             /**
              * Converts this JavaSettings to JSON.
->>>>>>> 5937b93a
              * @returns JSON object
              */
             public toJSON(): { [k: string]: any };
 
             /**
-<<<<<<< HEAD
-             * Gets the default type url for HttpRule
-=======
              * Gets the default type url for JavaSettings
->>>>>>> 5937b93a
              * @param [typeUrlPrefix] your custom typeUrlPrefix(default "type.googleapis.com")
              * @returns The default type url
              */
             public static getTypeUrl(typeUrlPrefix?: string): string;
         }
 
-<<<<<<< HEAD
-        /** Properties of a CustomHttpPattern. */
-        interface ICustomHttpPattern {
-
-            /** CustomHttpPattern kind */
-            kind?: (string|null);
-
-            /** CustomHttpPattern path */
-            path?: (string|null);
-        }
-
-        /** Represents a CustomHttpPattern. */
-        class CustomHttpPattern implements ICustomHttpPattern {
-
-            /**
-             * Constructs a new CustomHttpPattern.
-             * @param [properties] Properties to set
-             */
-            constructor(properties?: google.api.ICustomHttpPattern);
-
-            /** CustomHttpPattern kind. */
-            public kind: string;
-
-            /** CustomHttpPattern path. */
-            public path: string;
-
-            /**
-             * Creates a CustomHttpPattern message from a plain object. Also converts values to their respective internal types.
-             * @param object Plain object
-             * @returns CustomHttpPattern
-             */
-            public static fromObject(object: { [k: string]: any }): google.api.CustomHttpPattern;
-
-            /**
-             * Creates a plain object from a CustomHttpPattern message. Also converts values to other types if specified.
-             * @param message CustomHttpPattern
-             * @param [options] Conversion options
-             * @returns Plain object
-             */
-            public static toObject(message: google.api.CustomHttpPattern, options?: $protobuf.IConversionOptions): { [k: string]: any };
-
-            /**
-             * Converts this CustomHttpPattern to JSON.
-             * @returns JSON object
-             */
-            public toJSON(): { [k: string]: any };
-
-            /**
-             * Gets the default type url for CustomHttpPattern
-             * @param [typeUrlPrefix] your custom typeUrlPrefix(default "type.googleapis.com")
-             * @returns The default type url
-             */
-            public static getTypeUrl(typeUrlPrefix?: string): string;
-        }
-
-        /** Properties of a CommonLanguageSettings. */
-        interface ICommonLanguageSettings {
-
-            /** CommonLanguageSettings referenceDocsUri */
-            referenceDocsUri?: (string|null);
-
-            /** CommonLanguageSettings destinations */
-            destinations?: (google.api.ClientLibraryDestination[]|null);
-        }
-
-        /** Represents a CommonLanguageSettings. */
-        class CommonLanguageSettings implements ICommonLanguageSettings {
-
-            /**
-             * Constructs a new CommonLanguageSettings.
-             * @param [properties] Properties to set
-             */
-            constructor(properties?: google.api.ICommonLanguageSettings);
-
-            /** CommonLanguageSettings referenceDocsUri. */
-            public referenceDocsUri: string;
-
-            /** CommonLanguageSettings destinations. */
-            public destinations: google.api.ClientLibraryDestination[];
-
-            /**
-             * Creates a CommonLanguageSettings message from a plain object. Also converts values to their respective internal types.
-             * @param object Plain object
-             * @returns CommonLanguageSettings
-             */
-            public static fromObject(object: { [k: string]: any }): google.api.CommonLanguageSettings;
-
-            /**
-             * Creates a plain object from a CommonLanguageSettings message. Also converts values to other types if specified.
-             * @param message CommonLanguageSettings
-             * @param [options] Conversion options
-             * @returns Plain object
-             */
-            public static toObject(message: google.api.CommonLanguageSettings, options?: $protobuf.IConversionOptions): { [k: string]: any };
-
-            /**
-             * Converts this CommonLanguageSettings to JSON.
-             * @returns JSON object
-             */
-            public toJSON(): { [k: string]: any };
-
-            /**
-             * Gets the default type url for CommonLanguageSettings
-             * @param [typeUrlPrefix] your custom typeUrlPrefix(default "type.googleapis.com")
-             * @returns The default type url
-             */
-            public static getTypeUrl(typeUrlPrefix?: string): string;
-        }
-
-        /** Properties of a ClientLibrarySettings. */
-        interface IClientLibrarySettings {
-
-            /** ClientLibrarySettings version */
-            version?: (string|null);
-
-            /** ClientLibrarySettings launchStage */
-            launchStage?: (google.api.LaunchStage|null);
-
-            /** ClientLibrarySettings restNumericEnums */
-            restNumericEnums?: (boolean|null);
-
-            /** ClientLibrarySettings javaSettings */
-            javaSettings?: (google.api.IJavaSettings|null);
-
-            /** ClientLibrarySettings cppSettings */
-            cppSettings?: (google.api.ICppSettings|null);
-
-            /** ClientLibrarySettings phpSettings */
-            phpSettings?: (google.api.IPhpSettings|null);
-
-            /** ClientLibrarySettings pythonSettings */
-            pythonSettings?: (google.api.IPythonSettings|null);
-
-            /** ClientLibrarySettings nodeSettings */
-            nodeSettings?: (google.api.INodeSettings|null);
-
-            /** ClientLibrarySettings dotnetSettings */
-            dotnetSettings?: (google.api.IDotnetSettings|null);
-
-            /** ClientLibrarySettings rubySettings */
-            rubySettings?: (google.api.IRubySettings|null);
-
-            /** ClientLibrarySettings goSettings */
-            goSettings?: (google.api.IGoSettings|null);
-        }
-
-        /** Represents a ClientLibrarySettings. */
-        class ClientLibrarySettings implements IClientLibrarySettings {
-
-            /**
-             * Constructs a new ClientLibrarySettings.
-             * @param [properties] Properties to set
-             */
-            constructor(properties?: google.api.IClientLibrarySettings);
-
-            /** ClientLibrarySettings version. */
-            public version: string;
-
-            /** ClientLibrarySettings launchStage. */
-            public launchStage: google.api.LaunchStage;
-
-            /** ClientLibrarySettings restNumericEnums. */
-            public restNumericEnums: boolean;
-
-            /** ClientLibrarySettings javaSettings. */
-            public javaSettings?: (google.api.IJavaSettings|null);
-
-            /** ClientLibrarySettings cppSettings. */
-            public cppSettings?: (google.api.ICppSettings|null);
-
-            /** ClientLibrarySettings phpSettings. */
-            public phpSettings?: (google.api.IPhpSettings|null);
-
-            /** ClientLibrarySettings pythonSettings. */
-            public pythonSettings?: (google.api.IPythonSettings|null);
-
-            /** ClientLibrarySettings nodeSettings. */
-            public nodeSettings?: (google.api.INodeSettings|null);
-
-            /** ClientLibrarySettings dotnetSettings. */
-            public dotnetSettings?: (google.api.IDotnetSettings|null);
-
-            /** ClientLibrarySettings rubySettings. */
-            public rubySettings?: (google.api.IRubySettings|null);
-
-            /** ClientLibrarySettings goSettings. */
-            public goSettings?: (google.api.IGoSettings|null);
-
-            /**
-             * Creates a ClientLibrarySettings message from a plain object. Also converts values to their respective internal types.
-             * @param object Plain object
-             * @returns ClientLibrarySettings
-             */
-            public static fromObject(object: { [k: string]: any }): google.api.ClientLibrarySettings;
-
-            /**
-             * Creates a plain object from a ClientLibrarySettings message. Also converts values to other types if specified.
-             * @param message ClientLibrarySettings
-             * @param [options] Conversion options
-             * @returns Plain object
-             */
-            public static toObject(message: google.api.ClientLibrarySettings, options?: $protobuf.IConversionOptions): { [k: string]: any };
-
-            /**
-             * Converts this ClientLibrarySettings to JSON.
-             * @returns JSON object
-             */
-            public toJSON(): { [k: string]: any };
-
-            /**
-             * Gets the default type url for ClientLibrarySettings
-=======
         /** Properties of a CppSettings. */
         interface ICppSettings {
 
@@ -8240,283 +5859,20 @@
 
             /**
              * Gets the default type url for PhpSettings
->>>>>>> 5937b93a
              * @param [typeUrlPrefix] your custom typeUrlPrefix(default "type.googleapis.com")
              * @returns The default type url
              */
             public static getTypeUrl(typeUrlPrefix?: string): string;
         }
-<<<<<<< HEAD
-
-        /** Properties of a Publishing. */
-        interface IPublishing {
-
-            /** Publishing methodSettings */
-            methodSettings?: (google.api.IMethodSettings[]|null);
-
-            /** Publishing newIssueUri */
-            newIssueUri?: (string|null);
-
-            /** Publishing documentationUri */
-            documentationUri?: (string|null);
-
-            /** Publishing apiShortName */
-            apiShortName?: (string|null);
-
-            /** Publishing githubLabel */
-            githubLabel?: (string|null);
-
-            /** Publishing codeownerGithubTeams */
-            codeownerGithubTeams?: (string[]|null);
-
-            /** Publishing docTagPrefix */
-            docTagPrefix?: (string|null);
-
-            /** Publishing organization */
-            organization?: (google.api.ClientLibraryOrganization|null);
-
-            /** Publishing librarySettings */
-            librarySettings?: (google.api.IClientLibrarySettings[]|null);
-
-            /** Publishing protoReferenceDocumentationUri */
-            protoReferenceDocumentationUri?: (string|null);
-
-            /** Publishing restReferenceDocumentationUri */
-            restReferenceDocumentationUri?: (string|null);
-        }
-
-        /** Represents a Publishing. */
-        class Publishing implements IPublishing {
-
-            /**
-             * Constructs a new Publishing.
-             * @param [properties] Properties to set
-             */
-            constructor(properties?: google.api.IPublishing);
-
-            /** Publishing methodSettings. */
-            public methodSettings: google.api.IMethodSettings[];
-
-            /** Publishing newIssueUri. */
-            public newIssueUri: string;
-
-            /** Publishing documentationUri. */
-            public documentationUri: string;
-
-            /** Publishing apiShortName. */
-            public apiShortName: string;
-
-            /** Publishing githubLabel. */
-            public githubLabel: string;
-
-            /** Publishing codeownerGithubTeams. */
-            public codeownerGithubTeams: string[];
-
-            /** Publishing docTagPrefix. */
-            public docTagPrefix: string;
-
-            /** Publishing organization. */
-            public organization: google.api.ClientLibraryOrganization;
-
-            /** Publishing librarySettings. */
-            public librarySettings: google.api.IClientLibrarySettings[];
-
-            /** Publishing protoReferenceDocumentationUri. */
-            public protoReferenceDocumentationUri: string;
-
-            /** Publishing restReferenceDocumentationUri. */
-            public restReferenceDocumentationUri: string;
-
-            /**
-             * Creates a Publishing message from a plain object. Also converts values to their respective internal types.
-             * @param object Plain object
-             * @returns Publishing
-             */
-            public static fromObject(object: { [k: string]: any }): google.api.Publishing;
-
-            /**
-             * Creates a plain object from a Publishing message. Also converts values to other types if specified.
-             * @param message Publishing
-             * @param [options] Conversion options
-             * @returns Plain object
-             */
-            public static toObject(message: google.api.Publishing, options?: $protobuf.IConversionOptions): { [k: string]: any };
-
-            /**
-             * Converts this Publishing to JSON.
-             * @returns JSON object
-             */
-            public toJSON(): { [k: string]: any };
-
-            /**
-             * Gets the default type url for Publishing
-             * @param [typeUrlPrefix] your custom typeUrlPrefix(default "type.googleapis.com")
-             * @returns The default type url
-             */
-            public static getTypeUrl(typeUrlPrefix?: string): string;
-        }
-
-        /** Properties of a JavaSettings. */
-        interface IJavaSettings {
-
-            /** JavaSettings libraryPackage */
-            libraryPackage?: (string|null);
-
-            /** JavaSettings serviceClassNames */
-            serviceClassNames?: ({ [k: string]: string }|null);
-
-            /** JavaSettings common */
-            common?: (google.api.ICommonLanguageSettings|null);
-        }
-
-        /** Represents a JavaSettings. */
-        class JavaSettings implements IJavaSettings {
-
-            /**
-             * Constructs a new JavaSettings.
-             * @param [properties] Properties to set
-             */
-            constructor(properties?: google.api.IJavaSettings);
-
-            /** JavaSettings libraryPackage. */
-            public libraryPackage: string;
-
-            /** JavaSettings serviceClassNames. */
-            public serviceClassNames: { [k: string]: string };
-
-            /** JavaSettings common. */
-            public common?: (google.api.ICommonLanguageSettings|null);
-
-            /**
-             * Creates a JavaSettings message from a plain object. Also converts values to their respective internal types.
-             * @param object Plain object
-             * @returns JavaSettings
-             */
-            public static fromObject(object: { [k: string]: any }): google.api.JavaSettings;
-
-            /**
-             * Creates a plain object from a JavaSettings message. Also converts values to other types if specified.
-             * @param message JavaSettings
-             * @param [options] Conversion options
-             * @returns Plain object
-             */
-            public static toObject(message: google.api.JavaSettings, options?: $protobuf.IConversionOptions): { [k: string]: any };
-
-            /**
-             * Converts this JavaSettings to JSON.
-             * @returns JSON object
-             */
-            public toJSON(): { [k: string]: any };
-
-            /**
-             * Gets the default type url for JavaSettings
-             * @param [typeUrlPrefix] your custom typeUrlPrefix(default "type.googleapis.com")
-             * @returns The default type url
-             */
-            public static getTypeUrl(typeUrlPrefix?: string): string;
-        }
-
-        /** Properties of a CppSettings. */
-        interface ICppSettings {
-
-            /** CppSettings common */
-            common?: (google.api.ICommonLanguageSettings|null);
-        }
-
-        /** Represents a CppSettings. */
-        class CppSettings implements ICppSettings {
-
-            /**
-             * Constructs a new CppSettings.
-             * @param [properties] Properties to set
-             */
-            constructor(properties?: google.api.ICppSettings);
-
-            /** CppSettings common. */
-            public common?: (google.api.ICommonLanguageSettings|null);
-
-            /**
-             * Creates a CppSettings message from a plain object. Also converts values to their respective internal types.
-             * @param object Plain object
-             * @returns CppSettings
-             */
-            public static fromObject(object: { [k: string]: any }): google.api.CppSettings;
-
-            /**
-             * Creates a plain object from a CppSettings message. Also converts values to other types if specified.
-             * @param message CppSettings
-             * @param [options] Conversion options
-             * @returns Plain object
-             */
-            public static toObject(message: google.api.CppSettings, options?: $protobuf.IConversionOptions): { [k: string]: any };
-
-            /**
-             * Converts this CppSettings to JSON.
-             * @returns JSON object
-             */
-            public toJSON(): { [k: string]: any };
-
-            /**
-             * Gets the default type url for CppSettings
-             * @param [typeUrlPrefix] your custom typeUrlPrefix(default "type.googleapis.com")
-             * @returns The default type url
-             */
-            public static getTypeUrl(typeUrlPrefix?: string): string;
-        }
-
-        /** Properties of a PhpSettings. */
-        interface IPhpSettings {
-
-            /** PhpSettings common */
-            common?: (google.api.ICommonLanguageSettings|null);
-        }
-
-        /** Represents a PhpSettings. */
-        class PhpSettings implements IPhpSettings {
-
-            /**
-             * Constructs a new PhpSettings.
-             * @param [properties] Properties to set
-             */
-            constructor(properties?: google.api.IPhpSettings);
-
-            /** PhpSettings common. */
-            public common?: (google.api.ICommonLanguageSettings|null);
-
-            /**
-             * Creates a PhpSettings message from a plain object. Also converts values to their respective internal types.
-             * @param object Plain object
-             * @returns PhpSettings
-             */
-            public static fromObject(object: { [k: string]: any }): google.api.PhpSettings;
-
-            /**
-             * Creates a plain object from a PhpSettings message. Also converts values to other types if specified.
-             * @param message PhpSettings
-             * @param [options] Conversion options
-             * @returns Plain object
-             */
-            public static toObject(message: google.api.PhpSettings, options?: $protobuf.IConversionOptions): { [k: string]: any };
-
-            /**
-             * Converts this PhpSettings to JSON.
-             * @returns JSON object
-             */
-            public toJSON(): { [k: string]: any };
-
-            /**
-             * Gets the default type url for PhpSettings
-             * @param [typeUrlPrefix] your custom typeUrlPrefix(default "type.googleapis.com")
-             * @returns The default type url
-             */
-            public static getTypeUrl(typeUrlPrefix?: string): string;
-        }
 
         /** Properties of a PythonSettings. */
         interface IPythonSettings {
 
             /** PythonSettings common */
             common?: (google.api.ICommonLanguageSettings|null);
+
+            /** PythonSettings experimentalFeatures */
+            experimentalFeatures?: (google.api.PythonSettings.IExperimentalFeatures|null);
         }
 
         /** Represents a PythonSettings. */
@@ -8530,6 +5886,9 @@
 
             /** PythonSettings common. */
             public common?: (google.api.ICommonLanguageSettings|null);
+
+            /** PythonSettings experimentalFeatures. */
+            public experimentalFeatures?: (google.api.PythonSettings.IExperimentalFeatures|null);
 
             /**
              * Creates a PythonSettings message from a plain object. Also converts values to their respective internal types.
@@ -8560,6 +5919,63 @@
             public static getTypeUrl(typeUrlPrefix?: string): string;
         }
 
+        namespace PythonSettings {
+
+            /** Properties of an ExperimentalFeatures. */
+            interface IExperimentalFeatures {
+
+                /** ExperimentalFeatures restAsyncIoEnabled */
+                restAsyncIoEnabled?: (boolean|null);
+
+                /** ExperimentalFeatures protobufPythonicTypesEnabled */
+                protobufPythonicTypesEnabled?: (boolean|null);
+            }
+
+            /** Represents an ExperimentalFeatures. */
+            class ExperimentalFeatures implements IExperimentalFeatures {
+
+                /**
+                 * Constructs a new ExperimentalFeatures.
+                 * @param [properties] Properties to set
+                 */
+                constructor(properties?: google.api.PythonSettings.IExperimentalFeatures);
+
+                /** ExperimentalFeatures restAsyncIoEnabled. */
+                public restAsyncIoEnabled: boolean;
+
+                /** ExperimentalFeatures protobufPythonicTypesEnabled. */
+                public protobufPythonicTypesEnabled: boolean;
+
+                /**
+                 * Creates an ExperimentalFeatures message from a plain object. Also converts values to their respective internal types.
+                 * @param object Plain object
+                 * @returns ExperimentalFeatures
+                 */
+                public static fromObject(object: { [k: string]: any }): google.api.PythonSettings.ExperimentalFeatures;
+
+                /**
+                 * Creates a plain object from an ExperimentalFeatures message. Also converts values to other types if specified.
+                 * @param message ExperimentalFeatures
+                 * @param [options] Conversion options
+                 * @returns Plain object
+                 */
+                public static toObject(message: google.api.PythonSettings.ExperimentalFeatures, options?: $protobuf.IConversionOptions): { [k: string]: any };
+
+                /**
+                 * Converts this ExperimentalFeatures to JSON.
+                 * @returns JSON object
+                 */
+                public toJSON(): { [k: string]: any };
+
+                /**
+                 * Gets the default type url for ExperimentalFeatures
+                 * @param [typeUrlPrefix] your custom typeUrlPrefix(default "type.googleapis.com")
+                 * @returns The default type url
+                 */
+                public static getTypeUrl(typeUrlPrefix?: string): string;
+            }
+        }
+
         /** Properties of a NodeSettings. */
         interface INodeSettings {
 
@@ -8596,155 +6012,6 @@
 
             /**
              * Converts this NodeSettings to JSON.
-=======
-
-        /** Properties of a PythonSettings. */
-        interface IPythonSettings {
-
-            /** PythonSettings common */
-            common?: (google.api.ICommonLanguageSettings|null);
-
-            /** PythonSettings experimentalFeatures */
-            experimentalFeatures?: (google.api.PythonSettings.IExperimentalFeatures|null);
-        }
-
-        /** Represents a PythonSettings. */
-        class PythonSettings implements IPythonSettings {
-
-            /**
-             * Constructs a new PythonSettings.
-             * @param [properties] Properties to set
-             */
-            constructor(properties?: google.api.IPythonSettings);
-
-            /** PythonSettings common. */
-            public common?: (google.api.ICommonLanguageSettings|null);
-
-            /** PythonSettings experimentalFeatures. */
-            public experimentalFeatures?: (google.api.PythonSettings.IExperimentalFeatures|null);
-
-            /**
-             * Creates a PythonSettings message from a plain object. Also converts values to their respective internal types.
-             * @param object Plain object
-             * @returns PythonSettings
-             */
-            public static fromObject(object: { [k: string]: any }): google.api.PythonSettings;
-
-            /**
-             * Creates a plain object from a PythonSettings message. Also converts values to other types if specified.
-             * @param message PythonSettings
-             * @param [options] Conversion options
-             * @returns Plain object
-             */
-            public static toObject(message: google.api.PythonSettings, options?: $protobuf.IConversionOptions): { [k: string]: any };
-
-            /**
-             * Converts this PythonSettings to JSON.
-             * @returns JSON object
-             */
-            public toJSON(): { [k: string]: any };
-
-            /**
-             * Gets the default type url for PythonSettings
-             * @param [typeUrlPrefix] your custom typeUrlPrefix(default "type.googleapis.com")
-             * @returns The default type url
-             */
-            public static getTypeUrl(typeUrlPrefix?: string): string;
-        }
-
-        namespace PythonSettings {
-
-            /** Properties of an ExperimentalFeatures. */
-            interface IExperimentalFeatures {
-
-                /** ExperimentalFeatures restAsyncIoEnabled */
-                restAsyncIoEnabled?: (boolean|null);
-
-                /** ExperimentalFeatures protobufPythonicTypesEnabled */
-                protobufPythonicTypesEnabled?: (boolean|null);
-            }
-
-            /** Represents an ExperimentalFeatures. */
-            class ExperimentalFeatures implements IExperimentalFeatures {
-
-                /**
-                 * Constructs a new ExperimentalFeatures.
-                 * @param [properties] Properties to set
-                 */
-                constructor(properties?: google.api.PythonSettings.IExperimentalFeatures);
-
-                /** ExperimentalFeatures restAsyncIoEnabled. */
-                public restAsyncIoEnabled: boolean;
-
-                /** ExperimentalFeatures protobufPythonicTypesEnabled. */
-                public protobufPythonicTypesEnabled: boolean;
-
-                /**
-                 * Creates an ExperimentalFeatures message from a plain object. Also converts values to their respective internal types.
-                 * @param object Plain object
-                 * @returns ExperimentalFeatures
-                 */
-                public static fromObject(object: { [k: string]: any }): google.api.PythonSettings.ExperimentalFeatures;
-
-                /**
-                 * Creates a plain object from an ExperimentalFeatures message. Also converts values to other types if specified.
-                 * @param message ExperimentalFeatures
-                 * @param [options] Conversion options
-                 * @returns Plain object
-                 */
-                public static toObject(message: google.api.PythonSettings.ExperimentalFeatures, options?: $protobuf.IConversionOptions): { [k: string]: any };
-
-                /**
-                 * Converts this ExperimentalFeatures to JSON.
-                 * @returns JSON object
-                 */
-                public toJSON(): { [k: string]: any };
-
-                /**
-                 * Gets the default type url for ExperimentalFeatures
-                 * @param [typeUrlPrefix] your custom typeUrlPrefix(default "type.googleapis.com")
-                 * @returns The default type url
-                 */
-                public static getTypeUrl(typeUrlPrefix?: string): string;
-            }
-        }
-
-        /** Properties of a NodeSettings. */
-        interface INodeSettings {
-
-            /** NodeSettings common */
-            common?: (google.api.ICommonLanguageSettings|null);
-        }
-
-        /** Represents a NodeSettings. */
-        class NodeSettings implements INodeSettings {
-
-            /**
-             * Constructs a new NodeSettings.
-             * @param [properties] Properties to set
-             */
-            constructor(properties?: google.api.INodeSettings);
-
-            /** NodeSettings common. */
-            public common?: (google.api.ICommonLanguageSettings|null);
-
-            /**
-             * Creates a NodeSettings message from a plain object. Also converts values to their respective internal types.
-             * @param object Plain object
-             * @returns NodeSettings
-             */
-            public static fromObject(object: { [k: string]: any }): google.api.NodeSettings;
-
-            /**
-             * Creates a plain object from a NodeSettings message. Also converts values to other types if specified.
-             * @param message NodeSettings
-             * @param [options] Conversion options
-             * @returns Plain object
-             */
-            public static toObject(message: google.api.NodeSettings, options?: $protobuf.IConversionOptions): { [k: string]: any };
-
-            /**
-             * Converts this NodeSettings to JSON.
              * @returns JSON object
              */
             public toJSON(): { [k: string]: any };
@@ -8823,90 +6090,6 @@
 
             /**
              * Converts this DotnetSettings to JSON.
->>>>>>> 5937b93a
-             * @returns JSON object
-             */
-            public toJSON(): { [k: string]: any };
-
-            /**
-<<<<<<< HEAD
-             * Gets the default type url for NodeSettings
-=======
-             * Gets the default type url for DotnetSettings
->>>>>>> 5937b93a
-             * @param [typeUrlPrefix] your custom typeUrlPrefix(default "type.googleapis.com")
-             * @returns The default type url
-             */
-            public static getTypeUrl(typeUrlPrefix?: string): string;
-        }
-
-<<<<<<< HEAD
-        /** Properties of a DotnetSettings. */
-        interface IDotnetSettings {
-
-            /** DotnetSettings common */
-            common?: (google.api.ICommonLanguageSettings|null);
-
-            /** DotnetSettings renamedServices */
-            renamedServices?: ({ [k: string]: string }|null);
-
-            /** DotnetSettings renamedResources */
-            renamedResources?: ({ [k: string]: string }|null);
-
-            /** DotnetSettings ignoredResources */
-            ignoredResources?: (string[]|null);
-
-            /** DotnetSettings forcedNamespaceAliases */
-            forcedNamespaceAliases?: (string[]|null);
-
-            /** DotnetSettings handwrittenSignatures */
-            handwrittenSignatures?: (string[]|null);
-        }
-
-        /** Represents a DotnetSettings. */
-        class DotnetSettings implements IDotnetSettings {
-
-            /**
-             * Constructs a new DotnetSettings.
-             * @param [properties] Properties to set
-             */
-            constructor(properties?: google.api.IDotnetSettings);
-
-            /** DotnetSettings common. */
-            public common?: (google.api.ICommonLanguageSettings|null);
-
-            /** DotnetSettings renamedServices. */
-            public renamedServices: { [k: string]: string };
-
-            /** DotnetSettings renamedResources. */
-            public renamedResources: { [k: string]: string };
-
-            /** DotnetSettings ignoredResources. */
-            public ignoredResources: string[];
-
-            /** DotnetSettings forcedNamespaceAliases. */
-            public forcedNamespaceAliases: string[];
-
-            /** DotnetSettings handwrittenSignatures. */
-            public handwrittenSignatures: string[];
-
-            /**
-             * Creates a DotnetSettings message from a plain object. Also converts values to their respective internal types.
-             * @param object Plain object
-             * @returns DotnetSettings
-             */
-            public static fromObject(object: { [k: string]: any }): google.api.DotnetSettings;
-
-            /**
-             * Creates a plain object from a DotnetSettings message. Also converts values to other types if specified.
-             * @param message DotnetSettings
-             * @param [options] Conversion options
-             * @returns Plain object
-             */
-            public static toObject(message: google.api.DotnetSettings, options?: $protobuf.IConversionOptions): { [k: string]: any };
-
-            /**
-             * Converts this DotnetSettings to JSON.
              * @returns JSON object
              */
             public toJSON(): { [k: string]: any };
@@ -8972,6 +6155,9 @@
 
             /** GoSettings common */
             common?: (google.api.ICommonLanguageSettings|null);
+
+            /** GoSettings renamedServices */
+            renamedServices?: ({ [k: string]: string }|null);
         }
 
         /** Represents a GoSettings. */
@@ -8985,6 +6171,9 @@
 
             /** GoSettings common. */
             public common?: (google.api.ICommonLanguageSettings|null);
+
+            /** GoSettings renamedServices. */
+            public renamedServices: { [k: string]: string };
 
             /**
              * Creates a GoSettings message from a plain object. Also converts values to their respective internal types.
@@ -9152,312 +6341,6 @@
         type ClientLibraryDestination =
             "CLIENT_LIBRARY_DESTINATION_UNSPECIFIED"| "GITHUB"| "PACKAGE_MANAGER";
 
-        /** LaunchStage enum. */
-        type LaunchStage =
-            "LAUNCH_STAGE_UNSPECIFIED"| "UNIMPLEMENTED"| "PRELAUNCH"| "EARLY_ACCESS"| "ALPHA"| "BETA"| "GA"| "DEPRECATED";
-
-        /** Properties of a ResourceDescriptor. */
-        interface IResourceDescriptor {
-
-            /** ResourceDescriptor type */
-            type?: (string|null);
-
-            /** ResourceDescriptor pattern */
-            pattern?: (string[]|null);
-
-            /** ResourceDescriptor nameField */
-            nameField?: (string|null);
-
-            /** ResourceDescriptor history */
-            history?: (google.api.ResourceDescriptor.History|null);
-
-            /** ResourceDescriptor plural */
-            plural?: (string|null);
-
-            /** ResourceDescriptor singular */
-            singular?: (string|null);
-
-            /** ResourceDescriptor style */
-            style?: (google.api.ResourceDescriptor.Style[]|null);
-        }
-
-        /** Represents a ResourceDescriptor. */
-        class ResourceDescriptor implements IResourceDescriptor {
-
-            /**
-             * Constructs a new ResourceDescriptor.
-             * @param [properties] Properties to set
-             */
-            constructor(properties?: google.api.IResourceDescriptor);
-
-            /** ResourceDescriptor type. */
-            public type: string;
-
-            /** ResourceDescriptor pattern. */
-            public pattern: string[];
-
-            /** ResourceDescriptor nameField. */
-            public nameField: string;
-
-            /** ResourceDescriptor history. */
-            public history: google.api.ResourceDescriptor.History;
-
-            /** ResourceDescriptor plural. */
-            public plural: string;
-
-            /** ResourceDescriptor singular. */
-            public singular: string;
-
-            /** ResourceDescriptor style. */
-            public style: google.api.ResourceDescriptor.Style[];
-
-            /**
-             * Creates a ResourceDescriptor message from a plain object. Also converts values to their respective internal types.
-             * @param object Plain object
-             * @returns ResourceDescriptor
-             */
-            public static fromObject(object: { [k: string]: any }): google.api.ResourceDescriptor;
-
-=======
-        /** Properties of a RubySettings. */
-        interface IRubySettings {
-
-            /** RubySettings common */
-            common?: (google.api.ICommonLanguageSettings|null);
-        }
-
-        /** Represents a RubySettings. */
-        class RubySettings implements IRubySettings {
-
-            /**
-             * Constructs a new RubySettings.
-             * @param [properties] Properties to set
-             */
-            constructor(properties?: google.api.IRubySettings);
-
-            /** RubySettings common. */
-            public common?: (google.api.ICommonLanguageSettings|null);
-
-            /**
-             * Creates a RubySettings message from a plain object. Also converts values to their respective internal types.
-             * @param object Plain object
-             * @returns RubySettings
-             */
-            public static fromObject(object: { [k: string]: any }): google.api.RubySettings;
-
-            /**
-             * Creates a plain object from a RubySettings message. Also converts values to other types if specified.
-             * @param message RubySettings
-             * @param [options] Conversion options
-             * @returns Plain object
-             */
-            public static toObject(message: google.api.RubySettings, options?: $protobuf.IConversionOptions): { [k: string]: any };
-
-            /**
-             * Converts this RubySettings to JSON.
-             * @returns JSON object
-             */
-            public toJSON(): { [k: string]: any };
-
-            /**
-             * Gets the default type url for RubySettings
-             * @param [typeUrlPrefix] your custom typeUrlPrefix(default "type.googleapis.com")
-             * @returns The default type url
-             */
-            public static getTypeUrl(typeUrlPrefix?: string): string;
-        }
-
-        /** Properties of a GoSettings. */
-        interface IGoSettings {
-
-            /** GoSettings common */
-            common?: (google.api.ICommonLanguageSettings|null);
-
-            /** GoSettings renamedServices */
-            renamedServices?: ({ [k: string]: string }|null);
-        }
-
-        /** Represents a GoSettings. */
-        class GoSettings implements IGoSettings {
-
-            /**
-             * Constructs a new GoSettings.
-             * @param [properties] Properties to set
-             */
-            constructor(properties?: google.api.IGoSettings);
-
-            /** GoSettings common. */
-            public common?: (google.api.ICommonLanguageSettings|null);
-
-            /** GoSettings renamedServices. */
-            public renamedServices: { [k: string]: string };
-
-            /**
-             * Creates a GoSettings message from a plain object. Also converts values to their respective internal types.
-             * @param object Plain object
-             * @returns GoSettings
-             */
-            public static fromObject(object: { [k: string]: any }): google.api.GoSettings;
-
-            /**
-             * Creates a plain object from a GoSettings message. Also converts values to other types if specified.
-             * @param message GoSettings
-             * @param [options] Conversion options
-             * @returns Plain object
-             */
-            public static toObject(message: google.api.GoSettings, options?: $protobuf.IConversionOptions): { [k: string]: any };
-
-            /**
-             * Converts this GoSettings to JSON.
-             * @returns JSON object
-             */
-            public toJSON(): { [k: string]: any };
-
-            /**
-             * Gets the default type url for GoSettings
-             * @param [typeUrlPrefix] your custom typeUrlPrefix(default "type.googleapis.com")
-             * @returns The default type url
-             */
-            public static getTypeUrl(typeUrlPrefix?: string): string;
-        }
-
-        /** Properties of a MethodSettings. */
-        interface IMethodSettings {
-
-            /** MethodSettings selector */
-            selector?: (string|null);
-
-            /** MethodSettings longRunning */
-            longRunning?: (google.api.MethodSettings.ILongRunning|null);
-
-            /** MethodSettings autoPopulatedFields */
-            autoPopulatedFields?: (string[]|null);
-        }
-
-        /** Represents a MethodSettings. */
-        class MethodSettings implements IMethodSettings {
-
-            /**
-             * Constructs a new MethodSettings.
-             * @param [properties] Properties to set
-             */
-            constructor(properties?: google.api.IMethodSettings);
-
-            /** MethodSettings selector. */
-            public selector: string;
-
-            /** MethodSettings longRunning. */
-            public longRunning?: (google.api.MethodSettings.ILongRunning|null);
-
-            /** MethodSettings autoPopulatedFields. */
-            public autoPopulatedFields: string[];
-
-            /**
-             * Creates a MethodSettings message from a plain object. Also converts values to their respective internal types.
-             * @param object Plain object
-             * @returns MethodSettings
-             */
-            public static fromObject(object: { [k: string]: any }): google.api.MethodSettings;
-
-            /**
-             * Creates a plain object from a MethodSettings message. Also converts values to other types if specified.
-             * @param message MethodSettings
-             * @param [options] Conversion options
-             * @returns Plain object
-             */
-            public static toObject(message: google.api.MethodSettings, options?: $protobuf.IConversionOptions): { [k: string]: any };
-
-            /**
-             * Converts this MethodSettings to JSON.
-             * @returns JSON object
-             */
-            public toJSON(): { [k: string]: any };
-
-            /**
-             * Gets the default type url for MethodSettings
-             * @param [typeUrlPrefix] your custom typeUrlPrefix(default "type.googleapis.com")
-             * @returns The default type url
-             */
-            public static getTypeUrl(typeUrlPrefix?: string): string;
-        }
-
-        namespace MethodSettings {
-
-            /** Properties of a LongRunning. */
-            interface ILongRunning {
-
-                /** LongRunning initialPollDelay */
-                initialPollDelay?: (google.protobuf.IDuration|null);
-
-                /** LongRunning pollDelayMultiplier */
-                pollDelayMultiplier?: (number|null);
-
-                /** LongRunning maxPollDelay */
-                maxPollDelay?: (google.protobuf.IDuration|null);
-
-                /** LongRunning totalPollTimeout */
-                totalPollTimeout?: (google.protobuf.IDuration|null);
-            }
-
-            /** Represents a LongRunning. */
-            class LongRunning implements ILongRunning {
-
-                /**
-                 * Constructs a new LongRunning.
-                 * @param [properties] Properties to set
-                 */
-                constructor(properties?: google.api.MethodSettings.ILongRunning);
-
-                /** LongRunning initialPollDelay. */
-                public initialPollDelay?: (google.protobuf.IDuration|null);
-
-                /** LongRunning pollDelayMultiplier. */
-                public pollDelayMultiplier: number;
-
-                /** LongRunning maxPollDelay. */
-                public maxPollDelay?: (google.protobuf.IDuration|null);
-
-                /** LongRunning totalPollTimeout. */
-                public totalPollTimeout?: (google.protobuf.IDuration|null);
-
-                /**
-                 * Creates a LongRunning message from a plain object. Also converts values to their respective internal types.
-                 * @param object Plain object
-                 * @returns LongRunning
-                 */
-                public static fromObject(object: { [k: string]: any }): google.api.MethodSettings.LongRunning;
-
-                /**
-                 * Creates a plain object from a LongRunning message. Also converts values to other types if specified.
-                 * @param message LongRunning
-                 * @param [options] Conversion options
-                 * @returns Plain object
-                 */
-                public static toObject(message: google.api.MethodSettings.LongRunning, options?: $protobuf.IConversionOptions): { [k: string]: any };
-
-                /**
-                 * Converts this LongRunning to JSON.
-                 * @returns JSON object
-                 */
-                public toJSON(): { [k: string]: any };
-
-                /**
-                 * Gets the default type url for LongRunning
-                 * @param [typeUrlPrefix] your custom typeUrlPrefix(default "type.googleapis.com")
-                 * @returns The default type url
-                 */
-                public static getTypeUrl(typeUrlPrefix?: string): string;
-            }
-        }
-
-        /** ClientLibraryOrganization enum. */
-        type ClientLibraryOrganization =
-            "CLIENT_LIBRARY_ORGANIZATION_UNSPECIFIED"| "CLOUD"| "ADS"| "PHOTOS"| "STREET_VIEW"| "SHOPPING"| "GEO"| "GENERATIVE_AI";
-
-        /** ClientLibraryDestination enum. */
-        type ClientLibraryDestination =
-            "CLIENT_LIBRARY_DESTINATION_UNSPECIFIED"| "GITHUB"| "PACKAGE_MANAGER";
-
         /** Properties of a SelectiveGapicGeneration. */
         interface ISelectiveGapicGeneration {
 
@@ -9578,7 +6461,6 @@
              */
             public static fromObject(object: { [k: string]: any }): google.api.ResourceDescriptor;
 
->>>>>>> 5937b93a
             /**
              * Creates a plain object from a ResourceDescriptor message. Also converts values to other types if specified.
              * @param message ResourceDescriptor
