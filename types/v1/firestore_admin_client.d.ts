--- conflicted
+++ resolved
@@ -450,8 +450,6 @@
    *   Use `{location} = '-'` to list backups from all locations for the given
    *   project. This allows listing backups from a single location or from all
    *   locations.
-<<<<<<< HEAD
-=======
    * @param {string} request.filter
    *   An expression that filters the list of returned backups.
    *
@@ -465,7 +463,6 @@
    *   eligible for filtering:
    *
    *     * `database_uid` (supports `=` only)
->>>>>>> 5937b93a
    * @param {object} [options]
    *   Call options. See {@link https://googleapis.dev/nodejs/google-gax/latest/interfaces/CallOptions.html|CallOptions} for more details.
    * @returns {Promise} - The promise which resolves to an array.
@@ -988,13 +985,8 @@
    *   Required. Database to export. Should be of the form:
    *   `projects/{project_id}/databases/{database_id}`.
    * @param {string[]} request.collectionIds
-<<<<<<< HEAD
-   *   Which collection ids to export. Unspecified means all collections. Each
-   *   collection id in this list must be unique.
-=======
    *   Which collection IDs to export. Unspecified means all collections. Each
    *   collection ID in this list must be unique.
->>>>>>> 5937b93a
    * @param {string} request.outputUriPrefix
    *   The output URI. Currently only supports Google Cloud Storage URIs of the
    *   form: `gs://BUCKET_NAME[/NAMESPACE_PATH]`, where `BUCKET_NAME` is the name
@@ -1098,13 +1090,8 @@
    *   Required. Database to import into. Should be of the form:
    *   `projects/{project_id}/databases/{database_id}`.
    * @param {string[]} request.collectionIds
-<<<<<<< HEAD
-   *   Which collection ids to import. Unspecified means all collections included
-   *   in the import. Each collection id in this list must be unique.
-=======
    *   Which collection IDs to import. Unspecified means all collections included
    *   in the import. Each collection ID in this list must be unique.
->>>>>>> 5937b93a
    * @param {string} request.inputUriPrefix
    *   Location of the exported files.
    *   This must match the output_uri_prefix of an ExportDocumentsResponse from
@@ -1279,8 +1266,6 @@
     LROperation<
       protos.google.firestore.admin.v1.BulkDeleteDocumentsResponse,
       protos.google.firestore.admin.v1.BulkDeleteDocumentsMetadata
-<<<<<<< HEAD
-=======
     >
   >;
   /**
@@ -1569,350 +1554,6 @@
    *   If this field is not specified, the restored database will use
    *   the same encryption configuration as the backup, namely
    *   {@link protos.google.firestore.admin.v1.Database.EncryptionConfig.use_source_encryption|use_source_encryption}.
-   * @param {object} [options]
-   *   Call options. See {@link https://googleapis.dev/nodejs/google-gax/latest/interfaces/CallOptions.html|CallOptions} for more details.
-   * @returns {Promise} - The promise which resolves to an array.
-   *   The first element of the array is an object representing
-   *   a long running operation. Its `promise()` method returns a promise
-   *   you can `await` for.
-   *   Please see the {@link https://github.com/googleapis/gax-nodejs/blob/master/client-libraries.md#long-running-operations | documentation }
-   *   for more details and examples.
-   * @example <caption>include:samples/generated/v1/firestore_admin.restore_database.js</caption>
-   * region_tag:firestore_v1_generated_FirestoreAdmin_RestoreDatabase_async
-   */
-  restoreDatabase(
-    request?: protos.google.firestore.admin.v1.IRestoreDatabaseRequest,
-    options?: CallOptions
-  ): Promise<
-    [
-      LROperation<
-        protos.google.firestore.admin.v1.IDatabase,
-        protos.google.firestore.admin.v1.IRestoreDatabaseMetadata
-      >,
-      protos.google.longrunning.IOperation | undefined,
-      {} | undefined,
-    ]
-  >;
-  restoreDatabase(
-    request: protos.google.firestore.admin.v1.IRestoreDatabaseRequest,
-    options: CallOptions,
-    callback: Callback<
-      LROperation<
-        protos.google.firestore.admin.v1.IDatabase,
-        protos.google.firestore.admin.v1.IRestoreDatabaseMetadata
-      >,
-      protos.google.longrunning.IOperation | null | undefined,
-      {} | null | undefined
-    >
-  ): void;
-  restoreDatabase(
-    request: protos.google.firestore.admin.v1.IRestoreDatabaseRequest,
-    callback: Callback<
-      LROperation<
-        protos.google.firestore.admin.v1.IDatabase,
-        protos.google.firestore.admin.v1.IRestoreDatabaseMetadata
-      >,
-      protos.google.longrunning.IOperation | null | undefined,
-      {} | null | undefined
-    >
-  ): void;
-  /**
-   * Check the status of the long running operation returned by `restoreDatabase()`.
-   * @param {String} name
-   *   The operation name that will be passed.
-   * @returns {Promise} - The promise which resolves to an object.
-   *   The decoded operation object has result and metadata field to get information from.
-   *   Please see the {@link https://github.com/googleapis/gax-nodejs/blob/master/client-libraries.md#long-running-operations | documentation }
-   *   for more details and examples.
-   * @example <caption>include:samples/generated/v1/firestore_admin.restore_database.js</caption>
-   * region_tag:firestore_v1_generated_FirestoreAdmin_RestoreDatabase_async
-   */
-  checkRestoreDatabaseProgress(
-    name: string
-  ): Promise<
-    LROperation<
-      protos.google.firestore.admin.v1.Database,
-      protos.google.firestore.admin.v1.RestoreDatabaseMetadata
->>>>>>> 5937b93a
-    >
-  >;
-  /**
-   * Create a database.
-   *
-   * @param {Object} request
-   *   The request object that will be sent.
-   * @param {string} request.parent
-   *   Required. A parent name of the form
-   *   `projects/{project_id}`
-   * @param {google.firestore.admin.v1.Database} request.database
-   *   Required. The Database to create.
-   * @param {string} request.databaseId
-   *   Required. The ID to use for the database, which will become the final
-   *   component of the database's resource name.
-   *
-   *   This value should be 4-63 characters. Valid characters are /{@link protos.0-9|a-z}-/
-   *   with first character a letter and the last a letter or a number. Must not
-   *   be UUID-like /[0-9a-f]{8}(-[0-9a-f]{4}){3}-[0-9a-f]{12}/.
-   *
-   *   "(default)" database id is also valid.
-   * @param {object} [options]
-   *   Call options. See {@link https://googleapis.dev/nodejs/google-gax/latest/interfaces/CallOptions.html|CallOptions} for more details.
-   * @returns {Promise} - The promise which resolves to an array.
-   *   The first element of the array is an object representing
-   *   a long running operation. Its `promise()` method returns a promise
-   *   you can `await` for.
-   *   Please see the {@link https://github.com/googleapis/gax-nodejs/blob/master/client-libraries.md#long-running-operations | documentation }
-   *   for more details and examples.
-   * @example <caption>include:samples/generated/v1/firestore_admin.create_database.js</caption>
-   * region_tag:firestore_v1_generated_FirestoreAdmin_CreateDatabase_async
-   */
-  createDatabase(
-    request?: protos.google.firestore.admin.v1.ICreateDatabaseRequest,
-    options?: CallOptions
-  ): Promise<
-    [
-      LROperation<
-        protos.google.firestore.admin.v1.IDatabase,
-        protos.google.firestore.admin.v1.ICreateDatabaseMetadata
-      >,
-      protos.google.longrunning.IOperation | undefined,
-      {} | undefined,
-    ]
-  >;
-  createDatabase(
-    request: protos.google.firestore.admin.v1.ICreateDatabaseRequest,
-    options: CallOptions,
-    callback: Callback<
-      LROperation<
-        protos.google.firestore.admin.v1.IDatabase,
-        protos.google.firestore.admin.v1.ICreateDatabaseMetadata
-      >,
-      protos.google.longrunning.IOperation | null | undefined,
-      {} | null | undefined
-    >
-  ): void;
-  createDatabase(
-    request: protos.google.firestore.admin.v1.ICreateDatabaseRequest,
-    callback: Callback<
-      LROperation<
-        protos.google.firestore.admin.v1.IDatabase,
-        protos.google.firestore.admin.v1.ICreateDatabaseMetadata
-      >,
-      protos.google.longrunning.IOperation | null | undefined,
-      {} | null | undefined
-    >
-  ): void;
-  /**
-   * Check the status of the long running operation returned by `createDatabase()`.
-   * @param {String} name
-   *   The operation name that will be passed.
-   * @returns {Promise} - The promise which resolves to an object.
-   *   The decoded operation object has result and metadata field to get information from.
-   *   Please see the {@link https://github.com/googleapis/gax-nodejs/blob/master/client-libraries.md#long-running-operations | documentation }
-   *   for more details and examples.
-   * @example <caption>include:samples/generated/v1/firestore_admin.create_database.js</caption>
-   * region_tag:firestore_v1_generated_FirestoreAdmin_CreateDatabase_async
-   */
-  checkCreateDatabaseProgress(
-    name: string
-  ): Promise<
-    LROperation<
-      protos.google.firestore.admin.v1.Database,
-      protos.google.firestore.admin.v1.CreateDatabaseMetadata
-    >
-  >;
-  /**
-   * Updates a database.
-   *
-   * @param {Object} request
-   *   The request object that will be sent.
-   * @param {google.firestore.admin.v1.Database} request.database
-   *   Required. The database to update.
-   * @param {google.protobuf.FieldMask} request.updateMask
-   *   The list of fields to be updated.
-   * @param {object} [options]
-   *   Call options. See {@link https://googleapis.dev/nodejs/google-gax/latest/interfaces/CallOptions.html|CallOptions} for more details.
-   * @returns {Promise} - The promise which resolves to an array.
-   *   The first element of the array is an object representing
-   *   a long running operation. Its `promise()` method returns a promise
-   *   you can `await` for.
-   *   Please see the {@link https://github.com/googleapis/gax-nodejs/blob/master/client-libraries.md#long-running-operations | documentation }
-   *   for more details and examples.
-   * @example <caption>include:samples/generated/v1/firestore_admin.update_database.js</caption>
-   * region_tag:firestore_v1_generated_FirestoreAdmin_UpdateDatabase_async
-   */
-  updateDatabase(
-    request?: protos.google.firestore.admin.v1.IUpdateDatabaseRequest,
-    options?: CallOptions
-  ): Promise<
-    [
-      LROperation<
-        protos.google.firestore.admin.v1.IDatabase,
-        protos.google.firestore.admin.v1.IUpdateDatabaseMetadata
-      >,
-      protos.google.longrunning.IOperation | undefined,
-      {} | undefined,
-    ]
-  >;
-  updateDatabase(
-    request: protos.google.firestore.admin.v1.IUpdateDatabaseRequest,
-    options: CallOptions,
-    callback: Callback<
-      LROperation<
-        protos.google.firestore.admin.v1.IDatabase,
-        protos.google.firestore.admin.v1.IUpdateDatabaseMetadata
-      >,
-      protos.google.longrunning.IOperation | null | undefined,
-      {} | null | undefined
-    >
-  ): void;
-  updateDatabase(
-    request: protos.google.firestore.admin.v1.IUpdateDatabaseRequest,
-    callback: Callback<
-      LROperation<
-        protos.google.firestore.admin.v1.IDatabase,
-        protos.google.firestore.admin.v1.IUpdateDatabaseMetadata
-      >,
-      protos.google.longrunning.IOperation | null | undefined,
-      {} | null | undefined
-    >
-  ): void;
-  /**
-   * Check the status of the long running operation returned by `updateDatabase()`.
-   * @param {String} name
-   *   The operation name that will be passed.
-   * @returns {Promise} - The promise which resolves to an object.
-   *   The decoded operation object has result and metadata field to get information from.
-   *   Please see the {@link https://github.com/googleapis/gax-nodejs/blob/master/client-libraries.md#long-running-operations | documentation }
-   *   for more details and examples.
-   * @example <caption>include:samples/generated/v1/firestore_admin.update_database.js</caption>
-   * region_tag:firestore_v1_generated_FirestoreAdmin_UpdateDatabase_async
-   */
-  checkUpdateDatabaseProgress(
-    name: string
-  ): Promise<
-    LROperation<
-      protos.google.firestore.admin.v1.Database,
-      protos.google.firestore.admin.v1.UpdateDatabaseMetadata
-    >
-  >;
-  /**
-   * Deletes a database.
-   *
-   * @param {Object} request
-   *   The request object that will be sent.
-   * @param {string} request.name
-   *   Required. A name of the form
-   *   `projects/{project_id}/databases/{database_id}`
-   * @param {string} request.etag
-   *   The current etag of the Database.
-   *   If an etag is provided and does not match the current etag of the database,
-   *   deletion will be blocked and a FAILED_PRECONDITION error will be returned.
-   * @param {object} [options]
-   *   Call options. See {@link https://googleapis.dev/nodejs/google-gax/latest/interfaces/CallOptions.html|CallOptions} for more details.
-   * @returns {Promise} - The promise which resolves to an array.
-   *   The first element of the array is an object representing
-   *   a long running operation. Its `promise()` method returns a promise
-   *   you can `await` for.
-   *   Please see the {@link https://github.com/googleapis/gax-nodejs/blob/master/client-libraries.md#long-running-operations | documentation }
-   *   for more details and examples.
-   * @example <caption>include:samples/generated/v1/firestore_admin.delete_database.js</caption>
-   * region_tag:firestore_v1_generated_FirestoreAdmin_DeleteDatabase_async
-   */
-  deleteDatabase(
-    request?: protos.google.firestore.admin.v1.IDeleteDatabaseRequest,
-    options?: CallOptions
-  ): Promise<
-    [
-      LROperation<
-        protos.google.firestore.admin.v1.IDatabase,
-        protos.google.firestore.admin.v1.IDeleteDatabaseMetadata
-      >,
-      protos.google.longrunning.IOperation | undefined,
-      {} | undefined,
-    ]
-  >;
-  deleteDatabase(
-    request: protos.google.firestore.admin.v1.IDeleteDatabaseRequest,
-    options: CallOptions,
-    callback: Callback<
-      LROperation<
-        protos.google.firestore.admin.v1.IDatabase,
-        protos.google.firestore.admin.v1.IDeleteDatabaseMetadata
-      >,
-      protos.google.longrunning.IOperation | null | undefined,
-      {} | null | undefined
-    >
-  ): void;
-  deleteDatabase(
-    request: protos.google.firestore.admin.v1.IDeleteDatabaseRequest,
-    callback: Callback<
-      LROperation<
-        protos.google.firestore.admin.v1.IDatabase,
-        protos.google.firestore.admin.v1.IDeleteDatabaseMetadata
-      >,
-      protos.google.longrunning.IOperation | null | undefined,
-      {} | null | undefined
-    >
-  ): void;
-  /**
-   * Check the status of the long running operation returned by `deleteDatabase()`.
-   * @param {String} name
-   *   The operation name that will be passed.
-   * @returns {Promise} - The promise which resolves to an object.
-   *   The decoded operation object has result and metadata field to get information from.
-   *   Please see the {@link https://github.com/googleapis/gax-nodejs/blob/master/client-libraries.md#long-running-operations | documentation }
-   *   for more details and examples.
-   * @example <caption>include:samples/generated/v1/firestore_admin.delete_database.js</caption>
-   * region_tag:firestore_v1_generated_FirestoreAdmin_DeleteDatabase_async
-   */
-  checkDeleteDatabaseProgress(
-    name: string
-  ): Promise<
-    LROperation<
-      protos.google.firestore.admin.v1.Database,
-      protos.google.firestore.admin.v1.DeleteDatabaseMetadata
-    >
-  >;
-  /**
-   * Creates a new database by restoring from an existing backup.
-   *
-   * The new database must be in the same cloud region or multi-region location
-   * as the existing backup. This behaves similar to
-   * {@link protos.google.firestore.admin.v1.FirestoreAdmin.CreateDatabase|FirestoreAdmin.CreateDatabase}
-   * except instead of creating a new empty database, a new database is created
-   * with the database type, index configuration, and documents from an existing
-   * backup.
-   *
-   * The {@link protos.google.longrunning.Operation|long-running operation} can be used to
-   * track the progress of the restore, with the Operation's
-   * {@link protos.google.longrunning.Operation.metadata|metadata} field type being the
-   * {@link protos.google.firestore.admin.v1.RestoreDatabaseMetadata|RestoreDatabaseMetadata}.
-   * The {@link protos.google.longrunning.Operation.response|response} type is the
-   * {@link protos.google.firestore.admin.v1.Database|Database} if the restore was
-   * successful. The new database is not readable or writeable until the LRO has
-   * completed.
-   *
-   * @param {Object} request
-   *   The request object that will be sent.
-   * @param {string} request.parent
-   *   Required. The project to restore the database in. Format is
-   *   `projects/{project_id}`.
-   * @param {string} request.databaseId
-   *   Required. The ID to use for the database, which will become the final
-   *   component of the database's resource name. This database id must not be
-   *   associated with an existing database.
-   *
-   *   This value should be 4-63 characters. Valid characters are /{@link protos.0-9|a-z}-/
-   *   with first character a letter and the last a letter or a number. Must not
-   *   be UUID-like /[0-9a-f]{8}(-[0-9a-f]{4}){3}-[0-9a-f]{12}/.
-   *
-   *   "(default)" database id is also valid.
-   * @param {string} request.backup
-   *   Required. Backup to restore from. Must be from the same project as the
-   *   parent.
-   *
-   *   Format is: `projects/{project_id}/locations/{location}/backups/{backup}`
    * @param {object} [options]
    *   Call options. See {@link https://googleapis.dev/nodejs/google-gax/latest/interfaces/CallOptions.html|CallOptions} for more details.
    * @returns {Promise} - The promise which resolves to an array.
@@ -2345,11 +1986,7 @@
    */
   getOperation(
     request: protos.google.longrunning.GetOperationRequest,
-<<<<<<< HEAD
-    options?:
-=======
     optionsOrCallback?:
->>>>>>> 5937b93a
       | gax.CallOptions
       | Callback<
           protos.google.longrunning.Operation,
@@ -2429,19 +2066,11 @@
    */
   cancelOperation(
     request: protos.google.longrunning.CancelOperationRequest,
-<<<<<<< HEAD
-    options?:
-      | gax.CallOptions
-      | Callback<
-          protos.google.protobuf.Empty,
-          protos.google.longrunning.CancelOperationRequest,
-=======
     optionsOrCallback?:
       | gax.CallOptions
       | Callback<
           protos.google.longrunning.CancelOperationRequest,
           protos.google.protobuf.Empty,
->>>>>>> 5937b93a
           {} | undefined | null
         >,
     callback?: Callback<
@@ -2477,11 +2106,7 @@
    */
   deleteOperation(
     request: protos.google.longrunning.DeleteOperationRequest,
-<<<<<<< HEAD
-    options?:
-=======
     optionsOrCallback?:
->>>>>>> 5937b93a
       | gax.CallOptions
       | Callback<
           protos.google.protobuf.Empty,
