/*!
 * Copyright 2020 Google LLC
 *
 * Licensed under the Apache License, Version 2.0 (the "License");
 * you may not use this file except in compliance with the License.
 * You may obtain a copy of the License at
 *
 *      http://www.apache.org/licenses/LICENSE-2.0
 *
 * Unless required by applicable law or agreed to in writing, software
 * distributed under the License is distributed on an "AS IS" BASIS,
 * WITHOUT WARRANTIES OR CONDITIONS OF ANY KIND, either express or implied.
 * See the License for the specific language governing permissions and
 * limitations under the License.
 */

// We deliberately use `any` in the external API to not impose type-checking
// on end users.
/* eslint-disable @typescript-eslint/no-explicit-any */

// Declare a global (ambient) namespace
// (used when not using import statement, but just script include).

declare namespace FirebaseFirestore {
  /** Alias for `any` but used where a Firestore field value would be provided. */
  export type DocumentFieldValue = any;

  /**
   * Document data (for use with `DocumentReference.set()`) consists of fields
   * mapped to values.
   */
  export type DocumentData = {[field: string]: DocumentFieldValue};

  /**
   * Similar to Typescript's `Partial<T>`, but allows nested fields to be
   * omitted and FieldValues to be passed in as property values.
   */
  export type PartialWithFieldValue<T> =
    | Partial<T>
    | (T extends Primitive
        ? T
        : T extends {}
          ? {
              [K in keyof T]?: T[K] extends Function
                ? T[K]
                : PartialWithFieldValue<T[K]> | FieldValue;
            }
          : never);

  /**
   * Allows FieldValues to be passed in as a property value while maintaining
   * type safety.
   */
  export type WithFieldValue<T> =
    | T
    | (T extends Primitive
        ? T
        : T extends {}
          ? {
              [K in keyof T]: T[K] extends Function
                ? T[K]
                : WithFieldValue<T[K]> | FieldValue;
            }
          : never);

  /**
   * Update data (for use with [update]{@link DocumentReference#update})
   * that contains paths mapped to values. Fields that contain dots reference
   * nested fields within the document. FieldValues can be passed in
   * as property values.
   *
   * You can update a top-level field in your document by using the field name
   * as a key (e.g. `foo`). The provided value completely replaces the contents
   * for this field.
   *
   * You can also update a nested field directly by using its field path as a
   * key (e.g. `foo.bar`). This nested field update replaces the contents at
   * `bar` but does not modify other data under `foo`.
   */
  export type UpdateData<T> = T extends Primitive
    ? T
    : T extends {}
<<<<<<< HEAD
    ? {
        // If `string extends K`, this is an index signature like
        // `{[key: string]: { foo: bool }}`. In the generated UpdateData
        // indexed properties can match their type or any child types.
        [K in keyof T]?: string extends K
          ? PartialWithFieldValue<ChildTypes<T[K]>>
          : UpdateData<T[K]> | FieldValue;
      } & NestedUpdateFields<T>
    : Partial<T>;
=======
      ? {[K in keyof T]?: UpdateData<T[K]> | FieldValue} & NestedUpdateFields<T>
      : Partial<T>;
>>>>>>> 481430ff

  /**
   * For the given type, return a union type of T
   * and the types of all child properties of T.
   */
  export type ChildTypes<T> = T extends Record<string, unknown>
    ?
        | {
            [K in keyof T & string]: ChildTypes<T[K]>;
          }[keyof T & string]
        | T
    : T;

  /** Primitive types. */
  export type Primitive = string | number | boolean | undefined | null;

  /**
   * For each field (e.g. 'bar'), find all nested keys (e.g. {'bar.baz': T1,
   * 'bar.qux': T2}). Intersect them together to make a single map containing
   * all possible keys that are all marked as optional
   */
  export type NestedUpdateFields<T extends Record<string, unknown>> =
    UnionToIntersection<
      {
        // If `string extends K`, this is an index signature like
        // `{[key: string]: { foo: bool }}`. We map these properties to
        // `never`, which prevents prefixing a nested key with `[string]`.
        // We don't want to generate a field like `[string].foo: bool`.
        [K in keyof T & string]: string extends K
          ? never
          : ChildUpdateFields<K, T[K]>;
      }[keyof T & string] // Also include the generated prefix-string keys.
    >;

  /**
   * Helper for calculating the nested fields for a given type T1. This is needed
   * to distribute union types such as `undefined | {...}` (happens for optional
   * props) or `{a: A} | {b: B}`.
   *
   * In this use case, `V` is used to distribute the union types of `T[K]` on
   * `Record`, since `T[K]` is evaluated as an expression and not distributed.
   *
   * See https://www.typescriptlang.org/docs/handbook/advanced-types.html#distributive-conditional-types
   */
  export type ChildUpdateFields<K extends string, V> =
    // Only allow nesting for map values
    V extends Record<string, unknown>
      ? // Recurse into the map and add the prefix in front of each key
        // (for example prefix 'bar.' to create: 'bar.baz' and 'bar.qux').
        AddPrefixToKeys<K, UpdateData<V>>
      : // UpdateData is always a map of values.
        never;

  /**
   * Returns a new map where every key is prefixed with the outer key appended
   * to a dot.
   */
  export type AddPrefixToKeys<
    Prefix extends string,
    T extends Record<string, unknown>,
  > =
    // Remap K => Prefix.K. See https://www.typescriptlang.org/docs/handbook/2/mapped-types.html#key-remapping-via-as

    // `string extends K : ...` is used to detect index signatures
    // like `{[key: string]: bool}`. We map these properties to type `any`
    // because a field path like `foo.[string]` will match `foo.bar` or a
    // sub-path `foo.bar.baz`. Because it matches a sub-path, we have to
    // make this type a union to including all types of the sub-path properties.
    // This is a significant downside to using index signatures in types for `T`
    // for `UpdateData<T>`.

    {
      [K in keyof T & string as `${Prefix}.${K}`]+?: string extends K
        ? ChildTypes<T[K]>
        : T[K];
    };

  /**
   * Given a union type `U = T1 | T2 | ...`, returns an intersected type
   * `(T1 & T2 & ...)`.
   *
   * Uses distributive conditional types and inference from conditional types.
   * This works because multiple candidates for the same type variable in
   * contra-variant positions causes an intersection type to be inferred.
   * https://www.typescriptlang.org/docs/handbook/advanced-types.html#type-inference-in-conditional-types
   * https://stackoverflow.com/questions/50374908/transform-union-type-to-intersection-type
   */
  export type UnionToIntersection<U> = (
    U extends unknown ? (k: U) => void : never
  ) extends (k: infer I) => void
    ? I
    : never;

  /**
   * Sets or disables the log function for all active Firestore instances.
   *
   * @param logger A log function that takes a message (such as `console.log`) or
   * `null` to turn off logging.
   */
  function setLogFunction(logger: ((msg: string) => void) | null): void;

  /**
   * Converter used by `withConverter()` to transform user objects of type
   * `AppModelType` into Firestore data of type `DbModelType`.
   *
   * Using the converter allows you to specify generic type arguments when
   * storing and retrieving objects from Firestore.
   *
   * In this context, an "AppModel" is a class that is used in an application to
   * package together related information and functionality. Such a class could,
   * for example, have properties with complex, nested data types, properties
   * used for memoization, properties of types not supported by Firestore (such
   * as `symbol` and `bigint`), and helper functions that perform compound
   * operations. Such classes are not suitable and/or possible to store into a
   * Firestore database. Instead, instances of such classes need to be converted
   * to "plain old JavaScript objects" (POJOs) with exclusively primitive
   * properties, potentially nested inside other POJOs or arrays of POJOs. In
   * this context, this type is referred to as the "DbModel" and would be an
   * object suitable for persisting into Firestore. For convenience,
   * applications can implement `FirestoreDataConverter` and register the
   * converter with Firestore objects, such as `DocumentReference` or `Query`,
   * to automatically convert `AppModel` to `DbModel` when storing into
   * Firestore, and convert `DbModel` to `AppModel` when retrieving from
   * Firestore.
   *
   * @example
   *
   * Simple Example
   *
   * const numberConverter = {
   *     toFirestore(value: WithFieldValue<number>) {
   *         return { value };
   *     },
   *     fromFirestore(snapshot: QueryDocumentSnapshot) {
   *         return snapshot.data().value as number;
   *     }
   * };
   *
   * async function simpleDemo(db: Firestore): Promise<void> {
   *     const documentRef = db.doc('values/value123').withConverter(numberConverter);
   *
   *     // converters are used with `setDoc`, `addDoc`, and `getDoc`
   *     await documentRef.set(42);
   *     const snapshot1 = await documentRef.get();
   *     assertEqual(snapshot1.data(), 42);
   *
   *     // converters are not used when writing data with `updateDoc`
   *     await documentRef.update({ value: 999 });
   *     const snapshot2 = await documentRef.get();
   *     assertEqual(snapshot2.data(), 999);
   * }
   *
   * Advanced Example
   *
   * // The Post class is a model that is used by our application.
   * // This class may have properties and methods that are specific
   * // to our application execution, which do not need to be persisted
   * // to Firestore.
   * class Post {
   *     constructor(
   *         readonly title: string,
   *         readonly author: string,
   *         readonly lastUpdatedMillis: number
   *     ) {}
   *     toString(): string {
   *         return `${this.title} by ${this.author}`;
   *     }
   * }
   *
   * // The PostDbModel represents how we want our posts to be stored
   * // in Firestore. This DbModel has different properties (`ttl`,
   * // `aut`, and `lut`) from the Post class we use in our application.
   * interface PostDbModel {
   *     ttl: string;
   *     aut: { firstName: string; lastName: string };
   *     lut: Timestamp;
   * }
   *
   * // The `PostConverter` implements `FirestoreDataConverter` and specifies
   * // how the Firestore SDK can convert `Post` objects to `PostDbModel`
   * // objects and vice versa.
   * class PostConverter implements FirestoreDataConverter<Post, PostDbModel> {
   *     toFirestore(post: WithFieldValue<Post>): WithFieldValue<PostDbModel> {
   *         return {
   *             ttl: post.title,
   *             aut: this._autFromAuthor(post.author),
   *             lut: this._lutFromLastUpdatedMillis(post.lastUpdatedMillis)
   *         };
   *     }
   *
   *     fromFirestore(snapshot: QueryDocumentSnapshot): Post {
   *         const data = snapshot.data() as PostDbModel;
   *         const author = `${data.aut.firstName} ${data.aut.lastName}`;
   *         return new Post(data.ttl, author, data.lut.toMillis());
   *     }
   *
   *     _autFromAuthor(
   *         author: string | FieldValue
   *     ): { firstName: string; lastName: string } | FieldValue {
   *         if (typeof author !== 'string') {
   *             // `author` is a FieldValue, so just return it.
   *             return author;
   *         }
   *         const [firstName, lastName] = author.split(' ');
   *         return {firstName, lastName};
   *     }
   *
   *     _lutFromLastUpdatedMillis(
   *         lastUpdatedMillis: number | FieldValue
   *     ): Timestamp | FieldValue {
   *         if (typeof lastUpdatedMillis !== 'number') {
   *             // `lastUpdatedMillis` must be a FieldValue, so just return it.
   *             return lastUpdatedMillis;
   *         }
   *         return Timestamp.fromMillis(lastUpdatedMillis);
   *     }
   * }
   *
   * async function advancedDemo(db: Firestore): Promise<void> {
   *     // Create a `DocumentReference` with a `FirestoreDataConverter`.
   *     const documentRef = db.doc('posts/post123').withConverter(new PostConverter());
   *
   *     // The `data` argument specified to `DocumentReference.set()` is type
   *     // checked by the TypeScript compiler to be compatible with `Post`. Since
   *     // the `data` argument is typed as `WithFieldValue<Post>` rather than just
   *     // `Post`, this allows properties of the `data` argument to also be special
   *     // Firestore values that perform server-side mutations, such as
   *     // `FieldValue.arrayRemove()`, `FieldValue.delete()`, and
   *     // `FieldValue.serverTimestamp()`.
   *     await documentRef.set({
   *         title: 'My Life',
   *         author: 'Foo Bar',
   *         lastUpdatedMillis: FieldValue.serverTimestamp()
   *     });
   *
   *     // The TypeScript compiler will fail to compile if the `data` argument
   *     // to `DocumentReference.set()` is _not_ compatible with
   *     // `WithFieldValue<Post>`. This type checking prevents the caller from
   *     // specifying objects with incorrect properties or property values.
   *     // @ts-expect-error "Argument of type { ttl: string; } is not assignable
   *     // to parameter of type WithFieldValue<Post>"
   *     await documentRef.set(documentRef, { ttl: 'The Title' });
   *
   *     // When retrieving a document with `DocumentReference.get()` the
   *     // `DocumentSnapshot` object's `data()` method returns a `Post`, rather
   *     // than a generic object, which would have been returned if the
   *     // `DocumentReference` did _not_ have a `FirestoreDataConverter`
   *     // attached to it.
   *     const snapshot1: DocumentSnapshot<Post> = await documentRef.get();
   *     const post1: Post = snapshot1.data()!;
   *     if (post1) {
   *         assertEqual(post1.title, 'My Life');
   *         assertEqual(post1.author, 'Foo Bar');
   *     }
   *
   *     // The `data` argument specified to `DocumentReference.update()` is type
   *     // checked by the TypeScript compiler to be compatible with
   *     // `PostDbModel`. Note that unlike `DocumentReference.set()`, whose
   *     // `data` argument must be compatible with `Post`, the `data` argument
   *     // to `update()` must be compatible with `PostDbModel`. Similar to
   *     // `set()`, since the `data` argument is typed as
   *     // `WithFieldValue<PostDbModel>` rather than just `PostDbModel`, this
   *     // allows properties of the `data` argument to also be those special
   *     // Firestore values, like `FieldValue.arrayRemove()`,
   *     // `FieldValue.delete()`, and `FieldValue.serverTimestamp()`.
   *     await documentRef.update({
   *         'aut.firstName': 'NewFirstName',
   *         lut: FieldValue.serverTimestamp()
   *     });
   *
   *     // The TypeScript compiler will fail to compile if the `data` argument
   *     // to `DocumentReference.update()` is _not_ compatible with
   *     // `WithFieldValue<PostDbModel>`. This type checking prevents the caller
   *     // from specifying objects with incorrect properties or property values.
   *     // @ts-expect-error "Argument of type { title: string; } is not
   *     // assignable to parameter of type WithFieldValue<PostDbModel>"
   *     await documentRef.update({ title: 'New Title' });
   *     const snapshot2: DocumentSnapshot<Post> = await documentRef.get();
   *     const post2: Post = snapshot2.data()!;
   *     if (post2) {
   *         assertEqual(post2.title, 'My Life');
   *         assertEqual(post2.author, 'NewFirstName Bar');
   *     }
   * }
   */
  export interface FirestoreDataConverter<
    AppModelType,
    DbModelType extends DocumentData = DocumentData,
  > {
    /**
     * Called by the Firestore SDK to convert a custom model object of type
     * `AppModelType` into a plain Javascript object (suitable for writing
     * directly to the Firestore database) of type `DbModelType`.
     *
     * To use set() with `merge` and `mergeFields`,
     * toFirestore() must be defined with `Partial<T>`.
     *
     * The `WithFieldValue<T>` type extends `T` to also allow FieldValues such
     * as `FieldValue.delete()` to be used as property values.
     */
    toFirestore(
      modelObject: WithFieldValue<AppModelType>,
    ): WithFieldValue<DbModelType>;

    /**
     * Called by the Firestore SDK to convert a custom model object of type
     * `AppModelType` into a plain Javascript object (suitable for writing
     * directly to the Firestore database) of type `DbModelType`.
     *
     * To use set() with `merge` and `mergeFields`,
     * toFirestore() must be defined with `Partial<T>`.
     *
     * The `PartialWithFieldValue<T>` type extends `Partial<T>` to allow
     * FieldValues such as `FieldValue.delete()` to be used as property values.
     * It also supports nested `Partial` by allowing nested fields to be
     * omitted.
     */
    toFirestore(
      modelObject: PartialWithFieldValue<AppModelType>,
      options: SetOptions,
    ): PartialWithFieldValue<DbModelType>;

    /**
     * Called by the Firestore SDK to convert Firestore data into an object of
     * type `AppModelType`. You can access your data by calling:
     * `snapshot.data()`.
     *
     * Generally, the data returned from `snapshot.data()` can be cast to
     * `DbModelType`; however, this is not guaranteed because Firestore does not
     * enforce a schema on the database. For example, writes from a previous
     * version of the application or writes from another client that did not use
     * a type converter could have written data with different properties and/or
     * property types. The implementation will need to choose whether to
     * gracefully recover from non-conforming data or throw an error.
     */
    fromFirestore(snapshot: QueryDocumentSnapshot): AppModelType;
  }

  /**
   * Settings used to directly configure a `Firestore` instance.
   */
  export interface Settings {
    /**
     * The project ID from the Google Developer's Console, e.g.
     * 'grape-spaceship-123'. We will also check the environment variable
     * GCLOUD_PROJECT for your project ID.  Can be omitted in environments that
     * support {@link https://cloud.google.com/docs/authentication Application
     * Default Credentials}
     */
    projectId?: string;

    /**
     * The database name. If omitted, the default database will be used.
     */
    databaseId?: string;

    /** The hostname to connect to. */
    host?: string;

    /** The port to connect to. */
    port?: number;

    /**
     * Local file containing the Service Account credentials as downloaded from
     * the Google Developers Console. Can  be omitted in environments that
     * support {@link https://cloud.google.com/docs/authentication Application
     * Default Credentials}. To configure Firestore with custom credentials, use
     * the `credentials` property to provide the `client_email` and
     * `private_key` of your service account.
     */
    keyFilename?: string;

    /**
     * The 'client_email' and 'private_key' properties of the service account
     * to use with your Firestore project. Can be omitted in environments that
     * support {@link https://cloud.google.com/docs/authentication Application
     * Default Credentials}. If your credentials are stored in a JSON file, you
     * can specify a `keyFilename` instead.
     */
    credentials?: {client_email?: string; private_key?: string};

    /** Whether to use SSL when connecting. */
    ssl?: boolean;

    /**
     * The maximum number of idle GRPC channels to keep. A smaller number of idle
     * channels reduces memory usage but increases request latency for clients
     * with fluctuating request rates. If set to 0, shuts down all GRPC channels
     * when the client becomes idle. Defaults to 1.
     */
    maxIdleChannels?: number;

    /**
     * Whether to use `BigInt` for integer types when deserializing Firestore
     * Documents. Regardless of magnitude, all integer values are returned as
     * `BigInt` to match the precision of the Firestore backend. Floating point
     * numbers continue to use JavaScript's `number` type.
     */
    useBigInt?: boolean;

    /**
     * Whether to skip nested properties that are set to `undefined` during
     * object serialization. If set to `true`, these properties are skipped
     * and not written to Firestore. If set `false` or omitted, the SDK throws
     * an exception when it encounters properties of type `undefined`.
     */
    ignoreUndefinedProperties?: boolean;

    /**
     * Whether to force the use of HTTP/1.1 REST transport until a method that requires gRPC
     * is called. When a method requires gRPC, this Firestore client will load dependent gRPC
     * libraries and then use gRPC transport for communication from that point forward.
     * Currently the only operation that requires gRPC is creating a snapshot listener with
     * the method `DocumentReference<T>.onSnapshot()`, `CollectionReference<T>.onSnapshot()`,
     * or `Query<T>.onSnapshot()`.
     */
    preferRest?: boolean;

    /**
     * Settings related to telemetry collection by this client.
     * @beta
     */
    openTelemetry?: FirestoreOpenTelemetryOptions;

    [key: string]: any; // Accept other properties, such as GRPC settings.
  }

  /**
   * Options to configure telemetry collection.
   * This is a 'beta' interface and may change in backwards incompatible ways.
   * @beta
   */
  export interface FirestoreOpenTelemetryOptions {
    /**
     * The OpenTelemetry TracerProvider instance that the SDK should use to
     * create trace spans. If not provided, the SDK will use the Global TracerProvider.
     *
     * Even if a Global TracerProvider has been registered, users can still
     * disable this client's span creation by passing in a "no-op" tracer provider
     * here, or by setting the `FIRESTORE_ENABLE_TRACING` environment variable to `OFF` or `FALSE`.
     */
    tracerProvider?: any;
  }

  /** Options to configure a read-only transaction. */
  export interface ReadOnlyTransactionOptions {
    /** Set to true to indicate a read-only transaction. */
    readOnly: true;
    /**
     * If specified, documents are read at the given time. This may not be more
     * than 60 seconds in the past from when the request is processed by the
     * server.
     */
    readTime?: Timestamp;
  }

  /** Options to configure a read-write transaction. */
  export interface ReadWriteTransactionOptions {
    /** Set to false or omit to indicate a read-write transaction. */
    readOnly?: false;
    /**
     * The maximum number of attempts for this transaction. Defaults to 5.
     */
    maxAttempts?: number;
  }

  /**
   * `Firestore` represents a Firestore Database and is the entry point for all
   * Firestore operations.
   */
  export class Firestore {
    /**
     * @param settings Configuration object. See [Firestore Documentation]
     * {@link https://firebase.google.com/docs/firestore/}
     */
    public constructor(settings?: Settings);

    /**
     * Specifies custom settings to be used to configure the `Firestore`
     * instance. Can only be invoked once and before any other Firestore
     * method.
     *
     * If settings are provided via both `settings()` and the `Firestore`
     * constructor, both settings objects are merged and any settings provided
     * via `settings()` take precedence.
     *
     * @param {object} settings The settings to use for all Firestore
     * operations.
     */
    settings(settings: Settings): void;

    /**
     * Returns the Database ID for this Firestore instance.
     */
    get databaseId(): string;

    /**
     * Gets a `CollectionReference` instance that refers to the collection at
     * the specified path.
     *
     * @param collectionPath A slash-separated path to a collection.
     * @return The `CollectionReference` instance.
     */
    collection(collectionPath: string): CollectionReference;

    /**
     * Gets a `DocumentReference` instance that refers to the document at the
     * specified path.
     *
     * @param documentPath A slash-separated path to a document.
     * @return The `DocumentReference` instance.
     */
    doc(documentPath: string): DocumentReference;

    /**
     * Creates and returns a new Query that includes all documents in the
     * database that are contained in a collection or subcollection with the
     * given collectionId.
     *
     * @param collectionId Identifies the collections to query over. Every
     * collection or subcollection with this ID as the last segment of its path
     * will be included. Cannot contain a slash.
     * @return The created `CollectionGroup`.
     */
    collectionGroup(collectionId: string): CollectionGroup;

    /**
     * Retrieves multiple documents from Firestore.
     *
     * The first argument is required and must be of type `DocumentReference`
     * followed by any additional `DocumentReference` documents. If used, the
     * optional `ReadOptions` must be the last argument.
     *
     * @param {Array.<DocumentReference|ReadOptions>} documentRefsOrReadOptions
     * The `DocumentReferences` to receive, followed by an optional field
     * mask.
     * @return A Promise that resolves with an array of resulting document
     * snapshots.
     */
    getAll(
      ...documentRefsOrReadOptions: Array<DocumentReference | ReadOptions>
    ): Promise<Array<DocumentSnapshot>>;

    /**
     * Recursively deletes all documents and subcollections at and under the
     * specified level.
     *
     * If any delete fails, the promise is rejected with an error message
     * containing the number of failed deletes and the stack trace of the last
     * failed delete. The provided reference is deleted regardless of whether
     * all deletes succeeded.
     *
     * `recursiveDelete()` uses a BulkWriter instance with default settings to
     * perform the deletes. To customize throttling rates or add success/error
     * callbacks, pass in a custom BulkWriter instance.
     *
     * @param ref The reference of a document or collection to delete.
     * @param bulkWriter A custom BulkWriter instance used to perform the
     * deletes.
     * @return A promise that resolves when all deletes have been performed.
     * The promise is rejected if any of the deletes fail.
     *
     * @example
     * // Recursively delete a reference and log the references of failures.
     * const bulkWriter = firestore.bulkWriter();
     * bulkWriter
     *   .onWriteError((error) => {
     *     if (
     *       error.failedAttempts < MAX_RETRY_ATTEMPTS
     *     ) {
     *       return true;
     *     } else {
     *       console.log('Failed write at document: ', error.documentRef.path);
     *       return false;
     *     }
     *   });
     * await firestore.recursiveDelete(docRef, bulkWriter);
     */
    recursiveDelete(
      ref: CollectionReference<any, any> | DocumentReference<any, any>,
      bulkWriter?: BulkWriter,
    ): Promise<void>;

    /**
     * Terminates the Firestore client and closes all open streams.
     *
     * @return A Promise that resolves when the client is terminated.
     */
    terminate(): Promise<void>;

    /**
     * Fetches the root collections that are associated with this Firestore
     * database.
     *
     * @returns A Promise that resolves with an array of CollectionReferences.
     */
    listCollections(): Promise<Array<CollectionReference>>;

    /**
     * Executes the given updateFunction and commits the changes applied within
     * the transaction.
     *
     * You can use the transaction object passed to 'updateFunction' to read and
     * modify Firestore documents under lock. You have to perform all reads
     * before you perform any write.
     *
     * Transactions can be performed as read-only or read-write transactions. By
     * default, transactions are executed in read-write mode.
     *
     * A read-write transaction obtains a pessimistic lock on all documents that
     * are read during the transaction. These locks block other transactions,
     * batched writes, and other non-transactional writes from changing that
     * document. Any writes in a read-write transactions are committed once
     * 'updateFunction' resolves, which also releases all locks.
     *
     * If a read-write transaction fails with contention, the transaction is
     * retried up to five times. The `updateFunction` is invoked once for each
     * attempt.
     *
     * Read-only transactions do not lock documents. They can be used to read
     * documents at a consistent snapshot in time, which may be up to 60 seconds
     * in the past. Read-only transactions are not retried.
     *
     * Transactions time out after 60 seconds if no documents are read.
     * Transactions that are not committed within than 270 seconds are also
     * aborted. Any remaining locks are released when a transaction times out.
     *
     * @param updateFunction The function to execute within the transaction
     * context.
     * @param transactionOptions Transaction options.
     * @return If the transaction completed successfully or was explicitly
     * aborted (by the updateFunction returning a failed Promise), the Promise
     * returned by the updateFunction will be returned here. Else if the
     * transaction failed, a rejected Promise with the corresponding failure
     * error will be returned.
     */
    runTransaction<T>(
      updateFunction: (transaction: Transaction) => Promise<T>,
      transactionOptions?:
        | ReadWriteTransactionOptions
        | ReadOnlyTransactionOptions,
    ): Promise<T>;

    /**
     * Creates a write batch, used for performing multiple writes as a single
     * atomic operation.
     */
    batch(): WriteBatch;

    /**
     * Creates a [BulkWriter]{@link BulkWriter}, used for performing
     * multiple writes in parallel. Gradually ramps up writes as specified
     * by the 500/50/5 rule.
     *
     * @see https://firebase.google.com/docs/firestore/best-practices#ramping_up_traffic
     *
     * @param options An options object used to configure the throttling
     * behavior for the underlying BulkWriter.
     */
    bulkWriter(options?: BulkWriterOptions): BulkWriter;

    /**
     * Creates a new `BundleBuilder` instance to package selected Firestore data into
     * a bundle.
     *
     * @param bundleId The ID of the bundle. When loaded on clients, client SDKs use this ID
     * and the timestamp associated with the bundle to tell if it has been loaded already.
     * If not specified, a random identifier will be used.
     *
     *
     * @example
     * const bundle = firestore.bundle('data-bundle');
     * const docSnapshot = await firestore.doc('abc/123').get();
     * const querySnapshot = await firestore.collection('coll').get();
     *
     * const bundleBuffer = bundle.add(docSnapshot); // Add a document
     *                            .add('coll-query', querySnapshot) // Add a named query.
     *                            .build()
     * // Save `bundleBuffer` to CDN or stream it to clients.
     */
    bundle(bundleId?: string): BundleBuilder;
  }

  /**
   * An immutable object representing a geo point in Firestore. The geo point
   * is represented as latitude/longitude pair.
   *
   * Latitude values are in the range of [-90, 90].
   * Longitude values are in the range of [-180, 180].
   */
  export class GeoPoint {
    /**
     * Creates a new immutable GeoPoint object with the provided latitude and
     * longitude values.
     * @param latitude The latitude as number between -90 and 90.
     * @param longitude The longitude as number between -180 and 180.
     */
    constructor(latitude: number, longitude: number);

    readonly latitude: number;
    readonly longitude: number;

    /**
     * Returns true if this `GeoPoint` is equal to the provided one.
     *
     * @param other The `GeoPoint` to compare against.
     * @return true if this `GeoPoint` is equal to the provided one.
     */
    isEqual(other: GeoPoint): boolean;
  }

  /**
   * A reference to a transaction.
   * The `Transaction` object passed to a transaction's updateFunction provides
   * the methods to read and write data within the transaction context. See
   * `Firestore.runTransaction()`.
   */
  export class Transaction {
    private constructor();

    /**
     * Retrieves a query result. Holds a pessimistic lock on all returned
     * documents.
     *
     * @param query A query to execute.
     * @return A QuerySnapshot for the retrieved data.
     */
    get<AppModelType, DbModelType extends DocumentData>(
      query: Query<AppModelType, DbModelType>,
    ): Promise<QuerySnapshot<AppModelType, DbModelType>>;

    /**
     * Reads the document referenced by the provided `DocumentReference.`
     * Holds a pessimistic lock on the returned document.
     *
     * @param documentRef A reference to the document to be read.
     * @return A DocumentSnapshot for the read data.
     */
    get<AppModelType, DbModelType extends DocumentData>(
      documentRef: DocumentReference<AppModelType, DbModelType>,
    ): Promise<DocumentSnapshot<AppModelType, DbModelType>>;

    /**
     * Retrieves an aggregate query result. Holds a pessimistic lock on all
     * documents that were matched by the underlying query.
     *
     * @param aggregateQuery An aggregate query to execute.
     * @return An AggregateQuerySnapshot for the retrieved data.
     */
    get<
      AppModelType,
      DbModelType extends DocumentData,
      AggregateSpecType extends AggregateSpec,
    >(
      aggregateQuery: AggregateQuery<
        AggregateSpecType,
        AppModelType,
        DbModelType
      >,
    ): Promise<
      AggregateQuerySnapshot<AggregateSpecType, AppModelType, DbModelType>
    >;

    /**
     * Retrieves multiple documents from Firestore. Holds a pessimistic lock on
     * all returned documents.
     *
     * The first argument is required and must be of type `DocumentReference`
     * followed by any additional `DocumentReference` documents. If used, the
     * optional `ReadOptions` must be the last argument.
     *
     * @param {Array.<DocumentReference|ReadOptions>} documentRefsOrReadOptions
     * The `DocumentReferences` to receive, followed by an optional field
     * mask.
     * @return A Promise that resolves with an array of resulting document
     * snapshots.
     */
    getAll<AppModelType, DbModelType extends DocumentData>(
      ...documentRefsOrReadOptions: Array<
        DocumentReference<AppModelType, DbModelType> | ReadOptions
      >
    ): Promise<Array<DocumentSnapshot<AppModelType, DbModelType>>>;

    /**
     * Create the document referred to by the provided `DocumentReference`.
     * The operation will fail the transaction if a document exists at the
     * specified location.
     *
     * @param documentRef A reference to the document to be create.
     * @param data The object data to serialize as the document.
     * @throws Error If the provided input is not a valid Firestore document.
     * @return This `Transaction` instance. Used for chaining method calls.
     */
    create<AppModelType, DbModelType extends DocumentData>(
      documentRef: DocumentReference<AppModelType, DbModelType>,
      data: WithFieldValue<AppModelType>,
    ): Transaction;

    /**
     * Writes to the document referred to by the provided `DocumentReference`.
     * If the document does not exist yet, it will be created. If you pass
     * `SetOptions`, the provided data can be merged into the existing document.
     *
     * @param documentRef A reference to the document to be set.
     * @param data An object of the fields and values for the document.
     * @param options An object to configure the set behavior.
     * @param  options.merge - If true, set() merges the values specified in its
     * data argument. Fields omitted from this set() call remain untouched. If
     * your input sets any field to an empty map, all nested fields are
     * overwritten.
     * @param options.mergeFields - If provided, set() only replaces the
     * specified field paths. Any field path that is not specified is ignored
     * and remains untouched. If your input sets any field to an empty map, all
     * nested fields are overwritten.
     * @throws Error If the provided input is not a valid Firestore document.
     * @return This `Transaction` instance. Used for chaining method calls.
     */
    set<AppModelType, DbModelType extends DocumentData>(
      documentRef: DocumentReference<AppModelType, DbModelType>,
      data: PartialWithFieldValue<AppModelType>,
      options: SetOptions,
    ): Transaction;
    set<AppModelType, DbModelType extends DocumentData>(
      documentRef: DocumentReference<AppModelType, DbModelType>,
      data: WithFieldValue<AppModelType>,
    ): Transaction;

    /**
     * Updates fields in the document referred to by the provided
     * `DocumentReference`. The update will fail if applied to a document that
     * does not exist.
     *
     * Nested fields can be updated by providing dot-separated field path
     * strings.
     *
     * @param documentRef A reference to the document to be updated.
     * @param data An object containing the fields and values with which to
     * update the document.
     * @param precondition A Precondition to enforce on this update.
     * @throws Error If the provided input is not valid Firestore data.
     * @return This `Transaction` instance. Used for chaining method calls.
     */
    update<AppModelType, DbModelType extends DocumentData>(
      documentRef: DocumentReference<AppModelType, DbModelType>,
      data: UpdateData<DbModelType>,
      precondition?: Precondition,
    ): Transaction;

    /**
     * Updates fields in the document referred to by the provided
     * `DocumentReference`. The update will fail if applied to a document that
     * does not exist.
     *
     * Nested fields can be updated by providing dot-separated field path
     * strings or by providing FieldPath objects.
     *
     * A `Precondition` restricting this update can be specified as the last
     * argument.
     *
     * @param documentRef A reference to the document to be updated.
     * @param field The first field to update.
     * @param value The first value
     * @param fieldsOrPrecondition An alternating list of field paths and values
     * to update, optionally followed by a `Precondition` to enforce on this
     * update.
     * @throws Error If the provided input is not valid Firestore data.
     * @return This `Transaction` instance. Used for chaining method calls.
     */
    update(
      documentRef: DocumentReference<any, any>,
      field: string | FieldPath,
      value: any,
      ...fieldsOrPrecondition: any[]
    ): Transaction;

    /**
     * Deletes the document referred to by the provided `DocumentReference`.
     *
     * @param documentRef A reference to the document to be deleted.
     * @param precondition A Precondition to enforce for this delete.
     * @return This `Transaction` instance. Used for chaining method calls.
     */
    delete(
      documentRef: DocumentReference<any, any>,
      precondition?: Precondition,
    ): Transaction;
  }

  /**
   * A Firestore BulkWriter than can be used to perform a large number of writes
   * in parallel. Writes to the same document will be executed sequentially.
   *
   * @class
   */
  export class BulkWriter {
    private constructor();

    /**
     * Create a document with the provided data. This single operation will fail
     * if a document exists at its location.
     *
     * @param documentRef A reference to the document to be
     * created.
     * @param data The object to serialize as the document.
     * @throws Error If the provided input is not a valid Firestore document.
     * @returns A promise that resolves with the result of the write. If the
     * write fails, the promise is rejected with a
     * [BulkWriterError]{@link BulkWriterError}.
     */
    create<AppModelType, DbModelType extends DocumentData>(
      documentRef: DocumentReference<AppModelType, DbModelType>,
      data: WithFieldValue<AppModelType>,
    ): Promise<WriteResult>;

    /**
     * Delete a document from the database.
     *
     * @param documentRef A reference to the document to be
     * deleted.
     * @param precondition A precondition to enforce for this
     * delete.
     * @param precondition.lastUpdateTime If set, enforces that the
     * document was last updated at lastUpdateTime. Fails the batch if the
     * document doesn't exist or was last updated at a different time.
     * @param precondition.exists If set, enforces that the target document
     * must or must not exist.
     * @returns A promise that resolves with the result of the delete. If the
     * delete fails, the promise is rejected with a
     * [BulkWriterError]{@link BulkWriterError}.
     */
    delete(
      documentRef: DocumentReference<any, any>,
      precondition?: Precondition,
    ): Promise<WriteResult>;

    /**
     * Write to the document referred to by the provided
     * [DocumentReference]{@link DocumentReference}. If the document does not
     * exist yet, it will be created. If you pass
     * [SetOptions]{@link SetOptions}., the provided data can be merged into the
     * existing document.
     *
     * @param  documentRef A reference to the document to be
     * set.
     * @param data The object to serialize as the document.
     * @param options An object to configure the set behavior.
     * @param  options.merge - If true, set() merges the values specified in its
     * data argument. Fields omitted from this set() call remain untouched. If
     * your input sets any field to an empty map, all nested fields are
     * overwritten.
     * @param options.mergeFields - If provided, set() only replaces the
     * specified field paths. Any field path that is not specified is ignored
     * and remains untouched. If your input sets any field to an empty map, all
     * nested fields are overwritten.
     * @throws Error If the provided input is not a valid Firestore document.
     * @returns A promise that resolves with the result of the write. If the
     * write fails, the promise is rejected with a
     * [BulkWriterError]{@link BulkWriterError}.
     */
    set<AppModelType, DbModelType extends DocumentData>(
      documentRef: DocumentReference<AppModelType, DbModelType>,
      data: PartialWithFieldValue<AppModelType>,
      options: SetOptions,
    ): Promise<WriteResult>;
    set<AppModelType, DbModelType extends DocumentData>(
      documentRef: DocumentReference<AppModelType, DbModelType>,
      data: WithFieldValue<AppModelType>,
    ): Promise<WriteResult>;

    /**
     * Update fields of the document referred to by the provided
     * [DocumentReference]{@link DocumentReference}. If the document doesn't yet
     * exist, the update fails and the entire batch will be rejected.
     *
     * The update() method accepts either an object with field paths encoded as
     * keys and field values encoded as values, or a variable number of
     * arguments that alternate between field paths and field values. Nested
     * fields can be updated by providing dot-separated field path strings or by
     * providing FieldPath objects.
     *
     *
     * A Precondition restricting this update can be specified as the last
     * argument.
     *
     * @param documentRef A reference to the document to be updated.
     * @param data An object containing the fields and values with which to
     * update the document.
     * @param precondition A Precondition to enforce on this update.
     * @throws Error If the provided input is not valid Firestore data.
     * @returns A promise that resolves with the result of the write. If the
     * write fails, the promise is rejected with a
     * [BulkWriterError]{@link BulkWriterError}.
     */
    update<AppModelType, DbModelType extends DocumentData>(
      documentRef: DocumentReference<AppModelType, DbModelType>,
      data: UpdateData<DbModelType>,
      precondition?: Precondition,
    ): Promise<WriteResult>;

    /**
     * Update fields of the document referred to by the provided
     * [DocumentReference]{@link DocumentReference}. If the document doesn't yet
     * exist, the update fails and the entire batch will be rejected.
     *
     * The update() method accepts either an object with field paths encoded as
     * keys and field values encoded as values, or a variable number of
     * arguments that alternate between field paths and field values. Nested
     * fields can be updated by providing dot-separated field path strings or by
     * providing FieldPath objects.
     *
     *
     * A Precondition restricting this update can be specified as the last
     * argument.
     *
     * @param documentRef A reference to the document to be updated.
     * @param field The first field to update.
     * @param value The first value
     * @param fieldsOrPrecondition An alternating list of field paths and values
     * to update, optionally followed a `Precondition` to enforce on this
     * update.
     * @throws Error If the provided input is not valid Firestore data;
     * @returns A promise that resolves with the result of the write. If the
     * write fails, the promise is rejected with a
     * [BulkWriterError]{@link BulkWriterError}.
     */
    update(
      documentRef: DocumentReference<any, any>,
      field: string | FieldPath,
      value: any,
      ...fieldsOrPrecondition: any[]
    ): Promise<WriteResult>;

    /**
     * Attaches a listener that is run every time a BulkWriter operation
     * successfully completes.
     *
     * @param callback A callback to be called every time a BulkWriter operation
     * successfully completes.
     */
    onWriteResult(
      callback: (
        documentRef: DocumentReference<any, any>,
        result: WriteResult,
      ) => void,
    ): void;

    /**
     * Attaches an error handler listener that is run every time a BulkWriter
     * operation fails.
     *
     * BulkWriter has a default error handler that retries UNAVAILABLE and
     * ABORTED errors up to a maximum of 10 failed attempts. When an error
     * handler is specified, the default error handler will be overwritten.
     *
     * @param shouldRetryCallback A callback to be called every time a BulkWriter
     * operation fails. Returning `true` will retry the operation. Returning
     * `false` will stop the retry loop.
     */
    onWriteError(
      shouldRetryCallback: (error: BulkWriterError) => boolean,
    ): void;

    /**
     * Commits all writes that have been enqueued up to this point in parallel.
     *
     * Returns a Promise that resolves when all currently queued operations have
     * been committed. The Promise will never be rejected since the results for
     * each individual operation are conveyed via their individual Promises.
     *
     * The Promise resolves immediately if there are no pending writes.
     * Otherwise, the Promise waits for all previously issued writes, but it
     * does not wait for writes that were added after the method is called. If
     * you want to wait for additional writes, call `flush()` again.
     *
     * @return A promise that resolves when all enqueued writes
     * up to this point have been committed.
     */
    flush(): Promise<void>;

    /**
     * Commits all enqueued writes and marks the BulkWriter instance as closed.
     *
     * After calling `close()`, calling any method will throw an error. Any
     * retries scheduled as part of an `onWriteError()` handler will be run
     * before the `close()` promise resolves.
     *
     * Returns a Promise that resolves when all writes have been committed. The
     * Promise will never be rejected. Calling this method will send all
     * requests. The promise resolves immediately if there are no pending
     * writes.
     *
     * @return A promise that resolves when all enqueued writes
     * up to this point have been committed.
     */
    close(): Promise<void>;
  }

  /**
   * An options object to configure throttling on BulkWriter.
   */
  export interface BulkWriterOptions {
    /**
     * Whether to disable or configure throttling. By default, throttling is
     * enabled. This field can be set to either a boolean or a config
     * object. Setting it to `true` will use default values. You can override
     * the defaults by setting it to `false` to disable throttling, or by
     * setting the config values to enable throttling with the provided values.
     *
     * @see https://firebase.google.com/docs/firestore/best-practices#ramping_up_traffic
     *
     * @param initialOpsPerSecond The initial maximum number of operations per
     * second allowed by the throttler. If this field is not set, the default
     * is 500 operations per second.
     * @param maxOpsPerSecond The maximum number of operations per second
     * allowed by the throttler. If this field is set, the throttler's allowed
     * operations per second does not ramp up past the specified operations per
     * second.
     */
    readonly throttling?:
      | boolean
      | {initialOpsPerSecond?: number; maxOpsPerSecond?: number};
  }

  /**
   * The error thrown when a BulkWriter operation fails.
   */
  export class BulkWriterError extends Error {
    /** The status code of the error. */
    readonly code: GrpcStatus;

    /** The error message of the error. */
    readonly message: string;

    /** The document reference the operation was performed on. */
    readonly documentRef: DocumentReference<any, any>;

    /** The type of operation performed. */
    readonly operationType: 'create' | 'set' | 'update' | 'delete';

    /** How many times this operation has been attempted unsuccessfully. */
    readonly failedAttempts: number;
  }

  /**
   * A write batch, used to perform multiple writes as a single atomic unit.
   *
   * A `WriteBatch` object can be acquired by calling `Firestore.batch()`. It
   * provides methods for adding writes to the write batch. None of the
   * writes will be committed (or visible locally) until `WriteBatch.commit()`
   * is called.
   *
   * Unlike transactions, write batches are persisted offline and therefore are
   * preferable when you don't need to condition your writes on read data.
   */
  export class WriteBatch {
    private constructor();

    /**
     * Create the document referred to by the provided `DocumentReference`. The
     * operation will fail the batch if a document exists at the specified
     * location.
     *
     * @param documentRef A reference to the document to be created.
     * @param data The object data to serialize as the document.
     * @throws Error If the provided input is not a valid Firestore document.
     * @return This `WriteBatch` instance. Used for chaining method calls.
     */
    create<AppModelType, DbModelType extends DocumentData>(
      documentRef: DocumentReference<AppModelType, DbModelType>,
      data: WithFieldValue<AppModelType>,
    ): WriteBatch;

    /**
     * Write to the document referred to by the provided `DocumentReference`.
     * If the document does not exist yet, it will be created. If you pass
     * `SetOptions`, the provided data can be merged into the existing document.
     *
     * @param documentRef A reference to the document to be set.
     * @param data An object of the fields and values for the document.
     * @param options An object to configure the set behavior.
     * @param  options.merge - If true, set() merges the values specified in its
     * data argument. Fields omitted from this set() call remain untouched. If
     * your input sets any field to an empty map, all nested fields are
     * overwritten.
     * @param options.mergeFields - If provided, set() only replaces the
     * specified field paths. Any field path that is not specified is ignored
     * and remains untouched. If your input sets any field to an empty map, all
     * nested fields are overwritten.
     * @throws Error If the provided input is not a valid Firestore document.
     * @return This `WriteBatch` instance. Used for chaining method calls.
     */
    set<AppModelType, DbModelType extends DocumentData>(
      documentRef: DocumentReference<AppModelType, DbModelType>,
      data: PartialWithFieldValue<AppModelType>,
      options: SetOptions,
    ): WriteBatch;
    set<AppModelType, DbModelType extends DocumentData>(
      documentRef: DocumentReference<AppModelType, DbModelType>,
      data: WithFieldValue<AppModelType>,
    ): WriteBatch;

    /**
     * Update fields of the document referred to by the provided
     * `DocumentReference`. If the document doesn't yet exist, the update fails
     * and the entire batch will be rejected.
     *
     * Nested fields can be updated by providing dot-separated field path
     * strings.
     *
     * @param documentRef A reference to the document to be updated.
     * @param data An object containing the fields and values with which to
     * update the document.
     * @param precondition A Precondition to enforce on this update.
     * @throws Error If the provided input is not valid Firestore data.
     * @return This `WriteBatch` instance. Used for chaining method calls.
     */
    update<AppModelType, DbModelType extends DocumentData>(
      documentRef: DocumentReference<AppModelType, DbModelType>,
      data: UpdateData<DbModelType>,
      precondition?: Precondition,
    ): WriteBatch;

    /**
     * Updates fields in the document referred to by the provided
     * `DocumentReference`. The update will fail if applied to a document that
     * does not exist.
     *
     * Nested fields can be updated by providing dot-separated field path
     * strings or by providing FieldPath objects.
     *
     * A `Precondition` restricting this update can be specified as the last
     * argument.
     *
     * @param documentRef A reference to the document to be updated.
     * @param field The first field to update.
     * @param value The first value
     * @param fieldsOrPrecondition An alternating list of field paths and values
     * to update, optionally followed a `Precondition` to enforce on this
     * update.
     * @throws Error If the provided input is not valid Firestore data.
     * @return This `WriteBatch` instance. Used for chaining method calls.
     */
    update(
      documentRef: DocumentReference<any, any>,
      field: string | FieldPath,
      value: any,
      ...fieldsOrPrecondition: any[]
    ): WriteBatch;

    /**
     * Deletes the document referred to by the provided `DocumentReference`.
     *
     * @param documentRef A reference to the document to be deleted.
     * @param precondition A Precondition to enforce for this delete.
     * @return This `WriteBatch` instance. Used for chaining method calls.
     */
    delete(
      documentRef: DocumentReference<any, any>,
      precondition?: Precondition,
    ): WriteBatch;

    /**
     * Commits all of the writes in this write batch as a single atomic unit.
     *
     * @return A Promise resolved once all of the writes in the batch have been
     * successfully written to the backend as an atomic unit.
     */
    commit(): Promise<WriteResult[]>;
  }

  /**
   * An options object that configures conditional behavior of `update()` and
   * `delete()` calls in `DocumentReference`, `WriteBatch`, and `Transaction`.
   * Using Preconditions, these calls can be restricted to only apply to
   * documents that match the specified restrictions.
   */
  export interface Precondition {
    /**
     * If set, the last update time to enforce.
     */
    readonly lastUpdateTime?: Timestamp;

    /**
     * If set, enforces that the target document must or must not exist.
     */
    readonly exists?: boolean;
  }

  /**
   * An options object that configures the behavior of `set()` calls in
   * `DocumentReference`, `WriteBatch` and `Transaction`. These calls can be
   * configured to perform granular merges instead of overwriting the target
   * documents in their entirety.
   *
   * @param merge Changes the behavior of a set() call to only replace the
   * values specified in its data argument. Fields omitted from the set() call
   * remain untouched. If your input sets any field to an empty map, all nested
   * fields are overwritten.
   *
   * @param mergeFields Changes the behavior of set() calls to only replace
   * the specified field paths. Any field path that is not specified is ignored
   * and remains untouched. If your input sets any field to an empty map, all
   * nested fields are overwritten.
   */
  export type SetOptions =
    | {
        readonly merge?: boolean;
      }
    | {
        readonly mergeFields?: Array<string | FieldPath>;
      };

  /**
   * An options object that can be used to configure the behavior of `getAll()`
   * calls. By providing a `fieldMask`, these calls can be configured to only
   * return a subset of fields.
   */
  export interface ReadOptions {
    /**
     * Specifies the set of fields to return and reduces the amount of data
     * transmitted by the backend.
     *
     * Adding a field mask does not filter results. Documents do not need to
     * contain values for all the fields in the mask to be part of the result
     * set.
     */
    readonly fieldMask?: (string | FieldPath)[];
  }

  /**
   * A WriteResult wraps the write time set by the Firestore servers on `sets()`,
   * `updates()`, and `creates()`.
   */
  export class WriteResult {
    private constructor();

    /**
     * The write time as set by the Firestore servers.
     */
    readonly writeTime: Timestamp;

    /**
     * Returns true if this `WriteResult` is equal to the provided one.
     *
     * @param other The `WriteResult` to compare against.
     * @return true if this `WriteResult` is equal to the provided one.
     */
    isEqual(other: WriteResult): boolean;
  }

  /**
   * A `DocumentReference` refers to a document location in a Firestore database
   * and can be used to write, read, or listen to the location. The document at
   * the referenced location may or may not exist. A `DocumentReference` can
   * also be used to create a `CollectionReference` to a subcollection.
   */
  export class DocumentReference<
    AppModelType = DocumentData,
    DbModelType extends DocumentData = DocumentData,
  > {
    private constructor();

    /** The identifier of the document within its collection. */
    readonly id: string;

    /**
     * The `Firestore` for the Firestore database (useful for performing
     * transactions, etc.).
     */
    readonly firestore: Firestore;

    /**
     * A reference to the Collection to which this DocumentReference belongs.
     */
    readonly parent: CollectionReference<AppModelType, DbModelType>;

    /**
     * A string representing the path of the referenced document (relative
     * to the root of the database).
     */
    readonly path: string;

    /**
     * Gets a `CollectionReference` instance that refers to the collection at
     * the specified path.
     *
     * @param collectionPath A slash-separated path to a collection.
     * @return The `CollectionReference` instance.
     */
    collection(collectionPath: string): CollectionReference;

    /**
     * Fetches the subcollections that are direct children of this document.
     *
     * @returns A Promise that resolves with an array of CollectionReferences.
     */
    listCollections(): Promise<Array<CollectionReference>>;

    /**
     * Creates a document referred to by this `DocumentReference` with the
     * provided object values. The write fails if the document already exists
     *
     * @param data The object data to serialize as the document.
     * @throws {Error} If the provided input is not a valid Firestore document or if the document already exists.
     * @return A Promise resolved with the write time of this create.
     */
    create(data: WithFieldValue<AppModelType>): Promise<WriteResult>;

    /**
     * Writes to the document referred to by this `DocumentReference`. If the
     * document does not yet exist, it will be created. If you pass
     * `SetOptions`, the provided data can be merged into an existing document.
     *
     * @param data A map of the fields and values for the document.
     * @param options An object to configure the set behavior.
     * @param  options.merge - If true, set() merges the values specified in its
     * data argument. Fields omitted from this set() call remain untouched. If
     * your input sets any field to an empty map, all nested fields are
     * overwritten.
     * @param options.mergeFields - If provided, set() only replaces the
     * specified field paths. Any field path that is not specified is ignored
     * and remains untouched. If your input sets any field to an empty map, all
     * nested fields are overwritten.
     * @throws Error If the provided input is not a valid Firestore document.
     * @return A Promise resolved with the write time of this set.
     */
    set(
      data: PartialWithFieldValue<AppModelType>,
      options: SetOptions,
    ): Promise<WriteResult>;
    set(data: WithFieldValue<AppModelType>): Promise<WriteResult>;

    /**
     * Updates fields in the document referred to by this `DocumentReference`.
     * The update will fail if applied to a document that does not exist.
     *
     * Nested fields can be updated by providing dot-separated field path
     * strings.
     *
     * @param data An object containing the fields and values with which to
     * update the document.
     * @param precondition A Precondition to enforce on this update.
     * @throws Error If the provided input is not valid Firestore data.
     * @return A Promise resolved with the write time of this update.
     */
    update(
      data: UpdateData<DbModelType>,
      precondition?: Precondition,
    ): Promise<WriteResult>;

    /**
     * Updates fields in the document referred to by this `DocumentReference`.
     * The update will fail if applied to a document that does not exist.
     *
     * Nested fields can be updated by providing dot-separated field path
     * strings or by providing FieldPath objects.
     *
     * A `Precondition` restricting this update can be specified as the last
     * argument.
     *
     * @param field The first field to update.
     * @param value The first value.
     * @param moreFieldsOrPrecondition An alternating list of field paths and
     * values to update, optionally followed by a `Precondition` to enforce on
     * this update.
     * @throws Error If the provided input is not valid Firestore data.
     * @return A Promise resolved with the write time of this update.
     */
    update(
      field: string | FieldPath,
      value: any,
      ...moreFieldsOrPrecondition: any[]
    ): Promise<WriteResult>;

    /**
     * Deletes the document referred to by this `DocumentReference`.
     *
     * @param precondition A Precondition to enforce for this delete.
     * @return A Promise resolved with the write time of this delete.
     */
    delete(precondition?: Precondition): Promise<WriteResult>;

    /**
     * Reads the document referred to by this `DocumentReference`.
     *
     * @return A Promise resolved with a DocumentSnapshot containing the
     * current document contents.
     */
    get(): Promise<DocumentSnapshot<AppModelType, DbModelType>>;

    /**
     * Attaches a listener for DocumentSnapshot events.
     *
     * @param onNext A callback to be called every time a new `DocumentSnapshot`
     * is available.
     * @param onError A callback to be called if the listen fails or is
     * cancelled. No further callbacks will occur.
     * @return An unsubscribe function that can be called to cancel
     * the snapshot listener.
     */
    onSnapshot(
      onNext: (snapshot: DocumentSnapshot<AppModelType, DbModelType>) => void,
      onError?: (error: Error) => void,
    ): () => void;

    /**
     * Returns true if this `DocumentReference` is equal to the provided one.
     *
     * @param other The `DocumentReference` to compare against.
     * @return true if this `DocumentReference` is equal to the provided one.
     */
    isEqual(other: DocumentReference<AppModelType, DbModelType>): boolean;

    /**
     * Applies a custom data converter to this DocumentReference, allowing you
     * to use your own custom model objects with Firestore. When you call
     * set(), get(), etc. on the returned DocumentReference instance, the
     * provided converter will convert between Firestore data of type
     * `NewDbModelType` and your custom type `NewAppModelType`.
     *
     * @param converter Converts objects to and from Firestore. Passing in
     * `null` removes the current converter.
     * @return A DocumentReference<U> that uses the provided converter.
     */
    withConverter<
      NewAppModelType,
      NewDbModelType extends DocumentData = DocumentData,
    >(
      converter: FirestoreDataConverter<NewAppModelType, NewDbModelType>,
    ): DocumentReference<NewAppModelType, NewDbModelType>;
    withConverter(converter: null): DocumentReference;
  }

  /**
   * A `DocumentSnapshot` contains data read from a document in your Firestore
   * database. The data can be extracted with `.data()` or `.get(<field>)` to
   * get a specific field.
   *
   * For a `DocumentSnapshot` that points to a non-existing document, any data
   * access will return 'undefined'. You can use the `exists` property to
   * explicitly verify a document's existence.
   */
  export class DocumentSnapshot<
    AppModelType = DocumentData,
    DbModelType extends DocumentData = DocumentData,
  > {
    protected constructor();

    /** True if the document exists. */
    readonly exists: boolean;

    /** A `DocumentReference` to the document location. */
    readonly ref: DocumentReference<AppModelType, DbModelType>;

    /**
     * The ID of the document for which this `DocumentSnapshot` contains data.
     */
    readonly id: string;

    /**
     * The time the document was created. Not set for documents that don't
     * exist.
     */
    readonly createTime?: Timestamp;

    /**
     * The time the document was last updated (at the time the snapshot was
     * generated). Not set for documents that don't exist.
     */
    readonly updateTime?: Timestamp;

    /**
     * The time this snapshot was read.
     */
    readonly readTime: Timestamp;

    /**
     * Retrieves all fields in the document as an Object. Returns 'undefined' if
     * the document doesn't exist.
     *
     * @return An Object containing all fields in the document.
     */
    data(): AppModelType | undefined;

    /**
     * Retrieves the field specified by `fieldPath`.
     *
     * @param fieldPath The path (e.g. 'foo' or 'foo.bar') to a specific field.
     * @return The data at the specified field location or undefined if no such
     * field exists in the document.
     */
    get(fieldPath: string | FieldPath): any;

    /**
     * Returns true if the document's data and path in this `DocumentSnapshot`
     * is equal to the provided one.
     *
     * @param other The `DocumentSnapshot` to compare against.
     * @return true if this `DocumentSnapshot` is equal to the provided one.
     */
    isEqual(other: DocumentSnapshot<AppModelType, DbModelType>): boolean;
  }

  /**
   * A `QueryDocumentSnapshot` contains data read from a document in your
   * Firestore database as part of a query. The document is guaranteed to exist
   * and its data can be extracted with `.data()` or `.get(<field>)` to get a
   * specific field.
   *
   * A `QueryDocumentSnapshot` offers the same API surface as a
   * `DocumentSnapshot`. Since query results contain only existing documents, the
   * `exists` property will always be true and `data()` will never return
   * 'undefined'.
   */
  export class QueryDocumentSnapshot<
    AppModelType = DocumentData,
    DbModelType extends DocumentData = DocumentData,
  > extends DocumentSnapshot<AppModelType, DbModelType> {
    private constructor();

    /**
     * The time the document was created.
     */
    readonly createTime: Timestamp;

    /**
     * The time the document was last updated (at the time the snapshot was
     * generated).
     */
    readonly updateTime: Timestamp;

    /**
     * Retrieves all fields in the document as an Object.
     *
     * @override
     * @return An Object containing all fields in the document.
     */
    data(): AppModelType;
  }

  /**
   * The direction of a `Query.orderBy()` clause is specified as 'desc' or 'asc'
   * (descending or ascending).
   */
  export type OrderByDirection = 'desc' | 'asc';

  /**
   * Filter conditions in a `Query.where()` clause are specified using the
   * strings '<', '<=', '==', '!=', '>=', '>', 'array-contains', 'in', 'not-in',
   * and 'array-contains-any'.
   */
  export type WhereFilterOp =
    | '<'
    | '<='
    | '=='
    | '!='
    | '>='
    | '>'
    | 'array-contains'
    | 'in'
    | 'not-in'
    | 'array-contains-any';

  /**
   * A `Query` refers to a Query which you can read or listen to. You can also
   * construct refined `Query` objects by adding filters and ordering.
   */
  export class Query<
    AppModelType = DocumentData,
    DbModelType extends DocumentData = DocumentData,
  > {
    protected constructor();

    /**
     * The `Firestore` for the Firestore database (useful for performing
     * transactions, etc.).
     */
    readonly firestore: Firestore;

    /**
     * Creates and returns a new Query with the additional filter that documents
     * must contain the specified field and that its value should satisfy the
     * relation constraint provided.
     *
     * This function returns a new (immutable) instance of the Query (rather
     * than modify the existing instance) to impose the filter.
     *
     * @param fieldPath The path to compare
     * @param opStr The operation string (e.g "<", "<=", "==", ">", ">=").
     * @param value The value for comparison
     * @return The created Query.
     */
    where(
      fieldPath: string | FieldPath,
      opStr: WhereFilterOp,
      value: any,
    ): Query<AppModelType, DbModelType>;

    /**
     * Creates and returns a new [Query]{@link Query} with the additional filter
     * that documents should satisfy the relation constraint provided. Documents
     * must contain the field specified in the filter.
     *
     * This function returns a new (immutable) instance of the Query (rather than
     * modify the existing instance) to impose the filter.
     *
     * @param {Filter} filter A filter to apply to the Query.
     * @returns {Query} The created Query.
     */
    where(filter: Filter): Query<AppModelType, DbModelType>;

    /**
     * Creates and returns a new Query that's additionally sorted by the
     * specified field, optionally in descending order instead of ascending.
     *
     * This function returns a new (immutable) instance of the Query (rather
     * than modify the existing instance) to impose the order.
     *
     * @param fieldPath The field to sort by.
     * @param directionStr Optional direction to sort by ('asc' or 'desc'). If
     * not specified, order will be ascending.
     * @return The created Query.
     */
    orderBy(
      fieldPath: string | FieldPath,
      directionStr?: OrderByDirection,
    ): Query<AppModelType, DbModelType>;

    /**
     * Creates and returns a new Query that only returns the first matching
     * documents.
     *
     * This function returns a new (immutable) instance of the Query (rather
     * than modify the existing instance) to impose the limit.
     *
     * @param limit The maximum number of items to return.
     * @return The created Query.
     */
    limit(limit: number): Query<AppModelType, DbModelType>;

    /**
     * Creates and returns a new Query that only returns the last matching
     * documents.
     *
     * You must specify at least one orderBy clause for limitToLast queries,
     * otherwise an exception will be thrown during execution.
     *
     * Results for limitToLast queries cannot be streamed via the `stream()`
     * API.
     *
     * @param limit The maximum number of items to return.
     * @return The created Query.
     */
    limitToLast(limit: number): Query<AppModelType, DbModelType>;

    /**
     * Specifies the offset of the returned results.
     *
     * This function returns a new (immutable) instance of the Query (rather
     * than modify the existing instance) to impose the offset.
     *
     * @param offset The offset to apply to the Query results.
     * @return The created Query.
     */
    offset(offset: number): Query<AppModelType, DbModelType>;

    /**
     * Creates and returns a new Query instance that applies a field mask to
     * the result and returns only the specified subset of fields. You can
     * specify a list of field paths to return, or use an empty list to only
     * return the references of matching documents.
     *
     * Queries that contain field masks cannot be listened to via `onSnapshot()`
     * listeners.
     *
     * This function returns a new (immutable) instance of the Query (rather
     * than modify the existing instance) to impose the field mask.
     *
     * @param field The field paths to return.
     * @return The created Query.
     */
    select(...field: (string | FieldPath)[]): Query;

    /**
     * Creates and returns a new Query that starts at the provided document
     * (inclusive). The starting position is relative to the order of the query.
     * The document must contain all of the fields provided in the orderBy of
     * this query.
     *
     * @param snapshot The snapshot of the document to start after.
     * @return The created Query.
     */
    startAt(
      snapshot: DocumentSnapshot<any, any>,
    ): Query<AppModelType, DbModelType>;

    /**
     * Creates and returns a new Query that starts at the provided fields
     * relative to the order of the query. The order of the field values
     * must match the order of the order by clauses of the query.
     *
     * @param fieldValues The field values to start this query at, in order
     * of the query's order by.
     * @return The created Query.
     */
    startAt(...fieldValues: any[]): Query<AppModelType, DbModelType>;

    /**
     * Creates and returns a new Query that starts after the provided document
     * (exclusive). The starting position is relative to the order of the query.
     * The document must contain all of the fields provided in the orderBy of
     * this query.
     *
     * @param snapshot The snapshot of the document to start after.
     * @return The created Query.
     */
    startAfter(
      snapshot: DocumentSnapshot<any, any>,
    ): Query<AppModelType, DbModelType>;

    /**
     * Creates and returns a new Query that starts after the provided fields
     * relative to the order of the query. The order of the field values
     * must match the order of the order by clauses of the query.
     *
     * @param fieldValues The field values to start this query after, in order
     * of the query's order by.
     * @return The created Query.
     */
    startAfter(...fieldValues: any[]): Query<AppModelType, DbModelType>;

    /**
     * Creates and returns a new Query that ends before the provided document
     * (exclusive). The end position is relative to the order of the query. The
     * document must contain all of the fields provided in the orderBy of this
     * query.
     *
     * @param snapshot The snapshot of the document to end before.
     * @return The created Query.
     */
    endBefore(
      snapshot: DocumentSnapshot<any, any>,
    ): Query<AppModelType, DbModelType>;

    /**
     * Creates and returns a new Query that ends before the provided fields
     * relative to the order of the query. The order of the field values
     * must match the order of the order by clauses of the query.
     *
     * @param fieldValues The field values to end this query before, in order
     * of the query's order by.
     * @return The created Query.
     */
    endBefore(...fieldValues: any[]): Query<AppModelType, DbModelType>;

    /**
     * Creates and returns a new Query that ends at the provided document
     * (inclusive). The end position is relative to the order of the query. The
     * document must contain all of the fields provided in the orderBy of this
     * query.
     *
     * @param snapshot The snapshot of the document to end at.
     * @return The created Query.
     */
    endAt(
      snapshot: DocumentSnapshot<any, any>,
    ): Query<AppModelType, DbModelType>;

    /**
     * Creates and returns a new Query that ends at the provided fields
     * relative to the order of the query. The order of the field values
     * must match the order of the order by clauses of the query.
     *
     * @param fieldValues The field values to end this query at, in order
     * of the query's order by.
     * @return The created Query.
     */
    endAt(...fieldValues: any[]): Query<AppModelType, DbModelType>;

    /**
     * Executes the query and returns the results as a `QuerySnapshot`.
     *
     * @return A Promise that will be resolved with the results of the Query.
     */
    get(): Promise<QuerySnapshot<AppModelType, DbModelType>>;

    /**
     * Plans and optionally executes this query. Returns a Promise that will be
     * resolved with the planner information, statistics from the query execution (if any),
     * and the query results (if any).
     *
     * @return A Promise that will be resolved with the planner information, statistics
     *  from the query execution (if any), and the query results (if any).
     */
    explain(
      options?: ExplainOptions,
    ): Promise<ExplainResults<QuerySnapshot<AppModelType, DbModelType>>>;

    /**
     * Executes the query and returns the results as Node Stream.
     *
     * @return A stream of QueryDocumentSnapshot.
     */
    stream(): NodeJS.ReadableStream;

    /**
     * Plans and optionally executes this query, and streams the results as Node Stream
     * of `{document?: DocumentSnapshot, metrics?: ExplainMetrics}` objects.
     *
     * The stream surfaces documents one at a time as they are received from the
     * server, and at the end, it will surface the metrics associated with
     * executing the query (if any).
     *
     * @example
     * ```
     * let query = firestore.collection('col').where('foo', '==', 'bar');
     * let count = 0;
     *
     * query.explainStream({analyze: true}).on('data', (data) => {
     *   if (data.document) {
     *     // Use data.document which is a DocumentSnapshot instance.
     *     console.log(`Found document with name '${data.document.id}'`);
     *     ++count;
     *   }
     *   if (data.metrics) {
     *     // Use data.metrics which is an ExplainMetrics instance.
     *   }
     * }).on('end', () => {
     *   console.log(`Received ${count} documents.`);
     * });
     * ```
     *
     * @return A stream of `{document?: DocumentSnapshot, metrics?: ExplainMetrics}`
     * objects.
     */
    explainStream(options?: ExplainOptions): NodeJS.ReadableStream;

    /**
     * Attaches a listener for `QuerySnapshot `events.
     *
     * @param onNext A callback to be called every time a new `QuerySnapshot`
     * is available.
     * @param onError A callback to be called if the listen fails or is
     * cancelled. No further callbacks will occur.
     * @return An unsubscribe function that can be called to cancel
     * the snapshot listener.
     */
    onSnapshot(
      onNext: (snapshot: QuerySnapshot<AppModelType, DbModelType>) => void,
      onError?: (error: Error) => void,
    ): () => void;

    /**
     * Returns a query that counts the documents in the result set of this
     * query.
     *
     * The returned query, when executed, counts the documents in the result set
     * of this query without actually downloading the documents.
     *
     * Using the returned query to count the documents is efficient because only
     * the final count, not the documents' data, is downloaded. The returned
     * query can count the documents in cases where the result set is
     * prohibitively large to download entirely (thousands of documents).
     *
     * @return a query that counts the documents in the result set of this
     * query. The count can be retrieved from `snapshot.data().count`, where
     * `snapshot` is the `AggregateQuerySnapshot` resulting from running the
     * returned query.
     */
    count(): AggregateQuery<
      {count: AggregateField<number>},
      AppModelType,
      DbModelType
    >;

    /**
     * Returns a query that can perform the given aggregations.
     *
     * The returned query, when executed, calculates the specified aggregations
     * over the documents in the result set of this query without actually
     * downloading the documents.
     *
     * Using the returned query to perform aggregations is efficient because only
     * the final aggregation values, not the documents' data, is downloaded. The
     * returned query can perform aggregations of the documents in cases where
     * the result set is prohibitively large to download entirely (thousands of
     * documents).
     *
     * @param aggregateSpec An `AggregateSpec` object that specifies the aggregates
     * to perform over the result set. The AggregateSpec specifies aliases for each
     * aggregate, which can be used to retrieve the aggregate result.
     * @example
     * ```typescript
     * const aggregateQuery = col.aggregate(query, {
     *   countOfDocs: count(),
     *   totalHours: sum('hours'),
     *   averageScore: average('score')
     * });
     *
     * const aggregateSnapshot = await aggregateQuery.get();
     * const countOfDocs: number = aggregateSnapshot.data().countOfDocs;
     * const totalHours: number = aggregateSnapshot.data().totalHours;
     * const averageScore: number | null = aggregateSnapshot.data().averageScore;
     * ```
     */
    aggregate<T extends AggregateSpec>(
      aggregateSpec: T,
    ): AggregateQuery<T, AppModelType, DbModelType>;

    /**
     * Returns a query that can perform vector distance (similarity) search with given parameters.
     *
     * The returned query, when executed, performs a distance (similarity) search on the specified
     * `vectorField` against the given `queryVector` and returns the top documents that are closest
     * to the `queryVector`.
     *
     * Only documents whose `vectorField` field is a {@link VectorValue} of the same dimension as `queryVector`
     * participate in the query, all other documents are ignored.
     *
     * @example
     * ```
     * // Returns the closest 10 documents whose Euclidean distance from their 'embedding' fields are closed to [41, 42].
     * const vectorQuery = col.findNearest('embedding', [41, 42], {limit: 10, distanceMeasure: 'EUCLIDEAN'});
     *
     * const querySnapshot = await aggregateQuery.get();
     * querySnapshot.forEach(...);
     * ```
     *
     * @param vectorField - A string or {@link FieldPath} specifying the vector field to search on.
     * @param queryVector - The {@link VectorValue} used to measure the distance from `vectorField` values in the documents.
     * @param options - Options control the vector query. `limit` specifies the upper bound of documents to return, must
     * be a positive integer with a maximum value of 1000. `distanceMeasure` specifies what type of distance is calculated
     * when performing the query.
     *
     * @deprecated Use the new {@link findNearest} implementation
     * accepting a single `options` param.
     */
    findNearest(
      vectorField: string | FieldPath,
      queryVector: VectorValue | Array<number>,
      options: {
        limit: number;
        distanceMeasure: 'EUCLIDEAN' | 'COSINE' | 'DOT_PRODUCT';
      },
    ): VectorQuery<AppModelType, DbModelType>;

    /**
     * Returns a query that can perform vector distance (similarity) search with given parameters.
     *
     * The returned query, when executed, performs a distance (similarity) search on the specified
     * `vectorField` against the given `queryVector` and returns the top documents that are closest
     * to the `queryVector`.
     *
     * Only documents whose `vectorField` field is a {@link VectorValue} of the same dimension as `queryVector`
     * participate in the query, all other documents are ignored.
     *
     * @example
     * ```
     * // Returns the closest 10 documents whose Euclidean distance from their 'embedding' fields are closed to [41, 42].
     * const vectorQuery = col.findNearest({
     *     vectorField: 'embedding',
     *     queryVector: [41, 42],
     *     limit: 10,
     *     distanceMeasure: 'EUCLIDEAN',
     *     distanceResultField: 'distance',
     *     distanceThreshold: 0.125
     * });
     *
     * const querySnapshot = await aggregateQuery.get();
     * querySnapshot.forEach(...);
     * ```
     * @param options - An argument specifying the behavior of the {@link VectorQuery} returned by this function.
     * See {@link VectorQueryOptions}.
     */
    findNearest(
      options: VectorQueryOptions,
    ): VectorQuery<AppModelType, DbModelType>;

    /**
     * Returns true if this `Query` is equal to the provided one.
     *
     * @param other The `Query` to compare against.
     * @return true if this `Query` is equal to the provided one.
     */
    isEqual(other: Query<AppModelType, DbModelType>): boolean;

    /**
     * Applies a custom data converter to this Query, allowing you to use your
     * own custom model objects with Firestore. When you call get() on the
     * returned Query, the provided converter will convert between Firestore
     * data of type `NewDbModelType` and your custom type `NewAppModelType`.
     *
     * @param converter Converts objects to and from Firestore. Passing in
     * `null` removes the current converter.
     * @return A Query that uses the provided converter.
     */
    withConverter<
      NewAppModelType,
      NewDbModelType extends DocumentData = DocumentData,
    >(
      converter: FirestoreDataConverter<NewAppModelType, NewDbModelType>,
    ): Query<NewAppModelType, NewDbModelType>;
    withConverter(converter: null): Query;
  }

  /**
   * A `QuerySnapshot` contains zero or more `QueryDocumentSnapshot` objects
   * representing the results of a query. The documents can be accessed as an
   * array via the `docs` property or enumerated using the `forEach` method. The
   * number of documents can be determined via the `empty` and `size`
   * properties.
   */
  export class QuerySnapshot<
    AppModelType = DocumentData,
    DbModelType extends DocumentData = DocumentData,
  > {
    private constructor();

    /**
     * The query on which you called `get` or `onSnapshot` in order to get this
     * `QuerySnapshot`.
     */
    readonly query: Query<AppModelType, DbModelType>;

    /** An array of all the documents in the QuerySnapshot. */
    readonly docs: Array<QueryDocumentSnapshot<AppModelType, DbModelType>>;

    /** The number of documents in the QuerySnapshot. */
    readonly size: number;

    /** True if there are no documents in the QuerySnapshot. */
    readonly empty: boolean;

    /** The time this query snapshot was obtained. */
    readonly readTime: Timestamp;

    /**
     * Returns an array of the documents changes since the last snapshot. If
     * this is the first snapshot, all documents will be in the list as added
     * changes.
     */
    docChanges(): DocumentChange<AppModelType, DbModelType>[];

    /**
     * Enumerates all of the documents in the QuerySnapshot.
     *
     * @param callback A callback to be called with a `DocumentSnapshot` for
     * each document in the snapshot.
     * @param thisArg The `this` binding for the callback.
     */
    forEach(
      callback: (
        result: QueryDocumentSnapshot<AppModelType, DbModelType>,
      ) => void,
      thisArg?: any,
    ): void;

    /**
     * Returns true if the document data in this `QuerySnapshot` is equal to the
     * provided one.
     *
     * @param other The `QuerySnapshot` to compare against.
     * @return true if this `QuerySnapshot` is equal to the provided one.
     */
    isEqual(other: QuerySnapshot<AppModelType, DbModelType>): boolean;
  }

  /**
   * A `VectorQuerySnapshot` contains zero or more `QueryDocumentSnapshot` objects
   * representing the results of a query. The documents can be accessed as an
   * array via the `docs` property or enumerated using the `forEach` method. The
   * number of documents can be determined via the `empty` and `size`
   * properties.
   */
  export class VectorQuerySnapshot<
    AppModelType = DocumentData,
    DbModelType extends DocumentData = DocumentData,
  > {
    private constructor();

    /**
     * The query on which you called `get` in order to get this
     * `VectorQuerySnapshot`.
     */
    readonly query: VectorQuery<AppModelType, DbModelType>;

    /** An array of all the documents in the QuerySnapshot. */
    readonly docs: Array<QueryDocumentSnapshot<AppModelType, DbModelType>>;

    /** The number of documents in the QuerySnapshot. */
    readonly size: number;

    /** True if there are no documents in the QuerySnapshot. */
    readonly empty: boolean;

    /** The time this query snapshot was obtained. */
    readonly readTime: Timestamp;

    /**
     * Returns an array of the documents changes since the last snapshot. If
     * this is the first snapshot, all documents will be in the list as added
     * changes.
     */
    docChanges(): DocumentChange<AppModelType, DbModelType>[];

    /**
     * Enumerates all of the documents in the QuerySnapshot.
     *
     * @param callback A callback to be called with a `DocumentSnapshot` for
     * each document in the snapshot.
     * @param thisArg The `this` binding for the callback.
     */
    forEach(
      callback: (
        result: QueryDocumentSnapshot<AppModelType, DbModelType>,
      ) => void,
      thisArg?: any,
    ): void;

    /**
     * Returns true if the document data in this `VectorQuerySnapshot` is equal to the
     * provided one.
     *
     * @param other The `VectorQuerySnapshot` to compare against.
     * @return true if this `VectorQuerySnapshot` is equal to the provided one.
     */
    isEqual(other: VectorQuerySnapshot<AppModelType, DbModelType>): boolean;
  }

  /**
   * The type of `DocumentChange` may be 'added', 'removed', or 'modified'.
   */
  export type DocumentChangeType = 'added' | 'removed' | 'modified';

  /**
   * A `DocumentChange` represents a change to the documents matching a query.
   * It contains the document affected and the type of change that occurred.
   */
  export interface DocumentChange<
    AppModelType = DocumentData,
    DbModelType extends DocumentData = DocumentData,
  > {
    /** The type of change ('added', 'modified', or 'removed'). */
    readonly type: DocumentChangeType;

    /** The document affected by this change. */
    readonly doc: QueryDocumentSnapshot<AppModelType, DbModelType>;

    /**
     * The index of the changed document in the result set immediately prior to
     * this DocumentChange (i.e. supposing that all prior DocumentChange objects
     * have been applied). Is -1 for 'added' events.
     */
    readonly oldIndex: number;

    /**
     * The index of the changed document in the result set immediately after
     * this DocumentChange (i.e. supposing that all prior DocumentChange
     * objects and the current DocumentChange object have been applied).
     * Is -1 for 'removed' events.
     */
    readonly newIndex: number;

    /**
     * Returns true if the data in this `DocumentChange` is equal to the
     * provided one.
     *
     * @param other The `DocumentChange` to compare against.
     * @return true if this `DocumentChange` is equal to the provided one.
     */
    isEqual(other: DocumentChange<AppModelType, DbModelType>): boolean;
  }

  /**
   * A `CollectionReference` object can be used for adding documents, getting
   * document references, and querying for documents (using the methods
   * inherited from `Query`).
   */
  export class CollectionReference<
    AppModelType = DocumentData,
    DbModelType extends DocumentData = DocumentData,
  > extends Query<AppModelType, DbModelType> {
    private constructor();

    /** The identifier of the collection. */
    readonly id: string;

    /**
     * A reference to the containing Document if this is a subcollection, else
     * null.
     */
    readonly parent: DocumentReference | null;

    /**
     * A string representing the path of the referenced collection (relative
     * to the root of the database).
     */
    readonly path: string;

    /**
     * Retrieves the list of documents in this collection.
     *
     * The document references returned may include references to "missing
     * documents", i.e. document locations that have no document present but
     * which contain subcollections with documents. Attempting to read such a
     * document reference (e.g. via `.get()` or `.onSnapshot()`) will return a
     * `DocumentSnapshot` whose `.exists` property is false.
     *
     * @return {Promise<DocumentReference[]>} The list of documents in this
     * collection.
     */
    listDocuments(): Promise<
      Array<DocumentReference<AppModelType, DbModelType>>
    >;

    /**
     * Get a `DocumentReference` for a randomly-named document within this
     * collection. An automatically-generated unique ID will be used as the
     * document ID.
     *
     * @return The `DocumentReference` instance.
     */
    doc(): DocumentReference<AppModelType, DbModelType>;

    /**
     * Get a `DocumentReference` for the document within the collection at the
     * specified path.
     *
     * @param documentPath A slash-separated path to a document.
     * @return The `DocumentReference` instance.
     */
    doc(documentPath: string): DocumentReference<AppModelType, DbModelType>;

    /**
     * Add a new document to this collection with the specified data, assigning
     * it a document ID automatically.
     *
     * @param data An Object containing the data for the new document.
     * @throws Error If the provided input is not a valid Firestore document.
     * @return A Promise resolved with a `DocumentReference` pointing to the
     * newly created document after it has been written to the backend.
     */
    add(
      data: WithFieldValue<AppModelType>,
    ): Promise<DocumentReference<AppModelType, DbModelType>>;

    /**
     * Returns true if this `CollectionReference` is equal to the provided one.
     *
     * @param other The `CollectionReference` to compare against.
     * @return true if this `CollectionReference` is equal to the provided one.
     */
    isEqual(other: CollectionReference<AppModelType, DbModelType>): boolean;

    /**
     * Applies a custom data converter to this CollectionReference, allowing you
     * to use your own custom model objects with Firestore. When you call add()
     * on the returned CollectionReference instance, the provided converter will
     * convert between Firestore data of type `NewDbModelType` and your custom
     * type `NewAppModelType`.
     *
     * @param converter Converts objects to and from Firestore. Passing in
     * `null` removes the current converter.
     * @return A CollectionReference that uses the provided converter.
     */
    withConverter<
      NewAppModelType,
      NewDbModelType extends DocumentData = DocumentData,
    >(
      converter: FirestoreDataConverter<NewAppModelType>,
    ): CollectionReference<NewAppModelType, NewDbModelType>;
    withConverter(converter: null): CollectionReference;
  }

  /**
   * A `CollectionGroup` refers to all documents that are contained in a
   * collection or subcollection with a specific collection ID.
   */
  export class CollectionGroup<
    AppModelType = DocumentData,
    DbModelType extends DocumentData = DocumentData,
  > extends Query<AppModelType, DbModelType> {
    private constructor();

    /**
     * Partitions a query by returning partition cursors that can be used to run
     * the query in parallel. The returned cursors are split points that can be
     * used as starting and end points for individual query invocations.
     *
     * @param desiredPartitionCount The desired maximum number of partition
     * points. The number must be strictly positive. The actual number of
     * partitions returned may be fewer.
     * @return An AsyncIterable of `QueryPartition`s.
     */
    getPartitions(
      desiredPartitionCount: number,
    ): AsyncIterable<QueryPartition<AppModelType, DbModelType>>;

    /**
     * Applies a custom data converter to this `CollectionGroup`, allowing you
     * to use your own custom model objects with Firestore. When you call get()
     * on the returned `CollectionGroup`, the provided converter will convert
     * between Firestore data of type `NewDbModelType` and your custom type
     * `NewAppModelType`.
     *
     * Using the converter allows you to specify generic type arguments when
     * storing and retrieving objects from Firestore.
     *
     * @example
     * class Post {
     *   constructor(readonly title: string, readonly author: string) {}
     *
     *   toString(): string {
     *     return this.title + ', by ' + this.author;
     *   }
     * }
     *
     * const postConverter = {
     *   toFirestore(post: Post): FirebaseFirestore.DocumentData {
     *     return {title: post.title, author: post.author};
     *   },
     *   fromFirestore(
     *     snapshot: FirebaseFirestore.QueryDocumentSnapshot
     *   ): Post {
     *     const data = snapshot.data();
     *     return new Post(data.title, data.author);
     *   }
     * };
     *
     * const querySnapshot = await Firestore()
     *   .collectionGroup('posts')
     *   .withConverter(postConverter)
     *   .get();
     * for (const doc of querySnapshot.docs) {
     *   const post = doc.data();
     *   post.title; // string
     *   post.toString(); // Should be defined
     *   post.someNonExistentProperty; // TS error
     * }
     *
     * @param converter Converts objects to and from Firestore. Passing in
     * `null` removes the current converter.
     * @return A `CollectionGroup` that uses the provided converter.
     */
    withConverter<
      NewAppModelType,
      NewDbModelType extends DocumentData = DocumentData,
    >(
      converter: FirestoreDataConverter<NewAppModelType, NewDbModelType>,
    ): CollectionGroup<NewAppModelType, NewDbModelType>;
    withConverter(converter: null): CollectionGroup;
  }

  /**
   * A split point that can be used in a query as a starting and/or end point for
   * the query results. The cursors returned by {@link #startAt} and {@link
   * #endBefore} can only be used in a query that matches the constraint of query
   * that produced this partition.
   */
  export class QueryPartition<
    AppModelType = DocumentData,
    DbModelType extends DocumentData = DocumentData,
  > {
    private constructor();

    /**
     * The cursor that defines the first result for this partition or
     * `undefined` if this is the first partition.  The cursor value must be
     * destructured when passed to `startAt()` (for example with
     * `query.startAt(...queryPartition.startAt)`).
     *
     * @return Cursor values that can be used with {@link Query#startAt} or
     * `undefined` if this is the first partition.
     */
    get startAt(): unknown[] | undefined;

    /**
     * The cursor that defines the first result after this partition or
     * `undefined` if this is the last partition.  The cursor value must be
     * destructured when passed to `endBefore()` (for example with
     * `query.endBefore(...queryPartition.endBefore)`).
     *
     * @return Cursor values that can be used with {@link Query#endBefore} or
     * `undefined` if this is the last partition.
     */
    get endBefore(): unknown[] | undefined;

    /**
     * Returns a query that only returns the documents for this partition.
     *
     * @return A query partitioned by a {@link Query#startAt} and {@link
     * Query#endBefore} cursor.
     */
    toQuery(): Query<AppModelType, DbModelType>;
  }

  /**
   * Union type representing the aggregate type to be performed.
   */
  export type AggregateType = 'count' | 'avg' | 'sum';

  /**
   * The union of all `AggregateField` types that are supported by Firestore.
   */
  export type AggregateFieldType =
    | ReturnType<typeof AggregateField.count>
    | ReturnType<typeof AggregateField.sum>
    | ReturnType<typeof AggregateField.average>;

  /**
   * Represents an aggregation that can be performed by Firestore.
   */
  // eslint-disable-next-line @typescript-eslint/no-unused-vars
  export class AggregateField<T> {
    private constructor();

    /** A type string to uniquely identify instances of this class. */
    readonly type = 'AggregateField';

    /** The kind of aggregation performed by this AggregateField. */
    public readonly aggregateType: AggregateType;

    /**
     * Compares this object with the given object for equality.
     *
     * This object is considered "equal" to the other object if and only if
     * `other` performs the same kind of aggregation on the same field (if any).
     *
     * @param other The object to compare to this object for equality.
     * @return `true` if this object is "equal" to the given object, as
     * defined above, or `false` otherwise.
     */
    isEqual(other: AggregateField<any>): boolean;

    /**
     * Create an AggregateField object that can be used to compute the count of
     * documents in the result set of a query.
     */
    static count(): AggregateField<number>;

    /**
     * Create an AggregateField object that can be used to compute the average of
     * a specified field over a range of documents in the result set of a query.
     * @param field Specifies the field to average across the result set.
     */
    static average(field: string | FieldPath): AggregateField<number | null>;

    /**
     * Create an AggregateField object that can be used to compute the sum of
     * a specified field over a range of documents in the result set of a query.
     * @param field Specifies the field to sum across the result set.
     */
    static sum(field: string | FieldPath): AggregateField<number>;
  }

  /**
   * A type whose property values are all `AggregateField` objects.
   */
  export interface AggregateSpec {
    [field: string]: AggregateFieldType;
  }

  /**
   * A type whose keys are taken from an `AggregateSpec`, and whose values are
   * the result of the aggregation performed by the corresponding
   * `AggregateField` from the input `AggregateSpec`.
   */
  export type AggregateSpecData<T extends AggregateSpec> = {
    [P in keyof T]: T[P] extends AggregateField<infer U> ? U : never;
  };

  /**
   * A query that calculates aggregations over an underlying query.
   */
  export class AggregateQuery<
    AggregateSpecType extends AggregateSpec,
    AppModelType = DocumentData,
    DbModelType extends DocumentData = DocumentData,
  > {
    private constructor();

    /** The query whose aggregations will be calculated by this object. */
    readonly query: Query<AppModelType, DbModelType>;

    /**
     * Executes this query.
     *
     * @return A promise that will be resolved with the results of the query.
     */
    get(): Promise<
      AggregateQuerySnapshot<AggregateSpecType, AppModelType, DbModelType>
    >;

    /**
     * Plans and optionally executes this query. Returns a Promise that will be
     * resolved with the planner information, statistics from the query execution (if any),
     * and the query results (if any).
     *
     * @return A Promise that will be resolved with the planner information, statistics
     *  from the query execution (if any), and the query results (if any).
     */
    explain(
      options?: ExplainOptions,
    ): Promise<
      ExplainResults<
        AggregateQuerySnapshot<AggregateSpecType, AppModelType, DbModelType>
      >
    >;

    /**
     * Compares this object with the given object for equality.
     *
     * This object is considered "equal" to the other object if and only if
     * `other` performs the same aggregations as this `AggregateQuery` and
     * the underlying Query of `other` compares equal to that of this object
     * using `Query.isEqual()`.
     *
     * @param other The object to compare to this object for equality.
     * @return `true` if this object is "equal" to the given object, as
     * defined above, or `false` otherwise.
     */
    isEqual(
      other: AggregateQuery<AggregateSpecType, AppModelType, DbModelType>,
    ): boolean;
  }

  /**
   * The results of executing an aggregation query.
   */
  export class AggregateQuerySnapshot<
    AggregateSpecType extends AggregateSpec,
    AppModelType = DocumentData,
    DbModelType extends DocumentData = DocumentData,
  > {
    private constructor();

    /** The query that was executed to produce this result. */
    readonly query: AggregateQuery<
      AggregateSpecType,
      AppModelType,
      DbModelType
    >;

    /** The time this snapshot was read. */
    readonly readTime: Timestamp;

    /**
     * Returns the results of the aggregations performed over the underlying
     * query.
     *
     * The keys of the returned object will be the same as those of the
     * `AggregateSpec` object specified to the aggregation method, and the
     * values will be the corresponding aggregation result.
     *
     * @returns The results of the aggregations performed over the underlying
     * query.
     */
    data(): AggregateSpecData<AggregateSpecType>;

    /**
     * Compares this object with the given object for equality.
     *
     * Two `AggregateQuerySnapshot` instances are considered "equal" if they
     * have the same data and their underlying queries compare "equal" using
     * `AggregateQuery.isEqual()`.
     *
     * @param other The object to compare to this object for equality.
     * @return `true` if this object is "equal" to the given object, as
     * defined above, or `false` otherwise.
     */
    isEqual(
      other: AggregateQuerySnapshot<
        AggregateSpecType,
        AppModelType,
        DbModelType
      >,
    ): boolean;
  }

  /**
   * A query that finds the document whose vector fields are closest to a certain vector.
   */
  export class VectorQuery<
    AppModelType = DocumentData,
    DbModelType extends DocumentData = DocumentData,
  > {
    private constructor();

    /** The query whose results participants in the distance search. */
    readonly query: Query<AppModelType, DbModelType>;

    /**
     * Executes this query.
     *
     * @return A promise that will be resolved with the results of the query.
     */
    get(): Promise<VectorQuerySnapshot<AppModelType, DbModelType>>;

    /**
     * Compares this object with the given object for equality.
     *
     * This object is considered "equal" to the other object if and only if
     * `other` performs the same vector distance search as this `VectorQuery` and
     * the underlying Query of `other` compares equal to that of this object
     * using `Query.isEqual()`.
     *
     * @param other The object to compare to this object for equality.
     * @return `true` if this object is "equal" to the given object, as
     * defined above, or `false` otherwise.
     */
    isEqual(other: VectorQuery<AppModelType, DbModelType>): boolean;
  }

  /**
   * Represent a vector type in Firestore documents.
   */
  export class VectorValue {
    private constructor(values: number[] | undefined);

    /**
     * Returns a copy of the raw number array form of the vector.
     */
    toArray(): number[];

    /**
     * Returns true if the two `VectorValue` has the same raw number arrays, returns false otherwise.
     */
    isEqual(other: VectorValue): boolean;
  }

  /**
   * Sentinel values that can be used when writing document fields with set(),
   * create() or update().
   */
  export class FieldValue {
    private constructor();

    /**
     * Returns a sentinel used with set(), create() or update() to include a
     * server-generated timestamp in the written data.
     *
     * @return The FieldValue sentinel for use in a call to set(), create() or
     * update().
     */
    static serverTimestamp(): FieldValue;

    /**
     * Returns a sentinel for use with update() or set() with {merge:true} to
     * mark a field for deletion.
     *
     * @return The FieldValue sentinel for use in a call to set() or update().
     */
    static delete(): FieldValue;

    /**
     * Returns a special value that can be used with set(), create() or update()
     * that tells the server to increment the field's current value by the given
     * value.
     *
     * If either current field value or the operand uses floating point
     * precision, both values will be interpreted as floating point numbers and
     * all arithmetic will follow IEEE 754 semantics. Otherwise, integer
     * precision is kept and the result is capped between -2^63 and 2^63-1.
     *
     * If the current field value is not of type 'number', or if the field does
     * not yet exist, the transformation will set the field to the given value.
     *
     * @param n The value to increment by.
     * @return The FieldValue sentinel for use in a call to set(), create() or
     * update().
     */
    static increment(n: number): FieldValue;

    /**
     * Returns a special value that can be used with set(), create() or update()
     * that tells the server to union the given elements with any array value
     * that already exists on the server. Each specified element that doesn't
     * already exist in the array will be added to the end. If the field being
     * modified is not already an array it will be overwritten with an array
     * containing exactly the specified elements.
     *
     * @param elements The elements to union into the array.
     * @return The FieldValue sentinel for use in a call to set(), create() or
     * update().
     */
    static arrayUnion(...elements: any[]): FieldValue;

    /**
     * Returns a special value that can be used with set(), create() or update()
     * that tells the server to remove the given elements from any array value
     * that already exists on the server. All instances of each element
     * specified will be removed from the array. If the field being modified is
     * not already an array it will be overwritten with an empty array.
     *
     * @param elements The elements to remove from the array.
     * @return The FieldValue sentinel for use in a call to set(), create() or
     * update().
     */
    static arrayRemove(...elements: any[]): FieldValue;

    /**
     * @return A new `VectorValue` constructed with a copy of the given array of number.
     */
    static vector(values?: number[]): VectorValue;

    /**
     * Returns true if this `FieldValue` is equal to the provided one.
     *
     * @param other The `FieldValue` to compare against.
     * @return true if this `FieldValue` is equal to the provided one.
     */
    isEqual(other: FieldValue): boolean;
  }

  /**
   * A FieldPath refers to a field in a document. The path may consist of a
   * single field name (referring to a top-level field in the document), or a
   * list of field names (referring to a nested field in the document).
   */
  export class FieldPath {
    /**
     * Creates a FieldPath from the provided field names. If more than one field
     * name is provided, the path will point to a nested field in a document.
     *
     * @param fieldNames A list of field names.
     */
    constructor(...fieldNames: string[]);

    /**
     * Returns a special sentinel FieldPath to refer to the ID of a document.
     * It can be used in queries to sort or filter by the document ID.
     */
    static documentId(): FieldPath;

    /**
     * Returns true if this `FieldPath` is equal to the provided one.
     *
     * @param other The `FieldPath` to compare against.
     * @return true if this `FieldPath` is equal to the provided one.
     */
    isEqual(other: FieldPath): boolean;
  }

  /**
   * A Timestamp represents a point in time independent of any time zone or
   * calendar, represented as seconds and fractions of seconds at nanosecond
   * resolution in UTC Epoch time. It is encoded using the Proleptic Gregorian
   * Calendar which extends the Gregorian calendar backwards to year one. It is
   * encoded assuming all minutes are 60 seconds long, i.e. leap seconds are
   * "smeared" so that no leap second table is needed for interpretation. Range
   * is from 0001-01-01T00:00:00Z to 9999-12-31T23:59:59.999999999Z.
   *
   * @see https://github.com/google/protobuf/blob/master/src/google/protobuf/timestamp.proto
   */
  export class Timestamp {
    /**
     * Creates a new timestamp with the current date, with millisecond precision.
     *
     * @return A new `Timestamp` representing the current date.
     */
    static now(): Timestamp;

    /**
     * Creates a new timestamp from the given date.
     *
     * @param date The date to initialize the `Timestamp` from.
     * @return A new `Timestamp` representing the same point in time as the
     * given date.
     */
    static fromDate(date: Date): Timestamp;

    /**
     * Creates a new timestamp from the given number of milliseconds.
     *
     * @param milliseconds Number of milliseconds since Unix epoch
     * 1970-01-01T00:00:00Z.
     * @return A new `Timestamp` representing the same point in time as the
     * given number of milliseconds.
     */
    static fromMillis(milliseconds: number): Timestamp;

    /**
     * Creates a new timestamp.
     *
     * @param seconds The number of seconds of UTC time since Unix epoch
     * 1970-01-01T00:00:00Z. Must be from 0001-01-01T00:00:00Z to
     * 9999-12-31T23:59:59Z inclusive.
     * @param nanoseconds The non-negative fractions of a second at nanosecond
     * resolution. Negative second values with fractions must still have
     * non-negative nanoseconds values that count forward in time. Must be from
     * 0 to 999,999,999 inclusive.
     */
    constructor(seconds: number, nanoseconds: number);

    /**
     * The number of seconds of UTC time since Unix epoch 1970-01-01T00:00:00Z.
     */
    readonly seconds: number;

    /** The non-negative fractions of a second at nanosecond resolution. */
    readonly nanoseconds: number;

    /**
     * Returns a new `Date` corresponding to this timestamp. This may lose
     * precision.
     *
     * @return JavaScript `Date` object representing the same point in time as
     * this `Timestamp`, with millisecond precision.
     */
    toDate(): Date;

    /**
     * Returns the number of milliseconds since Unix epoch 1970-01-01T00:00:00Z.
     *
     * @return The point in time corresponding to this timestamp, represented as
     * the number of milliseconds since Unix epoch 1970-01-01T00:00:00Z.
     */
    toMillis(): number;

    /**
     * Returns true if this `Timestamp` is equal to the provided one.
     *
     * @param other The `Timestamp` to compare against.
     * @return 'true' if this `Timestamp` is equal to the provided one.
     */
    isEqual(other: Timestamp): boolean;

    /**
     * Converts this object to a primitive `string`, which allows `Timestamp` objects to be compared
     * using the `>`, `<=`, `>=` and `>` operators.
     *
     * @return a string encoding of this object.
     */
    valueOf(): string;
  }

  /**
   * Builds a Firestore data bundle with results from the given document and query snapshots.
   */
  export class BundleBuilder {
    /** The ID of this bundle. */
    readonly bundleId: string;

    /**
     * Adds a Firestore `DocumentSnapshot` to the bundle. Both the documents data and the document
     * read time will be included in the bundle.
     *
     * @param documentSnapshot A `DocumentSnapshot` to add.
     * @returns This instance.
     */
    add<AppModelType, DbModelType extends DocumentData>(
      documentSnapshot: DocumentSnapshot<AppModelType, DbModelType>,
    ): BundleBuilder;

    /**
     * Adds a Firestore `QuerySnapshot` to the bundle. Both the documents in the query results and
     * the query read time will be included in the bundle.
     *
     * @param queryName The name of the query to add.
     * @param querySnapshot A `QuerySnapshot` to add to the bundle.
     * @returns This instance.
     */
    add<AppModelType, DbModelType extends DocumentData>(
      queryName: string,
      querySnapshot: QuerySnapshot<AppModelType, DbModelType>,
    ): BundleBuilder;

    /**
     * Builds the bundle and returns the result as a `Buffer` instance.
     */
    build(): Buffer;
  }

  /**
   * The v1beta1 Veneer client. This client provides access to to the underlying
   * Firestore v1beta1 RPCs.
   * @deprecated Use v1 instead.
   */
  export const v1beta1: {
    FirestoreClient: typeof import('./v1beta1/firestore_client').FirestoreClient;
  };

  /**
   * The v1 Veneer clients. These clients provide access to the Firestore Admin
   * API and the underlying Firestore v1 RPCs.
   */
  export const v1: {
    FirestoreClient: typeof import('./v1/firestore_client').FirestoreClient;
    FirestoreAdminClient: typeof import('./v1/firestore_admin_client').FirestoreAdminClient;
  };

  /**
   * Status codes returned by Firestore's gRPC calls.
   */
  export enum GrpcStatus {
    OK = 0,
    CANCELLED = 1,
    UNKNOWN = 2,
    INVALID_ARGUMENT = 3,
    DEADLINE_EXCEEDED = 4,
    NOT_FOUND = 5,
    ALREADY_EXISTS = 6,
    PERMISSION_DENIED = 7,
    RESOURCE_EXHAUSTED = 8,
    FAILED_PRECONDITION = 9,
    ABORTED = 10,
    OUT_OF_RANGE = 11,
    UNIMPLEMENTED = 12,
    INTERNAL = 13,
    UNAVAILABLE = 14,
    DATA_LOSS = 15,
    UNAUTHENTICATED = 16,
  }

  /**
   * A `Filter` represents a restriction on one or more field values and can
   * be used to refine the results of a {@link Query}.
   * `Filters`s are created by invoking {@link Filter#where}, {@link Filter#or},
   * or {@link Filter#and} and can then be passed to {@link Query#where}
   * to create a new {@link Query} instance that also contains this `Filter`.
   */
  export abstract class Filter {
    /**
     * Creates and returns a new [Filter]{@link Filter}, which can be
     * applied to [Query.where()]{@link Query#where}, [Filter.or()]{@link Filter#or},
     * or [Filter.and()]{@link Filter#and}. When applied to a [Query]{@link Query}
     * it requires that documents must contain the specified field and that its value should
     * satisfy the relation constraint provided.
     *
     * Returns a new Filter that can be used to constrain the value of a Document property.
     *
     * @param {string|FieldPath} fieldPath The name of a property value to compare.
     * @param {string} opStr A comparison operation in the form of a string
     * (e.g., "<").
     * @param {*} value The value to which to compare the field for inclusion in
     * a query.
     * @returns {Filter} The created Filter.
     *
     * @example
     * ```
     * let collectionRef = firestore.collection('col');
     *
     * collectionRef.where(Filter.where('foo', '==', 'bar')).get().then(querySnapshot => {
     *   querySnapshot.forEach(documentSnapshot => {
     *     console.log(`Found document at ${documentSnapshot.ref.path}`);
     *   });
     * });
     * ```
     */
    static where(
      fieldPath: string | FieldPath,
      opStr: WhereFilterOp,
      value: unknown,
    ): Filter;

    /**
     * Creates and returns a new [Filter]{@link Filter} that is a
     * disjunction of the given {@link Filter}s. A disjunction filter includes
     * a document if it satisfies any of the given {@link Filter}s.
     *
     * The returned Filter can be applied to [Query.where()]{@link Query#where},
     * [Filter.or()]{@link Filter#or}, or [Filter.and()]{@link Filter#and}. When
     * applied to a [Query]{@link Query} it requires that documents must satisfy
     * one of the provided {@link Filter}s.
     *
     * @param {...Filter} filters  Optional. The {@link Filter}s
     * for OR operation. These must be created with calls to {@link Filter#where},
     * {@link Filter#or}, or {@link Filter#and}.
     * @returns {Filter} The created {@link Filter}.
     *
     * @example
     * ```
     * let collectionRef = firestore.collection('col');
     *
     * // doc.foo == 'bar' || doc.baz > 0
     * let orFilter = Filter.or(Filter.where('foo', '==', 'bar'), Filter.where('baz', '>', 0));
     *
     * collectionRef.where(orFilter).get().then(querySnapshot => {
     *   querySnapshot.forEach(documentSnapshot => {
     *     console.log(`Found document at ${documentSnapshot.ref.path}`);
     *   });
     * });
     * ```
     */
    static or(...filters: Filter[]): Filter;

    /**
     * Creates and returns a new [Filter]{@link Filter} that is a
     * conjunction of the given {@link Filter}s. A conjunction filter includes
     * a document if it satisfies all of the given {@link Filter}s.
     *
     * The returned Filter can be applied to [Query.where()]{@link Query#where},
     * [Filter.or()]{@link Filter#or}, or [Filter.and()]{@link Filter#and}. When
     * applied to a [Query]{@link Query} it requires that documents must satisfy
     * one of the provided {@link Filter}s.
     *
     * @param {...Filter} filters  Optional. The {@link Filter}s
     * for OR operation. These must be created with calls to {@link Filter#where},
     * {@link Filter#or}, or {@link Filter#and}.
     * @returns {Filter} The created {@link Filter}.
     *
     * @example
     * ```
     * let collectionRef = firestore.collection('col');
     *
     * // doc.foo == 'bar' && doc.baz > 0
     * let orFilter = Filter.and(Filter.where('foo', '==', 'bar'), Filter.where('baz', '>', 0));
     *
     * collectionRef.where(orFilter).get().then(querySnapshot => {
     *   querySnapshot.forEach(documentSnapshot => {
     *     console.log(`Found document at ${documentSnapshot.ref.path}`);
     *   });
     * });
     * ```
     */
    static and(...filters: Filter[]): Filter;
  }

  type Duration = {
    /** Signed seconds of the span of time. */
    seconds: number;

    /**
     * Signed fractions of a second at nanosecond resolution of the span
     * of time. Durations less than one second are represented with a 0
     * `seconds` field and a positive or negative `nanos` field. For durations
     * of one second or more, a non-zero value for the `nanos` field must be
     * of the same sign as the `seconds` field. Must be from -999,999,999
     * to +999,999,999 inclusive.
     */
    nanoseconds: number;
  };

  /** Options used to configure explain queries. */
  export interface ExplainOptions {
    /**
     * Whether analyzing the query is enabled. If true, the query will be
     * executed and execution statistics will be returned as part of the
     * [ExplainResults]{@link ExplainResults}.
     */
    readonly analyze?: boolean;
  }

  /**
   * PlanSummary contains information about the planning stage of a query.
   */
  export interface PlanSummary {
    /**
     * Information about the indexes that were used to serve the query.
     * This should be inspected or logged, because the contents are intended to be
     * human-readable. Contents are subject to change, and it is advised to not
     * program against this object.
     */
    readonly indexesUsed: Record<string, unknown>[];
  }

  /** ExecutionStats contains information about the execution of a query. */
  export interface ExecutionStats {
    /** The number of query results. */
    readonly resultsReturned: number;

    /** The total execution time of the query. */
    readonly executionDuration: Duration;

    /** The number of read operations that occurred when executing the query. */
    readonly readOperations: number;

    /**
     * Contains additional statistics related to the query execution.
     * This should be inspected or logged, because the contents are intended to be
     * human-readable. Contents are subject to change, and it is advised to not
     * program against this object.
     */
    readonly debugStats: Record<string, unknown>;
  }

  /**
   * ExplainMetrics contains information about planning and execution of a query.
   */
  export interface ExplainMetrics {
    /**
     * Information about the query plan.
     */
    readonly planSummary: PlanSummary;

    /**
     * Information about the execution of the query, or null if the query was
     * not executed.
     */
    readonly executionStats: ExecutionStats | null;
  }

  /**
   * ExplainResults contains information about planning, execution, and results
   * of a query.
   */
  export interface ExplainResults<T> {
    /**
     * Information about planning and execution of the query.
     */
    readonly metrics: ExplainMetrics;

    /**
     * The snapshot that contains the results of executing the query, or null
     * if the query was not executed.
     */
    readonly snapshot: T | null;
  }

  /**
   * Specifies the behavior of the {@link VectorQuery} generated by a call to {@link Query.findNearest}.
   */
  export interface VectorQueryOptions {
    /**
     * A string or {@link FieldPath} specifying the vector field to search on.
     */
    vectorField: string | FieldPath;

    /**
     * The {@link VectorValue} used to measure the distance from `vectorField` values in the documents.
     */
    queryVector: VectorValue | Array<number>;

    /**
     * Specifies the upper bound of documents to return, must be a positive integer with a maximum value of 1000.
     */
    limit: number;

    /**
     * Specifies what type of distance is calculated when performing the query.
     */
    distanceMeasure: 'EUCLIDEAN' | 'COSINE' | 'DOT_PRODUCT';

    /**
     * Optionally specifies the name of a field that will be set on each returned DocumentSnapshot,
     * which will contain the computed distance for the document.
     */
    distanceResultField?: string | FieldPath;

    /**
     * Specifies a threshold for which no less similar documents will be returned. The behavior
     * of the specified `distanceMeasure` will affect the meaning of the distance threshold.
     *
     *  - For `distanceMeasure: "EUCLIDEAN"`, the meaning of `distanceThreshold` is:
     *     SELECT docs WHERE euclidean_distance <= distanceThreshold
     *  - For `distanceMeasure: "COSINE"`, the meaning of `distanceThreshold` is:
     *     SELECT docs WHERE cosine_distance <= distanceThreshold
     *  - For `distanceMeasure: "DOT_PRODUCT"`, the meaning of `distanceThreshold` is:
     *     SELECT docs WHERE dot_product_distance >= distanceThreshold
     */
    distanceThreshold?: number;
  }
}

declare module '@google-cloud/firestore' {
  export = FirebaseFirestore;
}<|MERGE_RESOLUTION|>--- conflicted
+++ resolved
@@ -80,7 +80,6 @@
   export type UpdateData<T> = T extends Primitive
     ? T
     : T extends {}
-<<<<<<< HEAD
     ? {
         // If `string extends K`, this is an index signature like
         // `{[key: string]: { foo: bool }}`. In the generated UpdateData
@@ -90,10 +89,6 @@
           : UpdateData<T[K]> | FieldValue;
       } & NestedUpdateFields<T>
     : Partial<T>;
-=======
-      ? {[K in keyof T]?: UpdateData<T[K]> | FieldValue} & NestedUpdateFields<T>
-      : Partial<T>;
->>>>>>> 481430ff
 
   /**
    * For the given type, return a union type of T
