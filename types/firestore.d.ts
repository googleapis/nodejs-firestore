/**
 * @fileoverview Firestore Server API.
 *
 * Copyright 2017 Google Inc. All Rights Reserved.
 *
 * Licensed under the Apache License, Version 2.0 (the "License");
 * you may not use this file except in compliance with the License.
 * You may obtain a copy of the License at
 *
 *     http://www.apache.org/licenses/LICENSE-2.0
 *
 * Unless required by applicable law or agreed to in writing, software
 * distributed under the License is distributed on an "AS IS" BASIS,
 * WITHOUT WARRANTIES OR CONDITIONS OF ANY KIND, either express or implied.
 * See the License for the specific language governing permissions and
 * limitations under the License.
 */

// We deliberately use `any` in the external API to not impose type-checking
// on end users.
/* eslint-disable @typescript-eslint/no-explicit-any */

// Declare a global (ambient) namespace
// (used when not using import statement, but just script include).
declare namespace FirebaseFirestore {
  /**
   * Document data (for use with `DocumentReference.set()`) consists of fields
   * mapped to values.
   */
  export type DocumentData = {[field: string]: any};

  /**
   * Update data (for use with `DocumentReference.update()`) consists of field
   * paths (e.g. 'foo' or 'foo.baz') mapped to values. Fields that contain dots
   * reference nested fields within the document.
   */
  export type UpdateData = {[fieldPath: string]: any};

  /**
   * Sets or disables the log function for all active Firestore instances.
   *
   * @param logger A log function that takes a message (such as `console.log`) or
   * `null` to turn off logging.
   */
  function setLogFunction(logger: ((msg: string) => void) | null): void;

  /**
   * Converter used by `withConverter()` to transform user objects of type T
   * into Firestore data.
   *
   * Using the converter allows you to specify generic type arguments when
   * storing and retrieving objects from Firestore.
   *
   * @example
   * class Post {
   *   constructor(readonly title: string, readonly author: string) {}
   *
   *   toString(): string {
   *     return this.title + ', by ' + this.author;
   *   }
   * }
   *
   * const postConverter = {
   *   toFirestore(post: Post): FirebaseFirestore.DocumentData {
   *     return {title: post.title, author: post.author};
   *   },
   *   fromFirestore(
   *     snapshot: FirebaseFirestore.QueryDocumentSnapshot
   *   ): Post {
   *     const data = snapshot.data();
   *     return new Post(data.title, data.author);
   *   }
   * };
   *
   * const postSnap = await Firestore()
   *   .collection('posts')
   *   .withConverter(postConverter)
   *   .doc().get();
   * const post = postSnap.data();
   * if (post !== undefined) {
   *   post.title; // string
   *   post.toString(); // Should be defined
   *   post.someNonExistentProperty; // TS error
   * }
   */
  export interface FirestoreDataConverter<T> {
    /**
     * Called by the Firestore SDK to convert a custom model object of type T
     * into a plain Javascript object (suitable for writing directly to the
     * Firestore database). To use set() with `merge` and `mergeFields`,
     * toFirestore() must be defined with `Partial<T>`.
     */
    toFirestore(modelObject: T): DocumentData;
    toFirestore(modelObject: Partial<T>, options: SetOptions): DocumentData;

    /**
     * Called by the Firestore SDK to convert Firestore data into an object of
     * type T.
     */
    fromFirestore(snapshot: QueryDocumentSnapshot): T;
  }

  /**
   * Settings used to directly configure a `Firestore` instance.
   */
  export interface Settings {
    /**
     * The project ID from the Google Developer's Console, e.g.
     * 'grape-spaceship-123'. We will also check the environment variable
     * GCLOUD_PROJECT for your project ID.  Can be omitted in environments that
     * support {@link https://cloud.google.com/docs/authentication Application
     * Default Credentials}
     */
    projectId?: string;

    /** The hostname to connect to. */
    host?: string;

    /** The port to connect to. */
    port?: number;

    /**
     * Local file containing the Service Account credentials as downloaded from
     * the Google Developers Console. Can  be omitted in environments that
     * support {@link https://cloud.google.com/docs/authentication Application
     * Default Credentials}. To configure Firestore with custom credentials, use
     * the `credentials` property to provide the `client_email` and
     * `private_key` of your service account.
     */
    keyFilename?: string;

    /**
     * The 'client_email' and 'private_key' properties of the service account
     * to use with your Firestore project. Can be omitted in environments that
     * support {@link https://cloud.google.com/docs/authentication Application
     * Default Credentials}. If your credentials are stored in a JSON file, you
     * can specify a `keyFilename` instead.
     */
    credentials?: {client_email?: string; private_key?: string};

    /** Whether to use SSL when connecting. */
    ssl?: boolean;

    /**
     * The maximum number of idle GRPC channels to keep. A smaller number of idle
     * channels reduces memory usage but increases request latency for clients
     * with fluctuating request rates. If set to 0, shuts down all GRPC channels
     * when the client becomes idle. Defaults to 1.
     */
    maxIdleChannels?: number;

    /**
     * Whether to use `BigInt` for integer types when deserializing Firestore
     * Documents. Regardless of magnitude, all integer values are returned as
     * `BigInt` to match the precision of the Firestore backend. Floating point
     * numbers continue to use JavaScript's `number` type.
     */
    useBigInt?: boolean;

    /**
     * Whether to skip nested properties that are set to `undefined` during
     * object serialization. If set to `true`, these properties are skipped
     * and not written to Firestore. If set `false` or omitted, the SDK throws
     * an exception when it encounters properties of type `undefined`.
     */
    ignoreUndefinedProperties?: boolean;

    [key: string]: any; // Accept other properties, such as GRPC settings.
  }

  /**
   * `Firestore` represents a Firestore Database and is the entry point for all
   * Firestore operations.
   */
  export class Firestore {
    /**
     * @param settings Configuration object. See [Firestore Documentation]
     * {@link https://firebase.google.com/docs/firestore/}
     */
    public constructor(settings?: Settings);

    /**
     * Specifies custom settings to be used to configure the `Firestore`
     * instance. Can only be invoked once and before any other Firestore
     * method.
     *
     * If settings are provided via both `settings()` and the `Firestore`
     * constructor, both settings objects are merged and any settings provided
     * via `settings()` take precedence.
     *
     * @param {object} settings The settings to use for all Firestore
     * operations.
     */
    settings(settings: Settings): void;

    /**
     * Gets a `CollectionReference` instance that refers to the collection at
     * the specified path.
     *
     * @param collectionPath A slash-separated path to a collection.
     * @return The `CollectionReference` instance.
     */
    collection(collectionPath: string): CollectionReference<DocumentData>;

    /**
     * Gets a `DocumentReference` instance that refers to the document at the
     * specified path.
     *
     * @param documentPath A slash-separated path to a document.
     * @return The `DocumentReference` instance.
     */
    doc(documentPath: string): DocumentReference<DocumentData>;

    /**
     * Creates and returns a new Query that includes all documents in the
     * database that are contained in a collection or subcollection with the
     * given collectionId.
     *
     * @param collectionId Identifies the collections to query over. Every
     * collection or subcollection with this ID as the last segment of its path
     * will be included. Cannot contain a slash.
     * @return The created `CollectionGroup`.
     */
    collectionGroup(collectionId: string): CollectionGroup<DocumentData>;

    /**
     * Retrieves multiple documents from Firestore.
     *
     * The first argument is required and must be of type `DocumentReference`
     * followed by any additional `DocumentReference` documents. If used, the
     * optional `ReadOptions` must be the last argument.
     *
     * @param {Array.<DocumentReference|ReadOptions>} documentRefsOrReadOptions
     * The `DocumentReferences` to receive, followed by an optional field
     * mask.
     * @return A Promise that resolves with an array of resulting document
     * snapshots.
     */
    getAll(
      ...documentRefsOrReadOptions: Array<
        DocumentReference<DocumentData> | ReadOptions
      >
    ): Promise<Array<DocumentSnapshot<DocumentData>>>;

    /**
     * Terminates the Firestore client and closes all open streams.
     *
     * @return A Promise that resolves when the client is terminated.
     */
    terminate(): Promise<void>;

    /**
     * Fetches the root collections that are associated with this Firestore
     * database.
     *
     * @returns A Promise that resolves with an array of CollectionReferences.
     */
    listCollections(): Promise<Array<CollectionReference<DocumentData>>>;

    /**
     * Executes the given updateFunction and commits the changes applied within
     * the transaction.
     *
     * You can use the transaction object passed to 'updateFunction' to read and
     * modify Firestore documents under lock. Transactions are committed once
     * 'updateFunction' resolves and attempted up to five times on failure.
     *
     * @param updateFunction The function to execute within the transaction
     * context.
     * @param {object=} transactionOptions Transaction options.
     * @param {number=} transactionOptions.maxAttempts The maximum number of
     * attempts for this transaction.
     * @return If the transaction completed successfully or was explicitly
     * aborted (by the updateFunction returning a failed Promise), the Promise
     * returned by the updateFunction will be returned here. Else if the
     * transaction failed, a rejected Promise with the corresponding failure
     * error will be returned.
     */
    runTransaction<T>(
      updateFunction: (transaction: Transaction) => Promise<T>,
      transactionOptions?: {maxAttempts?: number}
    ): Promise<T>;

    /**
     * Creates a write batch, used for performing multiple writes as a single
     * atomic operation.
     */
    batch(): WriteBatch;

    /**
     * Creates a [BulkWriter]{@link BulkWriter}, used for performing
     * multiple writes in parallel. Gradually ramps up writes as specified
     * by the 500/50/5 rule.
<<<<<<< HEAD
=======
     *
     * @param options An options object used to configure the throttling
     * behavior for the underlying BulkWriter.
>>>>>>> 6139b5f8
     */
    bulkWriter(options?: BulkWriterOptions): BulkWriter;
  }

  /**
   * An immutable object representing a geo point in Firestore. The geo point
   * is represented as latitude/longitude pair.
   *
   * Latitude values are in the range of [-90, 90].
   * Longitude values are in the range of [-180, 180].
   */
  export class GeoPoint {
    /**
     * Creates a new immutable GeoPoint object with the provided latitude and
     * longitude values.
     * @param latitude The latitude as number between -90 and 90.
     * @param longitude The longitude as number between -180 and 180.
     */
    constructor(latitude: number, longitude: number);

    readonly latitude: number;
    readonly longitude: number;

    /**
     * Returns true if this `GeoPoint` is equal to the provided one.
     *
     * @param other The `GeoPoint` to compare against.
     * @return true if this `GeoPoint` is equal to the provided one.
     */
    isEqual(other: GeoPoint): boolean;
  }

  /**
   * A reference to a transaction.
   * The `Transaction` object passed to a transaction's updateFunction provides
   * the methods to read and write data within the transaction context. See
   * `Firestore.runTransaction()`.
   */
  export class Transaction {
    private constructor();

    /**
     * Retrieves a query result. Holds a pessimistic lock on all returned
     * documents.
     *
     * @param query A query to execute.
     * @return A QuerySnapshot for the retrieved data.
     */
    get<T>(query: Query<T>): Promise<QuerySnapshot<T>>;

    /**
     * Reads the document referenced by the provided `DocumentReference.`
     * Holds a pessimistic lock on the returned document.
     *
     * @param documentRef A reference to the document to be read.
     * @return A DocumentSnapshot for the read data.
     */
    get<T>(documentRef: DocumentReference<T>): Promise<DocumentSnapshot<T>>;

    /**
     * Retrieves multiple documents from Firestore. Holds a pessimistic lock on
     * all returned documents.
     *
     * The first argument is required and must be of type `DocumentReference`
     * followed by any additional `DocumentReference` documents. If used, the
     * optional `ReadOptions` must be the last argument.
     *
     * @param {Array.<DocumentReference|ReadOptions>} documentRefsOrReadOptions
     * The `DocumentReferences` to receive, followed by an optional field
     * mask.
     * @return A Promise that resolves with an array of resulting document
     * snapshots.
     */
    getAll<T>(
      ...documentRefsOrReadOptions: Array<DocumentReference<T> | ReadOptions>
    ): Promise<Array<DocumentSnapshot<T>>>;

    /**
     * Create the document referred to by the provided `DocumentReference`.
     * The operation will fail the transaction if a document exists at the
     * specified location.
     *
     * @param documentRef A reference to the document to be create.
     * @param data The object data to serialize as the document.
     * @return This `Transaction` instance. Used for chaining method calls.
     */
    create<T>(documentRef: DocumentReference<T>, data: T): Transaction;

    /**
     * Writes to the document referred to by the provided `DocumentReference`.
     * If the document does not exist yet, it will be created. If you pass
     * `SetOptions`, the provided data can be merged into the existing document.
     *
     * @param documentRef A reference to the document to be set.
     * @param data An object of the fields and values for the document.
     * @param options An object to configure the set behavior.
     * @return This `Transaction` instance. Used for chaining method calls.
     */
    set<T>(
      documentRef: DocumentReference<T>,
      data: Partial<T>,
      options: SetOptions
    ): Transaction;
    set<T>(documentRef: DocumentReference<T>, data: T): Transaction;

    /**
     * Updates fields in the document referred to by the provided
     * `DocumentReference`. The update will fail if applied to a document that
     * does not exist.
     *
     * Nested fields can be updated by providing dot-separated field path
     * strings.
     *
     * @param documentRef A reference to the document to be updated.
     * @param data An object containing the fields and values with which to
     * update the document.
     * @param precondition A Precondition to enforce on this update.
     * @return This `Transaction` instance. Used for chaining method calls.
     */
    update(
      documentRef: DocumentReference<any>,
      data: UpdateData,
      precondition?: Precondition
    ): Transaction;

    /**
     * Updates fields in the document referred to by the provided
     * `DocumentReference`. The update will fail if applied to a document that
     * does not exist.
     *
     * Nested fields can be updated by providing dot-separated field path
     * strings or by providing FieldPath objects.
     *
     * A `Precondition` restricting this update can be specified as the last
     * argument.
     *
     * @param documentRef A reference to the document to be updated.
     * @param field The first field to update.
     * @param value The first value
     * @param fieldsOrPrecondition An alternating list of field paths and values
     * to update, optionally followed by a `Precondition` to enforce on this
     * update.
     * @return This `Transaction` instance. Used for chaining method calls.
     */
    update(
      documentRef: DocumentReference<any>,
      field: string | FieldPath,
      value: any,
      ...fieldsOrPrecondition: any[]
    ): Transaction;

    /**
     * Deletes the document referred to by the provided `DocumentReference`.
     *
     * @param documentRef A reference to the document to be deleted.
     * @param precondition A Precondition to enforce for this delete.
     * @return This `Transaction` instance. Used for chaining method calls.
     */
    delete(
      documentRef: DocumentReference<any>,
      precondition?: Precondition
    ): Transaction;
  }

  /**
   * A Firestore BulkWriter than can be used to perform a large number of writes
   * in parallel. Writes to the same document will be executed sequentially.
   *
   * @class
   */
  export class BulkWriter {
    private constructor();

    /**
     * Create a document with the provided data. This single operation will fail
     * if a document exists at its location.
     *
     * @param documentRef A reference to the document to be
     * created.
     * @param data The object to serialize as the document.
     * @returns A promise that resolves with the result
     * of the write. Throws an error if the write fails.
     */
    create<T>(documentRef: DocumentReference<T>, data: T): Promise<WriteResult>;

    /**
     * Delete a document from the database.
     *
     * @param documentRef A reference to the document to be
     * deleted.
     * @param precondition A precondition to enforce for this
     * delete.
     * @param precondition.lastUpdateTime If set, enforces that the
     * document was last updated at lastUpdateTime. Fails the batch if the
     * document doesn't exist or was last updated at a different time.
     * @returns A promise that resolves with the result
     * of the write. Throws an error if the write fails.
     */
    delete(
      documentRef: DocumentReference<any>,
      precondition?: Precondition
    ): Promise<WriteResult>;

    /**
     * Write to the document referred to by the provided
     * [DocumentReference]{@link DocumentReference}. If the document does not
     * exist yet, it will be created. If you pass
     * [SetOptions]{@link SetOptions}., the provided data can be merged into the
     * existing document.
     *
     * @param  documentRef A reference to the document to be
     * set.
     * @param data The object to serialize as the document.
     * @param options An object to configure the set behavior.
     * @param  options.merge - If true, set() merges the values
     * specified in its data argument. Fields omitted from this set() call
     * remain untouched.
     * @param options.mergeFields - If provided,
     * set() only replaces the specified field paths. Any field path that is not
     * specified is ignored and remains untouched.
     * @returns A promise that resolves with the result
     * of the write. Throws an error if the write fails.
     */
    set<T>(
      documentRef: DocumentReference<T>,
      data: Partial<T>,
      options: SetOptions
    ): Promise<WriteResult>;
    set<T>(documentRef: DocumentReference<T>, data: T): Promise<WriteResult>;

    /**
     * Update fields of the document referred to by the provided
     * [DocumentReference]{@link DocumentReference}. If the document doesn't yet
     * exist, the update fails and the entire batch will be rejected.
     *
     * The update() method accepts either an object with field paths encoded as
     * keys and field values encoded as values, or a variable number of
     * arguments that alternate between field paths and field values. Nested
     * fields can be updated by providing dot-separated field path strings or by
     * providing FieldPath objects.
     *
     *
     * A Precondition restricting this update can be specified as the last
     * argument.
     *
     * @param documentRef A reference to the document to be updated.
     * @param data An object containing the fields and values with which to
     * update the document.
     * @param precondition A Precondition to enforce on this update.
     * @returns A promise that resolves with the result of the write. Throws
     * an error if the write fails.
     */
    update(
      documentRef: DocumentReference<any>,
      data: UpdateData,
      precondition?: Precondition
    ): Promise<WriteResult>;

    /**
     * Update fields of the document referred to by the provided
     * [DocumentReference]{@link DocumentReference}. If the document doesn't yet
     * exist, the update fails and the entire batch will be rejected.
     *
     * The update() method accepts either an object with field paths encoded as
     * keys and field values encoded as values, or a variable number of
     * arguments that alternate between field paths and field values. Nested
     * fields can be updated by providing dot-separated field path strings or by
     * providing FieldPath objects.
     *
     *
     * A Precondition restricting this update can be specified as the last
     * argument.
     *
     * @param documentRef A reference to the document to be updated.
     * @param field The first field to update.
     * @param value The first value
     * @param fieldsOrPrecondition An alternating list of field paths and values
     * to update, optionally followed a `Precondition` to enforce on this update.
     * @returns A promise that resolves with the result of the write. Throws
     * an error if the write fails.
     */
    update(
      documentRef: DocumentReference<any>,
      field: string | FieldPath,
      value: any,
      ...fieldsOrPrecondition: any[]
    ): Promise<WriteResult>;

    /**
     * Commits all writes that have been enqueued up to this point in parallel.
     *
     * Returns a Promise that resolves when all currently queued operations have
     * been committed. The Promise will never be rejected since the results for
     * each individual operation are conveyed via their individual Promises.
     *
     * The Promise resolves immediately if there are no pending writes.
     * Otherwise, the Promise waits for all previously issued writes, but it
     * does not wait for writes that were added after the method is called. If
     * you want to wait for additional writes, call `flush()` again.
     *
     * @return A promise that resolves when all enqueued writes
     * up to this point have been committed.
     */
    flush(): Promise<void>;

    /**
     * Commits all enqueued writes and marks the BulkWriter instance as closed.
     *
     * After calling `close()`, calling any method wil throw an error.
     *
     * Returns a Promise that resolves when all writes have been committed. The
     * Promise will never be rejected. Calling this method will send all
     * requests. The promise resolves immediately if there are no pending
     * writes.
     *
     * @return A promise that resolves when all enqueued writes
     * up to this point have been committed.
     */
    close(): Promise<void>;
  }

  /**
   * An options object to configure throttling on BulkWriter.
   */
  export interface BulkWriterOptions {
    /**
     * Whether to disable or configure throttling. By default, throttling is
     * enabled. This field can be set to either a boolean or a config
     * object. Setting it to `true` will use default values. You can override
     * the defaults by setting it to `false` to disable throttling, or by
     * setting the config values to enable throttling with the provided values.
     *
     * @param initialOpsPerSecond The initial maximum number of operations per
     * second allowed by the throttler. If this field is not set, the default
     * is 500 operations per second.
     * @param maxOpsPerSecond The maximum number of operations per second
     * allowed by the throttler. If this field is set, the throttler's allowed
     * operations per second does not ramp up past the specified operations per
     * second.
     */
    readonly throttling?:
      | boolean
      | {initialOpsPerSecond?: number; maxOpsPerSecond?: number};
  }

  /**
   * A write batch, used to perform multiple writes as a single atomic unit.
   *
   * A `WriteBatch` object can be acquired by calling `Firestore.batch()`. It
   * provides methods for adding writes to the write batch. None of the
   * writes will be committed (or visible locally) until `WriteBatch.commit()`
   * is called.
   *
   * Unlike transactions, write batches are persisted offline and therefore are
   * preferable when you don't need to condition your writes on read data.
   */
  export class WriteBatch {
    private constructor();

    /**
     * Create the document referred to by the provided `DocumentReference`. The
     * operation will fail the batch if a document exists at the specified
     * location.
     *
     * @param documentRef A reference to the document to be created.
     * @param data The object data to serialize as the document.
     * @return This `WriteBatch` instance. Used for chaining method calls.
     */
    create<T>(documentRef: DocumentReference<T>, data: T): WriteBatch;

    /**
     * Write to the document referred to by the provided `DocumentReference`.
     * If the document does not exist yet, it will be created. If you pass
     * `SetOptions`, the provided data can be merged into the existing document.
     *
     * @param documentRef A reference to the document to be set.
     * @param data An object of the fields and values for the document.
     * @param options An object to configure the set behavior.
     * @return This `WriteBatch` instance. Used for chaining method calls.
     */
    set<T>(
      documentRef: DocumentReference<T>,
      data: Partial<T>,
      options: SetOptions
    ): WriteBatch;
    set<T>(documentRef: DocumentReference<T>, data: T): WriteBatch;

    /**
     * Update fields of the document referred to by the provided
     * `DocumentReference`. If the document doesn't yet exist, the update fails
     * and the entire batch will be rejected.
     *
     * Nested fields can be updated by providing dot-separated field path
     * strings.
     *
     * @param documentRef A reference to the document to be updated.
     * @param data An object containing the fields and values with which to
     * update the document.
     * @param precondition A Precondition to enforce on this update.
     * @return This `WriteBatch` instance. Used for chaining method calls.
     */
    update(
      documentRef: DocumentReference<any>,
      data: UpdateData,
      precondition?: Precondition
    ): WriteBatch;

    /**
     * Updates fields in the document referred to by the provided
     * `DocumentReference`. The update will fail if applied to a document that
     * does not exist.
     *
     * Nested fields can be updated by providing dot-separated field path
     * strings or by providing FieldPath objects.
     *
     * A `Precondition` restricting this update can be specified as the last
     * argument.
     *
     * @param documentRef A reference to the document to be updated.
     * @param field The first field to update.
     * @param value The first value
     * @param fieldsOrPrecondition An alternating list of field paths and values
     * to update, optionally followed a `Precondition` to enforce on this update.
     * @return This `WriteBatch` instance. Used for chaining method calls.
     */
    update(
      documentRef: DocumentReference<any>,
      field: string | FieldPath,
      value: any,
      ...fieldsOrPrecondition: any[]
    ): WriteBatch;

    /**
     * Deletes the document referred to by the provided `DocumentReference`.
     *
     * @param documentRef A reference to the document to be deleted.
     * @param precondition A Precondition to enforce for this delete.
     * @return This `WriteBatch` instance. Used for chaining method calls.
     */
    delete(
      documentRef: DocumentReference<any>,
      precondition?: Precondition
    ): WriteBatch;

    /**
     * Commits all of the writes in this write batch as a single atomic unit.
     *
     * @return A Promise resolved once all of the writes in the batch have been
     * successfully written to the backend as an atomic unit.
     */
    commit(): Promise<WriteResult[]>;
  }

  /**
   * An options object that configures conditional behavior of `update()` and
   * `delete()` calls in `DocumentReference`, `WriteBatch`, and `Transaction`.
   * Using Preconditions, these calls can be restricted to only apply to
   * documents that match the specified restrictions.
   */
  export interface Precondition {
    /**
     * If set, the last update time to enforce.
     */
    readonly lastUpdateTime?: Timestamp;
  }

  /**
   * An options object that configures the behavior of `set()` calls in
   * `DocumentReference`, `WriteBatch` and `Transaction`. These calls can be
   * configured to perform granular merges instead of overwriting the target
   * documents in their entirety.
   */
  export interface SetOptions {
    /**
     * Changes the behavior of a set() call to only replace the values specified
     * in its data argument. Fields omitted from the set() call remain
     * untouched.
     */
    readonly merge?: boolean;

    /**
     * Changes the behavior of set() calls to only replace the specified field
     * paths. Any field path that is not specified is ignored and remains
     * untouched.
     *
     * It is an error to pass a SetOptions object to a set() call that is
     * missing a value for any of the fields specified here.
     */
    readonly mergeFields?: (string | FieldPath)[];
  }

  /**
   * An options object that can be used to configure the behavior of `getAll()`
   * calls. By providing a `fieldMask`, these calls can be configured to only
   * return a subset of fields.
   */
  export interface ReadOptions {
    /**
     * Specifies the set of fields to return and reduces the amount of data
     * transmitted by the backend.
     *
     * Adding a field mask does not filter results. Documents do not need to
     * contain values for all the fields in the mask to be part of the result
     * set.
     */
    readonly fieldMask?: (string | FieldPath)[];
  }

  /**
   * A WriteResult wraps the write time set by the Firestore servers on `sets()`,
   * `updates()`, and `creates()`.
   */
  export class WriteResult {
    private constructor();

    /**
     * The write time as set by the Firestore servers.
     */
    readonly writeTime: Timestamp;

    /**
     * Returns true if this `WriteResult` is equal to the provided one.
     *
     * @param other The `WriteResult` to compare against.
     * @return true if this `WriteResult` is equal to the provided one.
     */
    isEqual(other: WriteResult): boolean;
  }

  /**
   * A `DocumentReference` refers to a document location in a Firestore database
   * and can be used to write, read, or listen to the location. The document at
   * the referenced location may or may not exist. A `DocumentReference` can
   * also be used to create a `CollectionReference` to a subcollection.
   */
  export class DocumentReference<T = DocumentData> {
    private constructor();

    /** The identifier of the document within its collection. */
    readonly id: string;

    /**
     * The `Firestore` for the Firestore database (useful for performing
     * transactions, etc.).
     */
    readonly firestore: Firestore;

    /**
     * A reference to the Collection to which this DocumentReference belongs.
     */
    readonly parent: CollectionReference<T>;

    /**
     * A string representing the path of the referenced document (relative
     * to the root of the database).
     */
    readonly path: string;

    /**
     * Gets a `CollectionReference` instance that refers to the collection at
     * the specified path.
     *
     * @param collectionPath A slash-separated path to a collection.
     * @return The `CollectionReference` instance.
     */
    collection(collectionPath: string): CollectionReference<DocumentData>;

    /**
     * Fetches the subcollections that are direct children of this document.
     *
     * @returns A Promise that resolves with an array of CollectionReferences.
     */
    listCollections(): Promise<Array<CollectionReference<DocumentData>>>;

    /**
     * Creates a document referred to by this `DocumentReference` with the
     * provided object values. The write fails if the document already exists
     *
     * @param data The object data to serialize as the document.
     * @return A Promise resolved with the write time of this create.
     */
    create(data: T): Promise<WriteResult>;

    /**
     * Writes to the document referred to by this `DocumentReference`. If the
     * document does not yet exist, it will be created. If you pass
     * `SetOptions`, the provided data can be merged into an existing document.
     *
     * @param data A map of the fields and values for the document.
     * @param options An object to configure the set behavior.
     * @return A Promise resolved with the write time of this set.
     */
    set(data: Partial<T>, options: SetOptions): Promise<WriteResult>;
    set(data: T): Promise<WriteResult>;

    /**
     * Updates fields in the document referred to by this `DocumentReference`.
     * The update will fail if applied to a document that does not exist.
     *
     * Nested fields can be updated by providing dot-separated field path
     * strings.
     *
     * @param data An object containing the fields and values with which to
     * update the document.
     * @param precondition A Precondition to enforce on this update.
     * @return A Promise resolved with the write time of this update.
     */
    update(data: UpdateData, precondition?: Precondition): Promise<WriteResult>;

    /**
     * Updates fields in the document referred to by this `DocumentReference`.
     * The update will fail if applied to a document that does not exist.
     *
     * Nested fields can be updated by providing dot-separated field path
     * strings or by providing FieldPath objects.
     *
     * A `Precondition` restricting this update can be specified as the last
     * argument.
     *
     * @param field The first field to update.
     * @param value The first value.
     * @param moreFieldsOrPrecondition An alternating list of field paths and
     * values to update, optionally followed by a `Precondition` to enforce on
     * this update.
     * @return A Promise resolved with the write time of this update.
     */
    update(
      field: string | FieldPath,
      value: any,
      ...moreFieldsOrPrecondition: any[]
    ): Promise<WriteResult>;

    /**
     * Deletes the document referred to by this `DocumentReference`.
     *
     * @param precondition A Precondition to enforce for this delete.
     * @return A Promise resolved with the write time of this delete.
     */
    delete(precondition?: Precondition): Promise<WriteResult>;

    /**
     * Reads the document referred to by this `DocumentReference`.
     *
     * @return A Promise resolved with a DocumentSnapshot containing the
     * current document contents.
     */
    get(): Promise<DocumentSnapshot<T>>;

    /**
     * Attaches a listener for DocumentSnapshot events.
     *
     * @param onNext A callback to be called every time a new `DocumentSnapshot`
     * is available.
     * @param onError A callback to be called if the listen fails or is
     * cancelled. No further callbacks will occur.
     * @return An unsubscribe function that can be called to cancel
     * the snapshot listener.
     */
    onSnapshot(
      onNext: (snapshot: DocumentSnapshot<T>) => void,
      onError?: (error: Error) => void
    ): () => void;

    /**
     * Returns true if this `DocumentReference` is equal to the provided one.
     *
     * @param other The `DocumentReference` to compare against.
     * @return true if this `DocumentReference` is equal to the provided one.
     */
    isEqual(other: DocumentReference<T>): boolean;

    /**
     * Applies a custom data converter to this DocumentReference, allowing you
     * to use your own custom model objects with Firestore. When you call
     * set(), get(), etc. on the returned DocumentReference instance, the
     * provided converter will convert between Firestore data and your custom
     * type U.
     *
     * @param converter Converts objects to and from Firestore.
     * @return A DocumentReference<U> that uses the provided converter.
     */
    withConverter<U>(
      converter: FirestoreDataConverter<U>
    ): DocumentReference<U>;
  }

  /**
   * A `DocumentSnapshot` contains data read from a document in your Firestore
   * database. The data can be extracted with `.data()` or `.get(<field>)` to
   * get a specific field.
   *
   * For a `DocumentSnapshot` that points to a non-existing document, any data
   * access will return 'undefined'. You can use the `exists` property to
   * explicitly verify a document's existence.
   */
  export class DocumentSnapshot<T = DocumentData> {
    protected constructor();

    /** True if the document exists. */
    readonly exists: boolean;

    /** A `DocumentReference` to the document location. */
    readonly ref: DocumentReference<T>;

    /**
     * The ID of the document for which this `DocumentSnapshot` contains data.
     */
    readonly id: string;

    /**
     * The time the document was created. Not set for documents that don't
     * exist.
     */
    readonly createTime?: Timestamp;

    /**
     * The time the document was last updated (at the time the snapshot was
     * generated). Not set for documents that don't exist.
     */
    readonly updateTime?: Timestamp;

    /**
     * The time this snapshot was read.
     */
    readonly readTime: Timestamp;

    /**
     * Retrieves all fields in the document as an Object. Returns 'undefined' if
     * the document doesn't exist.
     *
     * @return An Object containing all fields in the document.
     */
    data(): T | undefined;

    /**
     * Retrieves the field specified by `fieldPath`.
     *
     * @param fieldPath The path (e.g. 'foo' or 'foo.bar') to a specific field.
     * @return The data at the specified field location or undefined if no such
     * field exists in the document.
     */
    get(fieldPath: string | FieldPath): any;

    /**
     * Returns true if the document's data and path in this `DocumentSnapshot`
     * is equal to the provided one.
     *
     * @param other The `DocumentSnapshot` to compare against.
     * @return true if this `DocumentSnapshot` is equal to the provided one.
     */
    isEqual(other: DocumentSnapshot<T>): boolean;
  }

  /**
   * A `QueryDocumentSnapshot` contains data read from a document in your
   * Firestore database as part of a query. The document is guaranteed to exist
   * and its data can be extracted with `.data()` or `.get(<field>)` to get a
   * specific field.
   *
   * A `QueryDocumentSnapshot` offers the same API surface as a
   * `DocumentSnapshot`. Since query results contain only existing documents, the
   * `exists` property will always be true and `data()` will never return
   * 'undefined'.
   */
  export class QueryDocumentSnapshot<T = DocumentData> extends DocumentSnapshot<
    T
  > {
    private constructor();

    /**
     * The time the document was created.
     */
    readonly createTime: Timestamp;

    /**
     * The time the document was last updated (at the time the snapshot was
     * generated).
     */
    readonly updateTime: Timestamp;

    /**
     * Retrieves all fields in the document as an Object.
     *
     * @override
     * @return An Object containing all fields in the document.
     */
    data(): T;
  }

  /**
   * The direction of a `Query.orderBy()` clause is specified as 'desc' or 'asc'
   * (descending or ascending).
   */
  export type OrderByDirection = 'desc' | 'asc';

  /**
   * Filter conditions in a `Query.where()` clause are specified using the
   * strings '<', '<=', '==', '!=', '>=', '>', 'array-contains', 'in', 'not-in',
   * and 'array-contains-any'.
   */
  export type WhereFilterOp =
    | '<'
    | '<='
    | '=='
    | '!='
    | '>='
    | '>'
    | 'array-contains'
    | 'in'
    | 'not-in'
    | 'array-contains-any';

  /**
   * A `Query` refers to a Query which you can read or listen to. You can also
   * construct refined `Query` objects by adding filters and ordering.
   */
  export class Query<T = DocumentData> {
    protected constructor();

    /**
     * The `Firestore` for the Firestore database (useful for performing
     * transactions, etc.).
     */
    readonly firestore: Firestore;

    /**
     * Creates and returns a new Query with the additional filter that documents
     * must contain the specified field and that its value should satisfy the
     * relation constraint provided.
     *
     * This function returns a new (immutable) instance of the Query (rather
     * than modify the existing instance) to impose the filter.
     *
     * @param fieldPath The path to compare
     * @param opStr The operation string (e.g "<", "<=", "==", ">", ">=").
     * @param value The value for comparison
     * @return The created Query.
     */
    where(
      fieldPath: string | FieldPath,
      opStr: WhereFilterOp,
      value: any
    ): Query<T>;

    /**
     * Creates and returns a new Query that's additionally sorted by the
     * specified field, optionally in descending order instead of ascending.
     *
     * This function returns a new (immutable) instance of the Query (rather
     * than modify the existing instance) to impose the order.
     *
     * @param fieldPath The field to sort by.
     * @param directionStr Optional direction to sort by ('asc' or 'desc'). If
     * not specified, order will be ascending.
     * @return The created Query.
     */
    orderBy(
      fieldPath: string | FieldPath,
      directionStr?: OrderByDirection
    ): Query<T>;

    /**
     * Creates and returns a new Query that only returns the first matching
     * documents.
     *
     * This function returns a new (immutable) instance of the Query (rather
     * than modify the existing instance) to impose the limit.
     *
     * @param limit The maximum number of items to return.
     * @return The created Query.
     */
    limit(limit: number): Query<T>;

    /**
     * Creates and returns a new Query that only returns the last matching
     * documents.
     *
     * You must specify at least one orderBy clause for limitToLast queries,
     * otherwise an exception will be thrown during execution.
     *
     * Results for limitToLast queries cannot be streamed via the `stream()`
     * API.
     *
     * @param limit The maximum number of items to return.
     * @return The created Query.
     */
    limitToLast(limit: number): Query<T>;

    /**
     * Specifies the offset of the returned results.
     *
     * This function returns a new (immutable) instance of the Query (rather
     * than modify the existing instance) to impose the offset.
     *
     * @param offset The offset to apply to the Query results.
     * @return The created Query.
     */
    offset(offset: number): Query<T>;

    /**
     * Creates and returns a new Query instance that applies a field mask to
     * the result and returns only the specified subset of fields. You can
     * specify a list of field paths to return, or use an empty list to only
     * return the references of matching documents.
     *
     * Queries that contain field masks cannot be listened to via `onSnapshot()`
     * listeners.
     *
     * This function returns a new (immutable) instance of the Query (rather
     * than modify the existing instance) to impose the field mask.
     *
     * @param field The field paths to return.
     * @return The created Query.
     */
    select(...field: (string | FieldPath)[]): Query<DocumentData>;

    /**
     * Creates and returns a new Query that starts at the provided document
     * (inclusive). The starting position is relative to the order of the query.
     * The document must contain all of the fields provided in the orderBy of
     * this query.
     *
     * @param snapshot The snapshot of the document to start after.
     * @return The created Query.
     */
    startAt(snapshot: DocumentSnapshot<any>): Query<T>;

    /**
     * Creates and returns a new Query that starts at the provided fields
     * relative to the order of the query. The order of the field values
     * must match the order of the order by clauses of the query.
     *
     * @param fieldValues The field values to start this query at, in order
     * of the query's order by.
     * @return The created Query.
     */
    startAt(...fieldValues: any[]): Query<T>;

    /**
     * Creates and returns a new Query that starts after the provided document
     * (exclusive). The starting position is relative to the order of the query.
     * The document must contain all of the fields provided in the orderBy of
     * this query.
     *
     * @param snapshot The snapshot of the document to start after.
     * @return The created Query.
     */
    startAfter(snapshot: DocumentSnapshot<any>): Query<T>;

    /**
     * Creates and returns a new Query that starts after the provided fields
     * relative to the order of the query. The order of the field values
     * must match the order of the order by clauses of the query.
     *
     * @param fieldValues The field values to start this query after, in order
     * of the query's order by.
     * @return The created Query.
     */
    startAfter(...fieldValues: any[]): Query<T>;

    /**
     * Creates and returns a new Query that ends before the provided document
     * (exclusive). The end position is relative to the order of the query. The
     * document must contain all of the fields provided in the orderBy of this
     * query.
     *
     * @param snapshot The snapshot of the document to end before.
     * @return The created Query.
     */
    endBefore(snapshot: DocumentSnapshot<any>): Query<T>;

    /**
     * Creates and returns a new Query that ends before the provided fields
     * relative to the order of the query. The order of the field values
     * must match the order of the order by clauses of the query.
     *
     * @param fieldValues The field values to end this query before, in order
     * of the query's order by.
     * @return The created Query.
     */
    endBefore(...fieldValues: any[]): Query<T>;

    /**
     * Creates and returns a new Query that ends at the provided document
     * (inclusive). The end position is relative to the order of the query. The
     * document must contain all of the fields provided in the orderBy of this
     * query.
     *
     * @param snapshot The snapshot of the document to end at.
     * @return The created Query.
     */
    endAt(snapshot: DocumentSnapshot<any>): Query<T>;

    /**
     * Creates and returns a new Query that ends at the provided fields
     * relative to the order of the query. The order of the field values
     * must match the order of the order by clauses of the query.
     *
     * @param fieldValues The field values to end this query at, in order
     * of the query's order by.
     * @return The created Query.
     */
    endAt(...fieldValues: any[]): Query<T>;

    /**
     * Executes the query and returns the results as a `QuerySnapshot`.
     *
     * @return A Promise that will be resolved with the results of the Query.
     */
    get(): Promise<QuerySnapshot<T>>;

    /*
     * Executes the query and returns the results as Node Stream.
     *
     * @return A stream of QueryDocumentSnapshot.
     */
    stream(): NodeJS.ReadableStream;

    /**
     * Attaches a listener for `QuerySnapshot `events.
     *
     * @param onNext A callback to be called every time a new `QuerySnapshot`
     * is available.
     * @param onError A callback to be called if the listen fails or is
     * cancelled. No further callbacks will occur.
     * @return An unsubscribe function that can be called to cancel
     * the snapshot listener.
     */
    onSnapshot(
      onNext: (snapshot: QuerySnapshot<T>) => void,
      onError?: (error: Error) => void
    ): () => void;

    /**
     * Returns true if this `Query` is equal to the provided one.
     *
     * @param other The `Query` to compare against.
     * @return true if this `Query` is equal to the provided one.
     */
    isEqual(other: Query<T>): boolean;

    /**
     * Applies a custom data converter to this Query, allowing you to use your
     * own custom model objects with Firestore. When you call get() on the
     * returned Query, the provided converter will convert between Firestore
     * data and your custom type U.
     *
     * @param converter Converts objects to and from Firestore.
     * @return A Query<U> that uses the provided converter.
     */
    withConverter<U>(converter: FirestoreDataConverter<U>): Query<U>;
  }

  /**
   * A `QuerySnapshot` contains zero or more `QueryDocumentSnapshot` objects
   * representing the results of a query. The documents can be accessed as an
   * array via the `docs` property or enumerated using the `forEach` method. The
   * number of documents can be determined via the `empty` and `size`
   * properties.
   */
  export class QuerySnapshot<T = DocumentData> {
    private constructor();

    /**
     * The query on which you called `get` or `onSnapshot` in order to get this
     * `QuerySnapshot`.
     */
    readonly query: Query<T>;

    /** An array of all the documents in the QuerySnapshot. */
    readonly docs: Array<QueryDocumentSnapshot<T>>;

    /** The number of documents in the QuerySnapshot. */
    readonly size: number;

    /** True if there are no documents in the QuerySnapshot. */
    readonly empty: boolean;

    /** The time this query snapshot was obtained. */
    readonly readTime: Timestamp;

    /**
     * Returns an array of the documents changes since the last snapshot. If
     * this is the first snapshot, all documents will be in the list as added
     * changes.
     */
    docChanges(): DocumentChange[];

    /**
     * Enumerates all of the documents in the QuerySnapshot.
     *
     * @param callback A callback to be called with a `DocumentSnapshot` for
     * each document in the snapshot.
     * @param thisArg The `this` binding for the callback.
     */
    forEach(
      callback: (result: QueryDocumentSnapshot<T>) => void,
      thisArg?: any
    ): void;

    /**
     * Returns true if the document data in this `QuerySnapshot` is equal to the
     * provided one.
     *
     * @param other The `QuerySnapshot` to compare against.
     * @return true if this `QuerySnapshot` is equal to the provided one.
     */
    isEqual(other: QuerySnapshot<T>): boolean;
  }

  /**
   * The type of of a `DocumentChange` may be 'added', 'removed', or 'modified'.
   */
  export type DocumentChangeType = 'added' | 'removed' | 'modified';

  /**
   * A `DocumentChange` represents a change to the documents matching a query.
   * It contains the document affected and the type of change that occurred.
   */
  export interface DocumentChange<T = DocumentData> {
    /** The type of change ('added', 'modified', or 'removed'). */
    readonly type: DocumentChangeType;

    /** The document affected by this change. */
    readonly doc: QueryDocumentSnapshot<T>;

    /**
     * The index of the changed document in the result set immediately prior to
     * this DocumentChange (i.e. supposing that all prior DocumentChange objects
     * have been applied). Is -1 for 'added' events.
     */
    readonly oldIndex: number;

    /**
     * The index of the changed document in the result set immediately after
     * this DocumentChange (i.e. supposing that all prior DocumentChange
     * objects and the current DocumentChange object have been applied).
     * Is -1 for 'removed' events.
     */
    readonly newIndex: number;

    /**
     * Returns true if the data in this `DocumentChange` is equal to the
     * provided one.
     *
     * @param other The `DocumentChange` to compare against.
     * @return true if this `DocumentChange` is equal to the provided one.
     */
    isEqual(other: DocumentChange<T>): boolean;
  }

  /**
   * A `CollectionReference` object can be used for adding documents, getting
   * document references, and querying for documents (using the methods
   * inherited from `Query`).
   */
  export class CollectionReference<T = DocumentData> extends Query<T> {
    private constructor();

    /** The identifier of the collection. */
    readonly id: string;

    /**
     * A reference to the containing Document if this is a subcollection, else
     * null.
     */
    readonly parent: DocumentReference<DocumentData> | null;

    /**
     * A string representing the path of the referenced collection (relative
     * to the root of the database).
     */
    readonly path: string;

    /**
     * Retrieves the list of documents in this collection.
     *
     * The document references returned may include references to "missing
     * documents", i.e. document locations that have no document present but
     * which contain subcollections with documents. Attempting to read such a
     * document reference (e.g. via `.get()` or `.onSnapshot()`) will return a
     * `DocumentSnapshot` whose `.exists` property is false.
     *
     * @return {Promise<DocumentReference[]>} The list of documents in this
     * collection.
     */
    listDocuments(): Promise<Array<DocumentReference<T>>>;

    /**
     * Get a `DocumentReference` for a randomly-named document within this
     * collection. An automatically-generated unique ID will be used as the
     * document ID.
     *
     * @return The `DocumentReference` instance.
     */
    doc(): DocumentReference<T>;

    /**
     * Get a `DocumentReference` for the document within the collection at the
     * specified path.
     *
     * @param documentPath A slash-separated path to a document.
     * @return The `DocumentReference` instance.
     */
    doc(documentPath: string): DocumentReference<T>;

    /**
     * Add a new document to this collection with the specified data, assigning
     * it a document ID automatically.
     *
     * @param data An Object containing the data for the new document.
     * @return A Promise resolved with a `DocumentReference` pointing to the
     * newly created document after it has been written to the backend.
     */
    add(data: T): Promise<DocumentReference<T>>;

    /**
     * Returns true if this `CollectionReference` is equal to the provided one.
     *
     * @param other The `CollectionReference` to compare against.
     * @return true if this `CollectionReference` is equal to the provided one.
     */
    isEqual(other: CollectionReference<T>): boolean;

    /**
     * Applies a custom data converter to this CollectionReference, allowing you
     * to use your own custom model objects with Firestore. When you call add()
     * on the returned CollectionReference instance, the provided converter will
     * convert between Firestore data and your custom type U.
     *
     * @param converter Converts objects to and from Firestore.
     * @return A CollectionReference<U> that uses the provided converter.
     */
    withConverter<U>(
      converter: FirestoreDataConverter<U>
    ): CollectionReference<U>;
  }

  /**
   * A `CollectionGroup` refers to all documents that are contained in a
   * collection or subcollection with a specific collection ID.
   */
  export class CollectionGroup<T = DocumentData> extends Query<T> {
    private constructor();

    /**
     * Partitions a query by returning partition cursors that can be used to run
     * the query in parallel. The returned cursors are split points that can be
     * used as starting and end points for individual query invocations.
     *
     * @param desiredPartitionCount The desired maximum number of partition
     * points. The number must be strictly positive. The actual number of
     * partitions returned may be fewer.
     * @return An AsyncIterable of `QueryPartition`s.
     */
    getPartitions(
      desiredPartitionCount: number
    ): AsyncIterable<QueryPartition<T>>;

    /**
     * Applies a custom data converter to this `CollectionGroup`, allowing you
     * to use your own custom model objects with Firestore. When you call get()
     * on the returned `CollectionGroup`, the provided converter will convert
     * between Firestore data and your custom type U.
     *
     * Using the converter allows you to specify generic type arguments when
     * storing and retrieving objects from Firestore.
     *
     * @example
     * class Post {
     *   constructor(readonly title: string, readonly author: string) {}
     *
     *   toString(): string {
     *     return this.title + ', by ' + this.author;
     *   }
     * }
     *
     * const postConverter = {
     *   toFirestore(post: Post): FirebaseFirestore.DocumentData {
     *     return {title: post.title, author: post.author};
     *   },
     *   fromFirestore(
     *     snapshot: FirebaseFirestore.QueryDocumentSnapshot
     *   ): Post {
     *     const data = snapshot.data();
     *     return new Post(data.title, data.author);
     *   }
     * };
     *
     * const querySnapshot = await Firestore()
     *   .collectionGroup('posts')
     *   .withConverter(postConverter)
     *   .get();
     * for (const doc of querySnapshot.docs) {
     *   const post = doc.data();
     *   post.title; // string
     *   post.toString(); // Should be defined
     *   post.someNonExistentProperty; // TS error
     * }
     *
     * @param converter Converts objects to and from Firestore.
     * @return A `CollectionGroup<U>` that uses the provided converter.
     */
    withConverter<U>(converter: FirestoreDataConverter<U>): CollectionGroup<U>;
  }

  /**
   * A split point that can be used in a query as a starting and/or end point for
   * the query results. The cursors returned by {@link #startAt} and {@link
   * #endBefore} can only be used in a query that matches the constraint of query
   * that produced this partition.
   */
  export class QueryPartition<T = DocumentData> {
    private constructor();

    /**
     * The cursor that defines the first result for this partition or
     * `undefined` if this is the first partition.  The cursor value must be
     * destructured when passed to `startAt()` (for example with
     * `query.startAt(...queryPartition.startAt)`).
     *
     * @return Cursor values that can be used with {@link Query#startAt} or
     * `undefined` if this is the first partition.
     */
    get startAt(): unknown[] | undefined;

    /**
     * The cursor that defines the first result after this partition or
     * `undefined` if this is the last partition.  The cursor value must be
     * destructured when passed to `endBefore()` (for example with
     * `query.endBefore(...queryPartition.endBefore)`).
     *
     * @return Cursor values that can be used with {@link Query#endBefore} or
     * `undefined` if this is the last partition.
     */
    get endBefore(): unknown[] | undefined;

    /**
     * Returns a query that only returns the documents for this partition.
     *
     * @return A query partitioned by a {@link Query#startAt} and {@link
     * Query#endBefore} cursor.
     */
    toQuery(): Query<T>;
  }

  /**
   * Sentinel values that can be used when writing document fields with set(),
   * create() or update().
   */
  export class FieldValue {
    private constructor();

    /**
     * Returns a sentinel used with set(), create() or update() to include a
     * server-generated timestamp in the written data.
     *
     * @return The FieldValue sentinel for use in a call to set(), create() or
     * update().
     */
    static serverTimestamp(): FieldValue;

    /**
     * Returns a sentinel for use with update() or set() with {merge:true} to
     * mark a field for deletion.
     *
     * @return The FieldValue sentinel for use in a call to set() or update().
     */
    static delete(): FieldValue;

    /**
     * Returns a special value that can be used with set(), create() or update()
     * that tells the server to increment the field's current value by the given
     * value.
     *
     * If either current field value or the operand uses floating point
     * precision, both values will be interpreted as floating point numbers and
     * all arithmetic will follow IEEE 754 semantics. Otherwise, integer
     * precision is kept and the result is capped between -2^63 and 2^63-1.
     *
     * If the current field value is not of type 'number', or if the field does
     * not yet exist, the transformation will set the field to the given value.
     *
     * @param n The value to increment by.
     * @return The FieldValue sentinel for use in a call to set(), create() or
     * update().
     */
    static increment(n: number): FieldValue;

    /**
     * Returns a special value that can be used with set(), create() or update()
     * that tells the server to union the given elements with any array value
     * that already exists on the server. Each specified element that doesn't
     * already exist in the array will be added to the end. If the field being
     * modified is not already an array it will be overwritten with an array
     * containing exactly the specified elements.
     *
     * @param elements The elements to union into the array.
     * @return The FieldValue sentinel for use in a call to set(), create() or
     * update().
     */
    static arrayUnion(...elements: any[]): FieldValue;

    /**
     * Returns a special value that can be used with set(), create() or update()
     * that tells the server to remove the given elements from any array value
     * that already exists on the server. All instances of each element
     * specified will be removed from the array. If the field being modified is
     * not already an array it will be overwritten with an empty array.
     *
     * @param elements The elements to remove from the array.
     * @return The FieldValue sentinel for use in a call to set(), create() or
     * update().
     */
    static arrayRemove(...elements: any[]): FieldValue;

    /**
     * Returns true if this `FieldValue` is equal to the provided one.
     *
     * @param other The `FieldValue` to compare against.
     * @return true if this `FieldValue` is equal to the provided one.
     */
    isEqual(other: FieldValue): boolean;
  }

  /**
   * A FieldPath refers to a field in a document. The path may consist of a
   * single field name (referring to a top-level field in the document), or a
   * list of field names (referring to a nested field in the document).
   */
  export class FieldPath {
    /**
     * Creates a FieldPath from the provided field names. If more than one field
     * name is provided, the path will point to a nested field in a document.
     *
     * @param fieldNames A list of field names.
     */
    constructor(...fieldNames: string[]);

    /**
     * Returns a special sentinel FieldPath to refer to the ID of a document.
     * It can be used in queries to sort or filter by the document ID.
     */
    static documentId(): FieldPath;

    /**
     * Returns true if this `FieldPath` is equal to the provided one.
     *
     * @param other The `FieldPath` to compare against.
     * @return true if this `FieldPath` is equal to the provided one.
     */
    isEqual(other: FieldPath): boolean;
  }

  /**
   * A Timestamp represents a point in time independent of any time zone or
   * calendar, represented as seconds and fractions of seconds at nanosecond
   * resolution in UTC Epoch time. It is encoded using the Proleptic Gregorian
   * Calendar which extends the Gregorian calendar backwards to year one. It is
   * encoded assuming all minutes are 60 seconds long, i.e. leap seconds are
   * "smeared" so that no leap second table is needed for interpretation. Range
   * is from 0001-01-01T00:00:00Z to 9999-12-31T23:59:59.999999999Z.
   *
   * @see https://github.com/google/protobuf/blob/master/src/google/protobuf/timestamp.proto
   */
  export class Timestamp {
    /**
     * Creates a new timestamp with the current date, with millisecond precision.
     *
     * @return A new `Timestamp` representing the current date.
     */
    static now(): Timestamp;

    /**
     * Creates a new timestamp from the given date.
     *
     * @param date The date to initialize the `Timestamp` from.
     * @return A new `Timestamp` representing the same point in time as the
     * given date.
     */
    static fromDate(date: Date): Timestamp;

    /**
     * Creates a new timestamp from the given number of milliseconds.
     *
     * @param milliseconds Number of milliseconds since Unix epoch
     * 1970-01-01T00:00:00Z.
     * @return A new `Timestamp` representing the same point in time as the
     * given number of milliseconds.
     */
    static fromMillis(milliseconds: number): Timestamp;

    /**
     * Creates a new timestamp.
     *
     * @param seconds The number of seconds of UTC time since Unix epoch
     * 1970-01-01T00:00:00Z. Must be from 0001-01-01T00:00:00Z to
     * 9999-12-31T23:59:59Z inclusive.
     * @param nanoseconds The non-negative fractions of a second at nanosecond
     * resolution. Negative second values with fractions must still have
     * non-negative nanoseconds values that count forward in time. Must be from
     * 0 to 999,999,999 inclusive.
     */
    constructor(seconds: number, nanoseconds: number);

    /**
     * The number of seconds of UTC time since Unix epoch 1970-01-01T00:00:00Z.
     */
    readonly seconds: number;

    /** The non-negative fractions of a second at nanosecond resolution. */
    readonly nanoseconds: number;

    /**
     * Returns a new `Date` corresponding to this timestamp. This may lose
     * precision.
     *
     * @return JavaScript `Date` object representing the same point in time as
     * this `Timestamp`, with millisecond precision.
     */
    toDate(): Date;

    /**
     * Returns the number of milliseconds since Unix epoch 1970-01-01T00:00:00Z.
     *
     * @return The point in time corresponding to this timestamp, represented as
     * the number of milliseconds since Unix epoch 1970-01-01T00:00:00Z.
     */
    toMillis(): number;

    /**
     * Returns true if this `Timestamp` is equal to the provided one.
     *
     * @param other The `Timestamp` to compare against.
     * @return 'true' if this `Timestamp` is equal to the provided one.
     */
    isEqual(other: Timestamp): boolean;

    /**
     * Converts this object to a primitive `string`, which allows `Timestamp` objects to be compared
     * using the `>`, `<=`, `>=` and `>` operators.
     *
     * @return a string encoding of this object.
     */
    valueOf(): string;
  }

  /**
   * The v1beta1 Veneer client. This client provides access to to the underlying
   * Firestore v1beta1 RPCs.
   * @deprecated Use v1 instead.
   */
  export const v1beta1: any;

  /**
   * The v1 Veneer clients. These clients provide access to the Firestore Admin
   * API and the underlying Firestore v1 RPCs.
   */
  export const v1: {FirestoreClient: any; FirestoreAdminClient: any};

  /**
   * Status codes returned by Firestore's gRPC calls.
   */
  export enum GrpcStatus {
    OK = 0,
    CANCELLED = 1,
    UNKNOWN = 2,
    INVALID_ARGUMENT = 3,
    DEADLINE_EXCEEDED = 4,
    NOT_FOUND = 5,
    ALREADY_EXISTS = 6,
    PERMISSION_DENIED = 7,
    RESOURCE_EXHAUSTED = 8,
    FAILED_PRECONDITION = 9,
    ABORTED = 10,
    OUT_OF_RANGE = 11,
    UNIMPLEMENTED = 12,
    INTERNAL = 13,
    UNAVAILABLE = 14,
    DATA_LOSS = 15,
    UNAUTHENTICATED = 16,
  }
}

declare module '@google-cloud/firestore' {
  export = FirebaseFirestore;
}<|MERGE_RESOLUTION|>--- conflicted
+++ resolved
@@ -291,12 +291,9 @@
      * Creates a [BulkWriter]{@link BulkWriter}, used for performing
      * multiple writes in parallel. Gradually ramps up writes as specified
      * by the 500/50/5 rule.
-<<<<<<< HEAD
-=======
      *
      * @param options An options object used to configure the throttling
      * behavior for the underlying BulkWriter.
->>>>>>> 6139b5f8
      */
     bulkWriter(options?: BulkWriterOptions): BulkWriter;
   }
