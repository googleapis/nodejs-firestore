--- conflicted
+++ resolved
@@ -1485,14 +1485,9 @@
    * 'undefined'.
    */
   export class QueryDocumentSnapshot<
-<<<<<<< HEAD
-    T = DocumentData,
-  > extends DocumentSnapshot<T> {
-=======
     AppModelType = DocumentData,
     DbModelType extends DocumentData = DocumentData
   > extends DocumentSnapshot<AppModelType, DbModelType> {
->>>>>>> 0afadeff
     private constructor();
 
     /**
