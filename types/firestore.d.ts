/**
 * @fileoverview Firestore Server API.
 *
 * Copyright 2017 Google Inc. All Rights Reserved.
 *
 * Licensed under the Apache License, Version 2.0 (the "License");
 * you may not use this file except in compliance with the License.
 * You may obtain a copy of the License at
 *
 *     http://www.apache.org/licenses/LICENSE-2.0
 *
 * Unless required by applicable law or agreed to in writing, software
 * distributed under the License is distributed on an "AS IS" BASIS,
 * WITHOUT WARRANTIES OR CONDITIONS OF ANY KIND, either express or implied.
 * See the License for the specific language governing permissions and
 * limitations under the License.
 */

// We deliberately use `any` in the external API to not impose type-checking
// on end users.
/* eslint-disable @typescript-eslint/no-explicit-any */

// Declare a global (ambient) namespace
// (used when not using import statement, but just script include).
declare namespace FirebaseFirestore {
  /**
   * Document data (for use with `DocumentReference.set()`) consists of fields
   * mapped to values.
   */
  export type DocumentData = {[field: string]: any};

  /**
   * Update data (for use with `DocumentReference.update()`) consists of field
   * paths (e.g. 'foo' or 'foo.baz') mapped to values. Fields that contain dots
   * reference nested fields within the document.
   */
  export type UpdateData = {[fieldPath: string]: any};

  /**
   * Sets or disables the log function for all active Firestore instances.
   *
   * @param logger A log function that takes a message (such as `console.log`) or
   * `null` to turn off logging.
   */
  function setLogFunction(logger: ((msg: string) => void) | null): void;

  /**
   * Converter used by `withConverter()` to transform user objects of type T
   * into Firestore data.
   *
   * Using the converter allows you to specify generic type arguments when
   * storing and retrieving objects from Firestore.
   *
   * @example
   * class Post {
   *   constructor(readonly title: string, readonly author: string) {}
   *
   *   toString(): string {
   *     return this.title + ', by ' + this.author;
   *   }
   * }
   *
   * const postConverter = {
   *   toFirestore(post: Post): FirebaseFirestore.DocumentData {
   *     return {title: post.title, author: post.author};
   *   },
   *   fromFirestore(
   *     snapshot: FirebaseFirestore.QueryDocumentSnapshot
   *   ): Post {
   *     const data = snapshot.data();
   *     return new Post(data.title, data.author);
   *   }
   * };
   *
   * const postSnap = await Firestore()
   *   .collection('posts')
   *   .withConverter(postConverter)
   *   .doc().get();
   * const post = postSnap.data();
   * if (post !== undefined) {
   *   post.title; // string
   *   post.toString(); // Should be defined
   *   post.someNonExistentProperty; // TS error
   * }
   */
  export interface FirestoreDataConverter<T> {
    /**
     * Called by the Firestore SDK to convert a custom model object of type T
     * into a plain Javascript object (suitable for writing directly to the
     * Firestore database). To use set() with `merge` and `mergeFields`,
     * toFirestore() must be defined with `Partial<T>`.
     */
    toFirestore(modelObject: T): DocumentData;
    toFirestore(modelObject: Partial<T>, options: SetOptions): DocumentData;

    /**
     * Called by the Firestore SDK to convert Firestore data into an object of
     * type T.
     */
    fromFirestore(snapshot: QueryDocumentSnapshot): T;
  }

  /**
   * Settings used to directly configure a `Firestore` instance.
   */
  export interface Settings {
    /**
     * The project ID from the Google Developer's Console, e.g.
     * 'grape-spaceship-123'. We will also check the environment variable
     * GCLOUD_PROJECT for your project ID.  Can be omitted in environments that
     * support {@link https://cloud.google.com/docs/authentication Application
     * Default Credentials}
     */
    projectId?: string;

    /** The hostname to connect to. */
    host?: string;

    /** The port to connect to. */
    port?: number;

    /**
     * Local file containing the Service Account credentials as downloaded from
     * the Google Developers Console. Can  be omitted in environments that
     * support {@link https://cloud.google.com/docs/authentication Application
     * Default Credentials}. To configure Firestore with custom credentials, use
     * the `credentials` property to provide the `client_email` and
     * `private_key` of your service account.
     */
    keyFilename?: string;

    /**
     * The 'client_email' and 'private_key' properties of the service account
     * to use with your Firestore project. Can be omitted in environments that
     * support {@link https://cloud.google.com/docs/authentication Application
     * Default Credentials}. If your credentials are stored in a JSON file, you
     * can specify a `keyFilename` instead.
     */
    credentials?: {client_email?: string; private_key?: string};

    /** Whether to use SSL when connecting. */
    ssl?: boolean;

    /**
     * The maximum number of idle GRPC channels to keep. A smaller number of idle
     * channels reduces memory usage but increases request latency for clients
     * with fluctuating request rates. If set to 0, shuts down all GRPC channels
     * when the client becomes idle. Defaults to 1.
     */
    maxIdleChannels?: number;

    /**
<<<<<<< HEAD
     * Whether to use `BigInt` for integer types when deserializing Firestore
     * Documents. Regardless of magnitude, all integer values are returned as
     * `BigInt` to match the precision of the Firestore backend. Floating point
     * numbers continue to use JavaScript's `number` type.
     */
    useBigInt?: boolean;

=======
     * Whether to skip nested properties that are set to `undefined` during
     * object serialization. If set to `true`, these properties are skipped
     * and not written to Firestore. If set `false` or omitted, the SDK throws
     * an exception when it encounters properties of type `undefined`.
     */
    ignoreUndefinedProperties?: boolean;
    
>>>>>>> cd5e296e
    [key: string]: any; // Accept other properties, such as GRPC settings.
  }

  /**
   * `Firestore` represents a Firestore Database and is the entry point for all
   * Firestore operations.
   */
  export class Firestore {
    /**
     * @param settings Configuration object. See [Firestore Documentation]
     * {@link https://firebase.google.com/docs/firestore/}
     */
    public constructor(settings?: Settings);

    /**
     * Specifies custom settings to be used to configure the `Firestore`
     * instance. Can only be invoked once and before any other Firestore
     * method.
     *
     * If settings are provided via both `settings()` and the `Firestore`
     * constructor, both settings objects are merged and any settings provided
     * via `settings()` take precedence.
     *
     * @param {object} settings The settings to use for all Firestore
     * operations.
     */
    settings(settings: Settings): void;

    /**
     * Gets a `CollectionReference` instance that refers to the collection at
     * the specified path.
     *
     * @param collectionPath A slash-separated path to a collection.
     * @return The `CollectionReference` instance.
     */
    collection(collectionPath: string): CollectionReference<DocumentData>;

    /**
     * Gets a `DocumentReference` instance that refers to the document at the
     * specified path.
     *
     * @param documentPath A slash-separated path to a document.
     * @return The `DocumentReference` instance.
     */
    doc(documentPath: string): DocumentReference<DocumentData>;

    /**
     * Creates and returns a new Query that includes all documents in the
     * database that are contained in a collection or subcollection with the
     * given collectionId.
     *
     * @param collectionId Identifies the collections to query over. Every
     * collection or subcollection with this ID as the last segment of its path
     * will be included. Cannot contain a slash.
     * @return The created Query.
     */
    collectionGroup(collectionId: string): Query<DocumentData>;

    /**
     * Retrieves multiple documents from Firestore.
     *
     * The first argument is required and must be of type `DocumentReference`
     * followed by any additional `DocumentReference` documents. If used, the
     * optional `ReadOptions` must be the last argument.
     *
     * @param {Array.<DocumentReference|ReadOptions>} documentRefsOrReadOptions
     * The `DocumentReferences` to receive, followed by an optional field
     * mask.
     * @return A Promise that resolves with an array of resulting document
     * snapshots.
     */
    getAll(
      ...documentRefsOrReadOptions: Array<
        DocumentReference<DocumentData> | ReadOptions
      >
    ): Promise<Array<DocumentSnapshot<DocumentData>>>;

    /**
     * Terminates the Firestore client and closes all open streams.
     *
     * @return A Promise that resolves when the client is terminated.
     */
    terminate(): Promise<void>;

    /**
     * Fetches the root collections that are associated with this Firestore
     * database.
     *
     * @returns A Promise that resolves with an array of CollectionReferences.
     */
    listCollections(): Promise<Array<CollectionReference<DocumentData>>>;

    /**
     * Executes the given updateFunction and commits the changes applied within
     * the transaction.
     *
     * You can use the transaction object passed to 'updateFunction' to read and
     * modify Firestore documents under lock. Transactions are committed once
     * 'updateFunction' resolves and attempted up to five times on failure.
     *
     * @param updateFunction The function to execute within the transaction
     * context.
     * @param {object=} transactionOptions Transaction options.
     * @param {number=} transactionOptions.maxAttempts The maximum number of
     * attempts for this transaction.
     * @return If the transaction completed successfully or was explicitly
     * aborted (by the updateFunction returning a failed Promise), the Promise
     * returned by the updateFunction will be returned here. Else if the
     * transaction failed, a rejected Promise with the corresponding failure
     * error will be returned.
     */
    runTransaction<T>(
      updateFunction: (transaction: Transaction) => Promise<T>,
      transactionOptions?: {maxAttempts?: number}
    ): Promise<T>;

    /**
     * Creates a write batch, used for performing multiple writes as a single
     * atomic operation.
     */
    batch(): WriteBatch;
  }

  /**
   * An immutable object representing a geo point in Firestore. The geo point
   * is represented as latitude/longitude pair.
   *
   * Latitude values are in the range of [-90, 90].
   * Longitude values are in the range of [-180, 180].
   */
  export class GeoPoint {
    /**
     * Creates a new immutable GeoPoint object with the provided latitude and
     * longitude values.
     * @param latitude The latitude as number between -90 and 90.
     * @param longitude The longitude as number between -180 and 180.
     */
    constructor(latitude: number, longitude: number);

    readonly latitude: number;
    readonly longitude: number;

    /**
     * Returns true if this `GeoPoint` is equal to the provided one.
     *
     * @param other The `GeoPoint` to compare against.
     * @return true if this `GeoPoint` is equal to the provided one.
     */
    isEqual(other: GeoPoint): boolean;
  }

  /**
   * A reference to a transaction.
   * The `Transaction` object passed to a transaction's updateFunction provides
   * the methods to read and write data within the transaction context. See
   * `Firestore.runTransaction()`.
   */
  export class Transaction {
    private constructor();

    /**
     * Retrieves a query result. Holds a pessimistic lock on all returned
     * documents.
     *
     * @param query A query to execute.
     * @return A QuerySnapshot for the retrieved data.
     */
    get<T>(query: Query<T>): Promise<QuerySnapshot<T>>;

    /**
     * Reads the document referenced by the provided `DocumentReference.`
     * Holds a pessimistic lock on the returned document.
     *
     * @param documentRef A reference to the document to be read.
     * @return A DocumentSnapshot for the read data.
     */
    get<T>(documentRef: DocumentReference<T>): Promise<DocumentSnapshot<T>>;

    /**
     * Retrieves multiple documents from Firestore. Holds a pessimistic lock on
     * all returned documents.
     *
     * The first argument is required and must be of type `DocumentReference`
     * followed by any additional `DocumentReference` documents. If used, the
     * optional `ReadOptions` must be the last argument.
     *
     * @param {Array.<DocumentReference|ReadOptions>} documentRefsOrReadOptions
     * The `DocumentReferences` to receive, followed by an optional field
     * mask.
     * @return A Promise that resolves with an array of resulting document
     * snapshots.
     */
    getAll<T>(
      ...documentRefsOrReadOptions: Array<DocumentReference<T> | ReadOptions>
    ): Promise<Array<DocumentSnapshot<T>>>;

    /**
     * Create the document referred to by the provided `DocumentReference`.
     * The operation will fail the transaction if a document exists at the
     * specified location.
     *
     * @param documentRef A reference to the document to be create.
     * @param data The object data to serialize as the document.
     * @return This `Transaction` instance. Used for chaining method calls.
     */
    create<T>(documentRef: DocumentReference<T>, data: T): Transaction;

    /**
     * Writes to the document referred to by the provided `DocumentReference`.
     * If the document does not exist yet, it will be created. If you pass
     * `SetOptions`, the provided data can be merged into the existing document.
     *
     * @param documentRef A reference to the document to be set.
     * @param data An object of the fields and values for the document.
     * @param options An object to configure the set behavior.
     * @return This `Transaction` instance. Used for chaining method calls.
     */
    set<T>(
      documentRef: DocumentReference<T>,
      data: Partial<T>,
      options: SetOptions
    ): Transaction;
    set<T>(documentRef: DocumentReference<T>, data: T): Transaction;

    /**
     * Updates fields in the document referred to by the provided
     * `DocumentReference`. The update will fail if applied to a document that
     * does not exist.
     *
     * Nested fields can be updated by providing dot-separated field path
     * strings.
     *
     * @param documentRef A reference to the document to be updated.
     * @param data An object containing the fields and values with which to
     * update the document.
     * @param precondition A Precondition to enforce on this update.
     * @return This `Transaction` instance. Used for chaining method calls.
     */
    update(
      documentRef: DocumentReference<any>,
      data: UpdateData,
      precondition?: Precondition
    ): Transaction;

    /**
     * Updates fields in the document referred to by the provided
     * `DocumentReference`. The update will fail if applied to a document that
     * does not exist.
     *
     * Nested fields can be updated by providing dot-separated field path
     * strings or by providing FieldPath objects.
     *
     * A `Precondition` restricting this update can be specified as the last
     * argument.
     *
     * @param documentRef A reference to the document to be updated.
     * @param field The first field to update.
     * @param value The first value
     * @param fieldsOrPrecondition An alternating list of field paths and values
     * to update, optionally followed by a `Precondition` to enforce on this
     * update.
     * @return This `Transaction` instance. Used for chaining method calls.
     */
    update(
      documentRef: DocumentReference<any>,
      field: string | FieldPath,
      value: any,
      ...fieldsOrPrecondition: any[]
    ): Transaction;

    /**
     * Deletes the document referred to by the provided `DocumentReference`.
     *
     * @param documentRef A reference to the document to be deleted.
     * @param precondition A Precondition to enforce for this delete.
     * @return This `Transaction` instance. Used for chaining method calls.
     */
    delete(
      documentRef: DocumentReference<any>,
      precondition?: Precondition
    ): Transaction;
  }

  /**
   * A write batch, used to perform multiple writes as a single atomic unit.
   *
   * A `WriteBatch` object can be acquired by calling `Firestore.batch()`. It
   * provides methods for adding writes to the write batch. None of the
   * writes will be committed (or visible locally) until `WriteBatch.commit()`
   * is called.
   *
   * Unlike transactions, write batches are persisted offline and therefore are
   * preferable when you don't need to condition your writes on read data.
   */
  export class WriteBatch {
    private constructor();

    /**
     * Create the document referred to by the provided `DocumentReference`. The
     * operation will fail the batch if a document exists at the specified
     * location.
     *
     * @param documentRef A reference to the document to be created.
     * @param data The object data to serialize as the document.
     * @return This `WriteBatch` instance. Used for chaining method calls.
     */
    create<T>(documentRef: DocumentReference<T>, data: T): WriteBatch;

    /**
     * Write to the document referred to by the provided `DocumentReference`.
     * If the document does not exist yet, it will be created. If you pass
     * `SetOptions`, the provided data can be merged into the existing document.
     *
     * @param documentRef A reference to the document to be set.
     * @param data An object of the fields and values for the document.
     * @param options An object to configure the set behavior.
     * @return This `WriteBatch` instance. Used for chaining method calls.
     */
    set<T>(
      documentRef: DocumentReference<T>,
      data: Partial<T>,
      options: SetOptions
    ): WriteBatch;
    set<T>(documentRef: DocumentReference<T>, data: T): WriteBatch;

    /**
     * Update fields of the document referred to by the provided
     * `DocumentReference`. If the document doesn't yet exist, the update fails
     * and the entire batch will be rejected.
     *
     * Nested fields can be updated by providing dot-separated field path
     * strings.
     *
     * @param documentRef A reference to the document to be updated.
     * @param data An object containing the fields and values with which to
     * update the document.
     * @param precondition A Precondition to enforce on this update.
     * @return This `WriteBatch` instance. Used for chaining method calls.
     */
    update(
      documentRef: DocumentReference<any>,
      data: UpdateData,
      precondition?: Precondition
    ): WriteBatch;

    /**
     * Updates fields in the document referred to by the provided
     * `DocumentReference`. The update will fail if applied to a document that
     * does not exist.
     *
     * Nested fields can be updated by providing dot-separated field path
     * strings or by providing FieldPath objects.
     *
     * A `Precondition` restricting this update can be specified as the last
     * argument.
     *
     * @param documentRef A reference to the document to be updated.
     * @param field The first field to update.
     * @param value The first value
     * @param fieldsOrPrecondition An alternating list of field paths and values
     * to update, optionally followed a `Precondition` to enforce on this update.
     * @return This `WriteBatch` instance. Used for chaining method calls.
     */
    update(
      documentRef: DocumentReference<any>,
      field: string | FieldPath,
      value: any,
      ...fieldsOrPrecondition: any[]
    ): WriteBatch;

    /**
     * Deletes the document referred to by the provided `DocumentReference`.
     *
     * @param documentRef A reference to the document to be deleted.
     * @param precondition A Precondition to enforce for this delete.
     * @return This `WriteBatch` instance. Used for chaining method calls.
     */
    delete(
      documentRef: DocumentReference<any>,
      precondition?: Precondition
    ): WriteBatch;

    /**
     * Commits all of the writes in this write batch as a single atomic unit.
     *
     * @return A Promise resolved once all of the writes in the batch have been
     * successfully written to the backend as an atomic unit.
     */
    commit(): Promise<WriteResult[]>;
  }

  /**
   * An options object that configures conditional behavior of `update()` and
   * `delete()` calls in `DocumentReference`, `WriteBatch`, and `Transaction`.
   * Using Preconditions, these calls can be restricted to only apply to
   * documents that match the specified restrictions.
   */
  export interface Precondition {
    /**
     * If set, the last update time to enforce.
     */
    readonly lastUpdateTime?: Timestamp;
  }

  /**
   * An options object that configures the behavior of `set()` calls in
   * `DocumentReference`, `WriteBatch` and `Transaction`. These calls can be
   * configured to perform granular merges instead of overwriting the target
   * documents in their entirety.
   */
  export interface SetOptions {
    /**
     * Changes the behavior of a set() call to only replace the values specified
     * in its data argument. Fields omitted from the set() call remain
     * untouched.
     */
    readonly merge?: boolean;

    /**
     * Changes the behavior of set() calls to only replace the specified field
     * paths. Any field path that is not specified is ignored and remains
     * untouched.
     *
     * It is an error to pass a SetOptions object to a set() call that is
     * missing a value for any of the fields specified here.
     */
    readonly mergeFields?: (string | FieldPath)[];
  }

  /**
   * An options object that can be used to configure the behavior of `getAll()`
   * calls. By providing a `fieldMask`, these calls can be configured to only
   * return a subset of fields.
   */
  export interface ReadOptions {
    /**
     * Specifies the set of fields to return and reduces the amount of data
     * transmitted by the backend.
     *
     * Adding a field mask does not filter results. Documents do not need to
     * contain values for all the fields in the mask to be part of the result
     * set.
     */
    readonly fieldMask?: (string | FieldPath)[];
  }

  /**
   * A WriteResult wraps the write time set by the Firestore servers on `sets()`,
   * `updates()`, and `creates()`.
   */
  export class WriteResult {
    private constructor();

    /**
     * The write time as set by the Firestore servers.
     */
    readonly writeTime: Timestamp;

    /**
     * Returns true if this `WriteResult` is equal to the provided one.
     *
     * @param other The `WriteResult` to compare against.
     * @return true if this `WriteResult` is equal to the provided one.
     */
    isEqual(other: WriteResult): boolean;
  }

  /**
   * A `DocumentReference` refers to a document location in a Firestore database
   * and can be used to write, read, or listen to the location. The document at
   * the referenced location may or may not exist. A `DocumentReference` can
   * also be used to create a `CollectionReference` to a subcollection.
   */
  export class DocumentReference<T = DocumentData> {
    private constructor();

    /** The identifier of the document within its collection. */
    readonly id: string;

    /**
     * The `Firestore` for the Firestore database (useful for performing
     * transactions, etc.).
     */
    readonly firestore: Firestore;

    /**
     * A reference to the Collection to which this DocumentReference belongs.
     */
    readonly parent: CollectionReference<T>;

    /**
     * A string representing the path of the referenced document (relative
     * to the root of the database).
     */
    readonly path: string;

    /**
     * Gets a `CollectionReference` instance that refers to the collection at
     * the specified path.
     *
     * @param collectionPath A slash-separated path to a collection.
     * @return The `CollectionReference` instance.
     */
    collection(collectionPath: string): CollectionReference<DocumentData>;

    /**
     * Fetches the subcollections that are direct children of this document.
     *
     * @returns A Promise that resolves with an array of CollectionReferences.
     */
    listCollections(): Promise<Array<CollectionReference<DocumentData>>>;

    /**
     * Creates a document referred to by this `DocumentReference` with the
     * provided object values. The write fails if the document already exists
     *
     * @param data The object data to serialize as the document.
     * @return A Promise resolved with the write time of this create.
     */
    create(data: T): Promise<WriteResult>;

    /**
     * Writes to the document referred to by this `DocumentReference`. If the
     * document does not yet exist, it will be created. If you pass
     * `SetOptions`, the provided data can be merged into an existing document.
     *
     * @param data A map of the fields and values for the document.
     * @param options An object to configure the set behavior.
     * @return A Promise resolved with the write time of this set.
     */
    set(data: Partial<T>, options: SetOptions): Promise<WriteResult>;
    set(data: T): Promise<WriteResult>;

    /**
     * Updates fields in the document referred to by this `DocumentReference`.
     * The update will fail if applied to a document that does not exist.
     *
     * Nested fields can be updated by providing dot-separated field path
     * strings.
     *
     * @param data An object containing the fields and values with which to
     * update the document.
     * @param precondition A Precondition to enforce on this update.
     * @return A Promise resolved with the write time of this update.
     */
    update(data: UpdateData, precondition?: Precondition): Promise<WriteResult>;

    /**
     * Updates fields in the document referred to by this `DocumentReference`.
     * The update will fail if applied to a document that does not exist.
     *
     * Nested fields can be updated by providing dot-separated field path
     * strings or by providing FieldPath objects.
     *
     * A `Precondition` restricting this update can be specified as the last
     * argument.
     *
     * @param field The first field to update.
     * @param value The first value.
     * @param moreFieldsOrPrecondition An alternating list of field paths and
     * values to update, optionally followed by a `Precondition` to enforce on
     * this update.
     * @return A Promise resolved with the write time of this update.
     */
    update(
      field: string | FieldPath,
      value: any,
      ...moreFieldsOrPrecondition: any[]
    ): Promise<WriteResult>;

    /**
     * Deletes the document referred to by this `DocumentReference`.
     *
     * @param precondition A Precondition to enforce for this delete.
     * @return A Promise resolved with the write time of this delete.
     */
    delete(precondition?: Precondition): Promise<WriteResult>;

    /**
     * Reads the document referred to by this `DocumentReference`.
     *
     * @return A Promise resolved with a DocumentSnapshot containing the
     * current document contents.
     */
    get(): Promise<DocumentSnapshot<T>>;

    /**
     * Attaches a listener for DocumentSnapshot events.
     *
     * @param onNext A callback to be called every time a new `DocumentSnapshot`
     * is available.
     * @param onError A callback to be called if the listen fails or is
     * cancelled. No further callbacks will occur.
     * @return An unsubscribe function that can be called to cancel
     * the snapshot listener.
     */
    onSnapshot(
      onNext: (snapshot: DocumentSnapshot<T>) => void,
      onError?: (error: Error) => void
    ): () => void;

    /**
     * Returns true if this `DocumentReference` is equal to the provided one.
     *
     * @param other The `DocumentReference` to compare against.
     * @return true if this `DocumentReference` is equal to the provided one.
     */
    isEqual(other: DocumentReference<T>): boolean;

    /**
     * Applies a custom data converter to this DocumentReference, allowing you
     * to use your own custom model objects with Firestore. When you call
     * set(), get(), etc. on the returned DocumentReference instance, the
     * provided converter will convert between Firestore data and your custom
     * type U.
     *
     * @param converter Converts objects to and from Firestore.
     * @return A DocumentReference<U> that uses the provided converter.
     */
    withConverter<U>(
      converter: FirestoreDataConverter<U>
    ): DocumentReference<U>;
  }

  /**
   * A `DocumentSnapshot` contains data read from a document in your Firestore
   * database. The data can be extracted with `.data()` or `.get(<field>)` to
   * get a specific field.
   *
   * For a `DocumentSnapshot` that points to a non-existing document, any data
   * access will return 'undefined'. You can use the `exists` property to
   * explicitly verify a document's existence.
   */
  export class DocumentSnapshot<T = DocumentData> {
    protected constructor();

    /** True if the document exists. */
    readonly exists: boolean;

    /** A `DocumentReference` to the document location. */
    readonly ref: DocumentReference<T>;

    /**
     * The ID of the document for which this `DocumentSnapshot` contains data.
     */
    readonly id: string;

    /**
     * The time the document was created. Not set for documents that don't
     * exist.
     */
    readonly createTime?: Timestamp;

    /**
     * The time the document was last updated (at the time the snapshot was
     * generated). Not set for documents that don't exist.
     */
    readonly updateTime?: Timestamp;

    /**
     * The time this snapshot was read.
     */
    readonly readTime: Timestamp;

    /**
     * Retrieves all fields in the document as an Object. Returns 'undefined' if
     * the document doesn't exist.
     *
     * @return An Object containing all fields in the document.
     */
    data(): T | undefined;

    /**
     * Retrieves the field specified by `fieldPath`.
     *
     * @param fieldPath The path (e.g. 'foo' or 'foo.bar') to a specific field.
     * @return The data at the specified field location or undefined if no such
     * field exists in the document.
     */
    get(fieldPath: string | FieldPath): any;

    /**
     * Returns true if the document's data and path in this `DocumentSnapshot`
     * is equal to the provided one.
     *
     * @param other The `DocumentSnapshot` to compare against.
     * @return true if this `DocumentSnapshot` is equal to the provided one.
     */
    isEqual(other: DocumentSnapshot<T>): boolean;
  }

  /**
   * A `QueryDocumentSnapshot` contains data read from a document in your
   * Firestore database as part of a query. The document is guaranteed to exist
   * and its data can be extracted with `.data()` or `.get(<field>)` to get a
   * specific field.
   *
   * A `QueryDocumentSnapshot` offers the same API surface as a
   * `DocumentSnapshot`. Since query results contain only existing documents, the
   * `exists` property will always be true and `data()` will never return
   * 'undefined'.
   */
  export class QueryDocumentSnapshot<T = DocumentData> extends DocumentSnapshot<
    T
  > {
    private constructor();

    /**
     * The time the document was created.
     */
    readonly createTime: Timestamp;

    /**
     * The time the document was last updated (at the time the snapshot was
     * generated).
     */
    readonly updateTime: Timestamp;

    /**
     * Retrieves all fields in the document as an Object.
     *
     * @override
     * @return An Object containing all fields in the document.
     */
    data(): T;
  }

  /**
   * The direction of a `Query.orderBy()` clause is specified as 'desc' or 'asc'
   * (descending or ascending).
   */
  export type OrderByDirection = 'desc' | 'asc';

  /**
   * Filter conditions in a `Query.where()` clause are specified using the
   * strings '<', '<=', '==', '>=', '>', 'array-contains', 'in', and
   * 'array-contains-any'.
   */
  export type WhereFilterOp =
    | '<'
    | '<='
    | '=='
    | '>='
    | '>'
    | 'array-contains'
    | 'in'
    | 'array-contains-any';

  /**
   * A `Query` refers to a Query which you can read or listen to. You can also
   * construct refined `Query` objects by adding filters and ordering.
   */
  export class Query<T = DocumentData> {
    protected constructor();

    /**
     * The `Firestore` for the Firestore database (useful for performing
     * transactions, etc.).
     */
    readonly firestore: Firestore;

    /**
     * Creates and returns a new Query with the additional filter that documents
     * must contain the specified field and that its value should satisfy the
     * relation constraint provided.
     *
     * This function returns a new (immutable) instance of the Query (rather
     * than modify the existing instance) to impose the filter.
     *
     * @param fieldPath The path to compare
     * @param opStr The operation string (e.g "<", "<=", "==", ">", ">=").
     * @param value The value for comparison
     * @return The created Query.
     */
    where(
      fieldPath: string | FieldPath,
      opStr: WhereFilterOp,
      value: any
    ): Query<T>;

    /**
     * Creates and returns a new Query that's additionally sorted by the
     * specified field, optionally in descending order instead of ascending.
     *
     * This function returns a new (immutable) instance of the Query (rather
     * than modify the existing instance) to impose the order.
     *
     * @param fieldPath The field to sort by.
     * @param directionStr Optional direction to sort by ('asc' or 'desc'). If
     * not specified, order will be ascending.
     * @return The created Query.
     */
    orderBy(
      fieldPath: string | FieldPath,
      directionStr?: OrderByDirection
    ): Query<T>;

    /**
     * Creates and returns a new Query that only returns the first matching
     * documents.
     *
     * This function returns a new (immutable) instance of the Query (rather
     * than modify the existing instance) to impose the limit.
     *
     * @param limit The maximum number of items to return.
     * @return The created Query.
     */
    limit(limit: number): Query<T>;

    /**
     * Creates and returns a new Query that only returns the last matching
     * documents.
     *
     * You must specify at least one orderBy clause for limitToLast queries,
     * otherwise an exception will be thrown during execution.
     *
     * Results for limitToLast queries cannot be streamed via the `stream()`
     * API.
     *
     * @param limit The maximum number of items to return.
     * @return The created Query.
     */
    limitToLast(limit: number): Query<T>;

    /**
     * Specifies the offset of the returned results.
     *
     * This function returns a new (immutable) instance of the Query (rather
     * than modify the existing instance) to impose the offset.
     *
     * @param offset The offset to apply to the Query results.
     * @return The created Query.
     */
    offset(offset: number): Query<T>;

    /**
     * Creates and returns a new Query instance that applies a field mask to
     * the result and returns only the specified subset of fields. You can
     * specify a list of field paths to return, or use an empty list to only
     * return the references of matching documents.
     *
     * Queries that contain field masks cannot be listened to via `onSnapshot()`
     * listeners.
     *
     * This function returns a new (immutable) instance of the Query (rather
     * than modify the existing instance) to impose the field mask.
     *
     * @param field The field paths to return.
     * @return The created Query.
     */
    select(...field: (string | FieldPath)[]): Query<T>;

    /**
     * Creates and returns a new Query that starts at the provided document
     * (inclusive). The starting position is relative to the order of the query.
     * The document must contain all of the fields provided in the orderBy of
     * this query.
     *
     * @param snapshot The snapshot of the document to start after.
     * @return The created Query.
     */
    startAt(snapshot: DocumentSnapshot<any>): Query<T>;

    /**
     * Creates and returns a new Query that starts at the provided fields
     * relative to the order of the query. The order of the field values
     * must match the order of the order by clauses of the query.
     *
     * @param fieldValues The field values to start this query at, in order
     * of the query's order by.
     * @return The created Query.
     */
    startAt(...fieldValues: any[]): Query<T>;

    /**
     * Creates and returns a new Query that starts after the provided document
     * (exclusive). The starting position is relative to the order of the query.
     * The document must contain all of the fields provided in the orderBy of
     * this query.
     *
     * @param snapshot The snapshot of the document to start after.
     * @return The created Query.
     */
    startAfter(snapshot: DocumentSnapshot<any>): Query<T>;

    /**
     * Creates and returns a new Query that starts after the provided fields
     * relative to the order of the query. The order of the field values
     * must match the order of the order by clauses of the query.
     *
     * @param fieldValues The field values to start this query after, in order
     * of the query's order by.
     * @return The created Query.
     */
    startAfter(...fieldValues: any[]): Query<T>;

    /**
     * Creates and returns a new Query that ends before the provided document
     * (exclusive). The end position is relative to the order of the query. The
     * document must contain all of the fields provided in the orderBy of this
     * query.
     *
     * @param snapshot The snapshot of the document to end before.
     * @return The created Query.
     */
    endBefore(snapshot: DocumentSnapshot<any>): Query<T>;

    /**
     * Creates and returns a new Query that ends before the provided fields
     * relative to the order of the query. The order of the field values
     * must match the order of the order by clauses of the query.
     *
     * @param fieldValues The field values to end this query before, in order
     * of the query's order by.
     * @return The created Query.
     */
    endBefore(...fieldValues: any[]): Query<T>;

    /**
     * Creates and returns a new Query that ends at the provided document
     * (inclusive). The end position is relative to the order of the query. The
     * document must contain all of the fields provided in the orderBy of this
     * query.
     *
     * @param snapshot The snapshot of the document to end at.
     * @return The created Query.
     */
    endAt(snapshot: DocumentSnapshot<any>): Query<T>;

    /**
     * Creates and returns a new Query that ends at the provided fields
     * relative to the order of the query. The order of the field values
     * must match the order of the order by clauses of the query.
     *
     * @param fieldValues The field values to end this query at, in order
     * of the query's order by.
     * @return The created Query.
     */
    endAt(...fieldValues: any[]): Query<T>;

    /**
     * Executes the query and returns the results as a `QuerySnapshot`.
     *
     * @return A Promise that will be resolved with the results of the Query.
     */
    get(): Promise<QuerySnapshot<T>>;

    /*
     * Executes the query and returns the results as Node Stream.
     *
     * @return A stream of QueryDocumentSnapshot.
     */
    stream(): NodeJS.ReadableStream;

    /**
     * Attaches a listener for `QuerySnapshot `events.
     *
     * @param onNext A callback to be called every time a new `QuerySnapshot`
     * is available.
     * @param onError A callback to be called if the listen fails or is
     * cancelled. No further callbacks will occur.
     * @return An unsubscribe function that can be called to cancel
     * the snapshot listener.
     */
    onSnapshot(
      onNext: (snapshot: QuerySnapshot<T>) => void,
      onError?: (error: Error) => void
    ): () => void;

    /**
     * Returns true if this `Query` is equal to the provided one.
     *
     * @param other The `Query` to compare against.
     * @return true if this `Query` is equal to the provided one.
     */
    isEqual(other: Query<T>): boolean;

    /**
     * Applies a custom data converter to this Query, allowing you to use your
     * own custom model objects with Firestore. When you call get() on the
     * returned Query, the provided converter will convert between Firestore
     * data and your custom type U.
     *
     * @param converter Converts objects to and from Firestore.
     * @return A Query<U> that uses the provided converter.
     */
    withConverter<U>(converter: FirestoreDataConverter<U>): Query<U>;
  }

  /**
   * A `QuerySnapshot` contains zero or more `QueryDocumentSnapshot` objects
   * representing the results of a query. The documents can be accessed as an
   * array via the `docs` property or enumerated using the `forEach` method. The
   * number of documents can be determined via the `empty` and `size`
   * properties.
   */
  export class QuerySnapshot<T = DocumentData> {
    private constructor();

    /**
     * The query on which you called `get` or `onSnapshot` in order to get this
     * `QuerySnapshot`.
     */
    readonly query: Query<T>;

    /** An array of all the documents in the QuerySnapshot. */
    readonly docs: Array<QueryDocumentSnapshot<T>>;

    /** The number of documents in the QuerySnapshot. */
    readonly size: number;

    /** True if there are no documents in the QuerySnapshot. */
    readonly empty: boolean;

    /** The time this query snapshot was obtained. */
    readonly readTime: Timestamp;

    /**
     * Returns an array of the documents changes since the last snapshot. If
     * this is the first snapshot, all documents will be in the list as added
     * changes.
     */
    docChanges(): DocumentChange[];

    /**
     * Enumerates all of the documents in the QuerySnapshot.
     *
     * @param callback A callback to be called with a `DocumentSnapshot` for
     * each document in the snapshot.
     * @param thisArg The `this` binding for the callback.
     */
    forEach(
      callback: (result: QueryDocumentSnapshot<T>) => void,
      thisArg?: any
    ): void;

    /**
     * Returns true if the document data in this `QuerySnapshot` is equal to the
     * provided one.
     *
     * @param other The `QuerySnapshot` to compare against.
     * @return true if this `QuerySnapshot` is equal to the provided one.
     */
    isEqual(other: QuerySnapshot<T>): boolean;
  }

  /**
   * The type of of a `DocumentChange` may be 'added', 'removed', or 'modified'.
   */
  export type DocumentChangeType = 'added' | 'removed' | 'modified';

  /**
   * A `DocumentChange` represents a change to the documents matching a query.
   * It contains the document affected and the type of change that occurred.
   */
  export interface DocumentChange<T = DocumentData> {
    /** The type of change ('added', 'modified', or 'removed'). */
    readonly type: DocumentChangeType;

    /** The document affected by this change. */
    readonly doc: QueryDocumentSnapshot<T>;

    /**
     * The index of the changed document in the result set immediately prior to
     * this DocumentChange (i.e. supposing that all prior DocumentChange objects
     * have been applied). Is -1 for 'added' events.
     */
    readonly oldIndex: number;

    /**
     * The index of the changed document in the result set immediately after
     * this DocumentChange (i.e. supposing that all prior DocumentChange
     * objects and the current DocumentChange object have been applied).
     * Is -1 for 'removed' events.
     */
    readonly newIndex: number;

    /**
     * Returns true if the data in this `DocumentChange` is equal to the
     * provided one.
     *
     * @param other The `DocumentChange` to compare against.
     * @return true if this `DocumentChange` is equal to the provided one.
     */
    isEqual(other: DocumentChange<T>): boolean;
  }

  /**
   * A `CollectionReference` object can be used for adding documents, getting
   * document references, and querying for documents (using the methods
   * inherited from `Query`).
   */
  export class CollectionReference<T = DocumentData> extends Query<T> {
    private constructor();

    /** The identifier of the collection. */
    readonly id: string;

    /**
     * A reference to the containing Document if this is a subcollection, else
     * null.
     */
    readonly parent: DocumentReference<DocumentData> | null;

    /**
     * A string representing the path of the referenced collection (relative
     * to the root of the database).
     */
    readonly path: string;

    /**
     * Retrieves the list of documents in this collection.
     *
     * The document references returned may include references to "missing
     * documents", i.e. document locations that have no document present but
     * which contain subcollections with documents. Attempting to read such a
     * document reference (e.g. via `.get()` or `.onSnapshot()`) will return a
     * `DocumentSnapshot` whose `.exists` property is false.
     *
     * @return {Promise<DocumentReference[]>} The list of documents in this
     * collection.
     */
    listDocuments(): Promise<Array<DocumentReference<T>>>;

    /**
     * Get a `DocumentReference` for a randomly-named document within this
     * collection. An automatically-generated unique ID will be used as the
     * document ID.
     *
     * @return The `DocumentReference` instance.
     */
    doc(): DocumentReference<T>;

    /**
     * Get a `DocumentReference` for the document within the collection at the
     * specified path.
     *
     * @param documentPath A slash-separated path to a document.
     * @return The `DocumentReference` instance.
     */
    doc(documentPath: string): DocumentReference<T>;

    /**
     * Add a new document to this collection with the specified data, assigning
     * it a document ID automatically.
     *
     * @param data An Object containing the data for the new document.
     * @return A Promise resolved with a `DocumentReference` pointing to the
     * newly created document after it has been written to the backend.
     */
    add(data: T): Promise<DocumentReference<T>>;

    /**
     * Returns true if this `CollectionReference` is equal to the provided one.
     *
     * @param other The `CollectionReference` to compare against.
     * @return true if this `CollectionReference` is equal to the provided one.
     */
    isEqual(other: CollectionReference<T>): boolean;

    /**
     * Applies a custom data converter to this CollectionReference, allowing you
     * to use your own custom model objects with Firestore. When you call add()
     * on the returned CollectionReference instance, the provided converter will
     * convert between Firestore data and your custom type U.
     *
     * @param converter Converts objects to and from Firestore.
     * @return A CollectionReference<U> that uses the provided converter.
     */
    withConverter<U>(
      converter: FirestoreDataConverter<U>
    ): CollectionReference<U>;
  }

  /**
   * Sentinel values that can be used when writing document fields with set(),
   * create() or update().
   */
  export class FieldValue {
    private constructor();

    /**
     * Returns a sentinel used with set(), create() or update() to include a
     * server-generated timestamp in the written data.
     *
     * @return The FieldValue sentinel for use in a call to set(), create() or
     * update().
     */
    static serverTimestamp(): FieldValue;

    /**
     * Returns a sentinel for use with update() or set() with {merge:true} to
     * mark a field for deletion.
     *
     * @return The FieldValue sentinel for use in a call to set() or update().
     */
    static delete(): FieldValue;

    /**
     * Returns a special value that can be used with set(), create() or update()
     * that tells the server to increment the field's current value by the given
     * value.
     *
     * If either current field value or the operand uses floating point
     * precision, both values will be interpreted as floating point numbers and
     * all arithmetic will follow IEEE 754 semantics. Otherwise, integer
     * precision is kept and the result is capped between -2^63 and 2^63-1.
     *
     * If the current field value is not of type 'number', or if the field does
     * not yet exist, the transformation will set the field to the given value.
     *
     * @param n The value to increment by.
     * @return The FieldValue sentinel for use in a call to set(), create() or
     * update().
     */
    static increment(n: number): FieldValue;

    /**
     * Returns a special value that can be used with set(), create() or update()
     * that tells the server to union the given elements with any array value
     * that already exists on the server. Each specified element that doesn't
     * already exist in the array will be added to the end. If the field being
     * modified is not already an array it will be overwritten with an array
     * containing exactly the specified elements.
     *
     * @param elements The elements to union into the array.
     * @return The FieldValue sentinel for use in a call to set(), create() or
     * update().
     */
    static arrayUnion(...elements: any[]): FieldValue;

    /**
     * Returns a special value that can be used with set(), create() or update()
     * that tells the server to remove the given elements from any array value
     * that already exists on the server. All instances of each element
     * specified will be removed from the array. If the field being modified is
     * not already an array it will be overwritten with an empty array.
     *
     * @param elements The elements to remove from the array.
     * @return The FieldValue sentinel for use in a call to set(), create() or
     * update().
     */
    static arrayRemove(...elements: any[]): FieldValue;

    /**
     * Returns true if this `FieldValue` is equal to the provided one.
     *
     * @param other The `FieldValue` to compare against.
     * @return true if this `FieldValue` is equal to the provided one.
     */
    isEqual(other: FieldValue): boolean;
  }

  /**
   * A FieldPath refers to a field in a document. The path may consist of a
   * single field name (referring to a top-level field in the document), or a
   * list of field names (referring to a nested field in the document).
   */
  export class FieldPath {
    /**
     * Creates a FieldPath from the provided field names. If more than one field
     * name is provided, the path will point to a nested field in a document.
     *
     * @param fieldNames A list of field names.
     */
    constructor(...fieldNames: string[]);

    /**
     * Returns a special sentinel FieldPath to refer to the ID of a document.
     * It can be used in queries to sort or filter by the document ID.
     */
    static documentId(): FieldPath;

    /**
     * Returns true if this `FieldPath` is equal to the provided one.
     *
     * @param other The `FieldPath` to compare against.
     * @return true if this `FieldPath` is equal to the provided one.
     */
    isEqual(other: FieldPath): boolean;
  }

  /**
   * A Timestamp represents a point in time independent of any time zone or
   * calendar, represented as seconds and fractions of seconds at nanosecond
   * resolution in UTC Epoch time. It is encoded using the Proleptic Gregorian
   * Calendar which extends the Gregorian calendar backwards to year one. It is
   * encoded assuming all minutes are 60 seconds long, i.e. leap seconds are
   * "smeared" so that no leap second table is needed for interpretation. Range
   * is from 0001-01-01T00:00:00Z to 9999-12-31T23:59:59.999999999Z.
   *
   * @see https://github.com/google/protobuf/blob/master/src/google/protobuf/timestamp.proto
   */
  export class Timestamp {
    /**
     * Creates a new timestamp with the current date, with millisecond precision.
     *
     * @return A new `Timestamp` representing the current date.
     */
    static now(): Timestamp;

    /**
     * Creates a new timestamp from the given date.
     *
     * @param date The date to initialize the `Timestamp` from.
     * @return A new `Timestamp` representing the same point in time as the
     * given date.
     */
    static fromDate(date: Date): Timestamp;

    /**
     * Creates a new timestamp from the given number of milliseconds.
     *
     * @param milliseconds Number of milliseconds since Unix epoch
     * 1970-01-01T00:00:00Z.
     * @return A new `Timestamp` representing the same point in time as the
     * given number of milliseconds.
     */
    static fromMillis(milliseconds: number): Timestamp;

    /**
     * Creates a new timestamp.
     *
     * @param seconds The number of seconds of UTC time since Unix epoch
     * 1970-01-01T00:00:00Z. Must be from 0001-01-01T00:00:00Z to
     * 9999-12-31T23:59:59Z inclusive.
     * @param nanoseconds The non-negative fractions of a second at nanosecond
     * resolution. Negative second values with fractions must still have
     * non-negative nanoseconds values that count forward in time. Must be from
     * 0 to 999,999,999 inclusive.
     */
    constructor(seconds: number, nanoseconds: number);

    /**
     * The number of seconds of UTC time since Unix epoch 1970-01-01T00:00:00Z.
     */
    readonly seconds: number;

    /** The non-negative fractions of a second at nanosecond resolution. */
    readonly nanoseconds: number;

    /**
     * Returns a new `Date` corresponding to this timestamp. This may lose
     * precision.
     *
     * @return JavaScript `Date` object representing the same point in time as
     * this `Timestamp`, with millisecond precision.
     */
    toDate(): Date;

    /**
     * Returns the number of milliseconds since Unix epoch 1970-01-01T00:00:00Z.
     *
     * @return The point in time corresponding to this timestamp, represented as
     * the number of milliseconds since Unix epoch 1970-01-01T00:00:00Z.
     */
    toMillis(): number;

    /**
     * Returns true if this `Timestamp` is equal to the provided one.
     *
     * @param other The `Timestamp` to compare against.
     * @return 'true' if this `Timestamp` is equal to the provided one.
     */
    isEqual(other: Timestamp): boolean;

    /**
     * Converts this object to a primitive `string`, which allows `Timestamp` objects to be compared
     * using the `>`, `<=`, `>=` and `>` operators.
     *
     * @return a string encoding of this object.
     */
    valueOf(): string;
  }

  /**
   * The v1beta1 Veneer client. This client provides access to to the underlying
   * Firestore v1beta1 RPCs.
   * @deprecated Use v1 instead.
   */
  export const v1beta1: any;

  /**
   * The v1 Veneer clients. These clients provide access to the Firestore Admin
   * API and the underlying Firestore v1 RPCs.
   */
  export const v1: {FirestoreClient: any; FirestoreAdminClient: any};

  /**
   * Status codes returned by Firestore's gRPC calls.
   */
  export enum GrpcStatus {
    OK = 0,
    CANCELLED = 1,
    UNKNOWN = 2,
    INVALID_ARGUMENT = 3,
    DEADLINE_EXCEEDED = 4,
    NOT_FOUND = 5,
    ALREADY_EXISTS = 6,
    PERMISSION_DENIED = 7,
    RESOURCE_EXHAUSTED = 8,
    FAILED_PRECONDITION = 9,
    ABORTED = 10,
    OUT_OF_RANGE = 11,
    UNIMPLEMENTED = 12,
    INTERNAL = 13,
    UNAVAILABLE = 14,
    DATA_LOSS = 15,
    UNAUTHENTICATED = 16,
  }
}

declare module '@google-cloud/firestore' {
  export = FirebaseFirestore;
}<|MERGE_RESOLUTION|>--- conflicted
+++ resolved
@@ -150,7 +150,6 @@
     maxIdleChannels?: number;
 
     /**
-<<<<<<< HEAD
      * Whether to use `BigInt` for integer types when deserializing Firestore
      * Documents. Regardless of magnitude, all integer values are returned as
      * `BigInt` to match the precision of the Firestore backend. Floating point
@@ -158,15 +157,14 @@
      */
     useBigInt?: boolean;
 
-=======
+    /**
      * Whether to skip nested properties that are set to `undefined` during
      * object serialization. If set to `true`, these properties are skipped
      * and not written to Firestore. If set `false` or omitted, the SDK throws
      * an exception when it encounters properties of type `undefined`.
      */
     ignoreUndefinedProperties?: boolean;
-    
->>>>>>> cd5e296e
+
     [key: string]: any; // Accept other properties, such as GRPC settings.
   }
 
